# Model Context Protocol servers

This repository is a collection of *reference implementations* for the [Model Context Protocol](https://modelcontextprotocol.io/) (MCP), as well as references
to community built servers and additional resources.

The servers in this repository showcase the versatility and extensibility of MCP, demonstrating how it can be used to give Large Language Models (LLMs) secure, controlled access to tools and data sources.
Each MCP server is implemented with either the [Typescript MCP SDK](https://github.com/modelcontextprotocol/typescript-sdk) or [Python MCP SDK](https://github.com/modelcontextprotocol/python-sdk).

> Note: Lists in this README are maintained in alphabetical order to minimize merge conflicts when adding new items.

## 🌟 Reference Servers

These servers aim to demonstrate MCP features and the TypeScript and Python SDKs.

- **[AWS KB Retrieval](src/aws-kb-retrieval-server)** - Retrieval from AWS Knowledge Base using Bedrock Agent Runtime
- **[Brave Search](src/brave-search)** - Web and local search using Brave's Search API
- **[EverArt](src/everart)** - AI image generation using various models
- **[Everything](src/everything)** - Reference / test server with prompts, resources, and tools
- **[Fetch](src/fetch)** - Web content fetching and conversion for efficient LLM usage
- **[Filesystem](src/filesystem)** - Secure file operations with configurable access controls
- **[Git](src/git)** - Tools to read, search, and manipulate Git repositories
- **[GitHub](src/github)** - Repository management, file operations, and GitHub API integration
- **[GitLab](src/gitlab)** - GitLab API, enabling project management
- **[Google Drive](src/gdrive)** - File access and search capabilities for Google Drive
- **[Google Maps](src/google-maps)** - Location services, directions, and place details
- **[Memory](src/memory)** - Knowledge graph-based persistent memory system
- **[PostgreSQL](src/postgres)** - Read-only database access with schema inspection
- **[Puppeteer](src/puppeteer)** - Browser automation and web scraping
- **[Redis](src/redis)** - Interact with Redis key-value stores
- **[Sentry](src/sentry)** - Retrieving and analyzing issues from Sentry.io
- **[Sequential Thinking](src/sequentialthinking)** - Dynamic and reflective problem-solving through thought sequences
- **[Slack](src/slack)** - Channel management and messaging capabilities
- **[Sqlite](src/sqlite)** - Database interaction and business intelligence capabilities
- **[Time](src/time)** - Time and timezone conversion capabilities

## 🤝 Third-Party Servers

### 🎖️ Official Integrations

Official integrations are maintained by companies building production ready MCP servers for their platforms.

- <img height="12" width="12" src="https://www.21st.dev/favicon.ico" alt="21st.dev Logo" /> **[21st.dev Magic](https://github.com/21st-dev/magic-mcp)** - Create crafted UI components inspired by the best 21st.dev design engineers.
- <img height="12" width="12" src="https://invoxx-public-bucket.s3.eu-central-1.amazonaws.com/frontend-resources/adfin-logo-small.svg" alt="Adfin Logo" /> **[Adfin](https://github.com/Adfin-Engineering/mcp-server-adfin)** - The only platform you need to get paid - all payments in one place, invoicing and accounting reconciliations with [Adfin](https://www.adfin.com/).
- <img height="12" width="12" src="https://www.agentql.com/favicon/favicon.png" alt="AgentQL Logo" /> **[AgentQL](https://github.com/tinyfish-io/agentql-mcp)** - Enable AI agents to get structured data from unstructured web with [AgentQL](https://www.agentql.com/).
- <img height="12" width="12" src="https://agentrpc.com/favicon.ico" alt="AgentRPC Logo" /> **[AgentRPC](https://github.com/agentrpc/agentrpc)** - Connect to any function, any language, across network boundaries using [AgentRPC](https://www.agentrpc.com/).
- <img height="12" width="12" src="https://aiven.io/favicon.ico" alt="Aiven Logo" /> **[Aiven](https://github.com/Aiven-Open/mcp-aiven)** - Navigate your [Aiven projects](https://go.aiven.io/mcp-server) and interact with the PostgreSQL®, Apache Kafka®, ClickHouse® and OpenSearch® services
- <img height="12" width="12" src="https://apify.com/favicon.ico" alt="Apify Logo" /> **[Apify](https://github.com/apify/actors-mcp-server)** - [Actors MCP Server](https://apify.com/apify/actors-mcp-server): Use 3,000+ pre-built cloud tools to extract data from websites, e-commerce, social media, search engines, maps, and more
- <img height="12" width="12" src="https://2052727.fs1.hubspotusercontent-na1.net/hubfs/2052727/cropped-cropped-apimaticio-favicon-1-32x32.png" alt="APIMatic Logo" /> **[APIMatic MCP](https://github.com/apimatic/apimatic-validator-mcp)** - APIMatic MCP Server is used to validate OpenAPI specifications using [APIMatic](https://www.apimatic.io/). The server processes OpenAPI files and returns validation summaries by leveraging APIMatic’s API.
- <img height="12" width="12" src="https://resources.audiense.com/hubfs/favicon-1.png" alt="Audiense Logo" /> **[Audiense Insights](https://github.com/AudienseCo/mcp-audiense-insights)** - Marketing insights and audience analysis from [Audiense](https://www.audiense.com/products/audiense-insights) reports, covering demographic, cultural, influencer, and content engagement analysis.
- <img height="12" width="12" src="https://axiom.co/favicon.ico" alt="Axiom Logo" /> **[Axiom](https://github.com/axiomhq/mcp-server-axiom)** - Query and analyze your Axiom logs, traces, and all other event data in natural language
- <img height="12" width="12" src="https://www.bankless.com/favicon.ico" alt="Bankless Logo" /> **[Bankless Onchain](https://github.com/bankless/onchain-mcp)** - Query Onchain data, like ERC20 tokens, transaction history, smart contract state.
- <img height="12" width="12" src="https://www.box.com/favicon.ico" alt="Box Logo" /> **[Box](https://github.com/box-community/mcp-server-box)** - Interact with the Intelligent Content Management platform through Box AI.
- <img height="12" width="12" src="https://browserbase.com/favicon.ico" alt="Browserbase Logo" /> **[Browserbase](https://github.com/browserbase/mcp-server-browserbase)** - Automate browser interactions in the cloud (e.g. web navigation, data extraction, form filling, and more)
- <img height="12" width="12" src="https://www.chargebee.com/static/resources/brand/favicon.png" /> **[Chargebee](https://github.com/chargebee/agentkit/tree/main/modelcontextprotocol)** - MCP Server that connects AI agents to [Chargebee platform](https://www.chargebee.com).
- <img height="12" width="12" src="https://trychroma.com/_next/static/media/chroma-logo.ae2d6e4b.svg" /> **[Chroma](https://github.com/chroma-core/chroma-mcp)** - Embeddings, vector search, document storage, and full-text search with the open-source AI application database
- <img height="12" width="12" src="https://www.chronulus.com/favicon/chronulus-logo-blue-on-alpha-square-128x128.ico" alt="Chronulus AI Logo" /> **[Chronulus AI](https://github.com/ChronulusAI/chronulus-mcp)** - Predict anything with Chronulus AI forecasting and prediction agents.
- <img height="12" width="12" src="https://clickhouse.com/favicon.ico" alt="ClickHouse Logo" /> **[ClickHouse](https://github.com/ClickHouse/mcp-clickhouse)** - Query your [ClickHouse](https://clickhouse.com/) database server.
- <img height="12" width="12" src="https://cdn.simpleicons.org/cloudflare" /> **[Cloudflare](https://github.com/cloudflare/mcp-server-cloudflare)** - Deploy, configure & interrogate your resources on the Cloudflare developer platform (e.g. Workers/KV/R2/D1)
- <img height="12" width="12" src="https://www.comet.com/favicon.ico" alt="Comet Logo" /> **[Comet Opik](https://github.com/comet-ml/opik-mcp)** - Query and analyze your [Opik](https://github.com/comet-ml/opik) logs, traces, prompts and all other telemtry data from your LLMs in natural language.
- <img height="12" width="12" src="https://www.convex.dev/favicon.ico" /> **[Convex](https://stack.convex.dev/convex-mcp-server)** - Introspect and query your apps deployed to Convex.
- <img height="12" width="12" src="http://app.itsdart.com/static/img/favicon.png" alt="Dart Logo" /> **[Dart](https://github.com/its-dart/dart-mcp-server)** - Interact with task, doc, and project data in [Dart](https://itsdart.com), an AI-native project management tool
- <img height="12" width="12" src="https://www.devhub.com/img/upload/favicon-196x196-dh.png" alt="DevHub Logo" /> **[DevHub](https://github.com/devhub/devhub-cms-mcp)** - Manage and utilize website content within the [DevHub](https://www.devhub.com) CMS platform
- <img height="12" width="12" src="https://e2b.dev/favicon.ico" alt="E2B Logo" /> **[E2B](https://github.com/e2b-dev/mcp-server)** - Run code in secure sandboxes hosted by [E2B](https://e2b.dev)
- <img height="12" width="12" src="https://static.edubase.net/media/brand/favicon/favicon-32x32.png" alt="EduBase Logo" /> **[EduBase](https://github.com/EduBase/MCP)** - Interact with [EduBase](https://www.edubase.net), a comprehensive e-learning platform with advanced quizzing, exam management, and content organization capabilities
- <img height="12" width="12" src="https://esignatures.com/favicon.ico" alt="eSignatures Logo" /> **[eSignatures](https://github.com/esignaturescom/mcp-server-esignatures)** - Contract and template management for drafting, reviewing, and sending binding contracts.
- <img height="12" width="12" src="https://exa.ai/images/favicon-32x32.png" alt="Exa Logo" /> **[Exa](https://github.com/exa-labs/exa-mcp-server)** - Search Engine made for AIs by [Exa](https://exa.ai)
- <img height="12" width="12" src="https://fewsats.com/favicon.svg" alt="Fewsats Logo" /> **[Fewsats](https://github.com/Fewsats/fewsats-mcp)** - Enable AI Agents to purchase anything in a secure way using [Fewsats](https://fewsats.com)
- <img height="12" width="12" src="https://fibery.io/favicon.svg" alt="Fibery Logo" /> **[Fibery](https://github.com/Fibery-inc/fibery-mcp-server)** - Perform queries and entity operations in your [Fibery](https://fibery.io) workspace.
- <img height="12" width="12" src="https://financialdatasets.ai/favicon.ico" alt="Financial Datasets Logo" /> **[Financial Datasets](https://github.com/financial-datasets/mcp-server)** - Stock market API made for AI agents
- <img height="12" width="12" src="https://firecrawl.dev/favicon.ico" alt="Firecrawl Logo" /> **[Firecrawl](https://github.com/mendableai/firecrawl-mcp-server)** - Extract web data with [Firecrawl](https://firecrawl.dev)
- <img height="12" width="12" src="https://fireproof.storage/favicon.ico" alt="Fireproof Logo" /> **[Fireproof](https://github.com/fireproof-storage/mcp-database-server)** - Immutable ledger database with live synchronization
- <img height="12" width="12" src="https://gitee.com/favicon.ico" alt="Gitee Logo" /> **[Gitee](https://github.com/oschina/mcp-gitee)** - Gitee API integration, repository, issue, and pull request management, and more.
- <img height="12" width="12" src="https://cdn.prod.website-files.com/6605a2979ff17b2cd1939cd4/6605a460de47e7596ed84f06_icon256.png" alt="gotoHuman Logo" /> **[gotoHuman](https://github.com/gotohuman/gotohuman-mcp-server)** - Human-in-the-loop platform - Allow AI agents and automations to send requests for approval to your [gotoHuman](https://www.gotohuman.com) inbox.
- <img height="12" width="12" src="https://grafana.com/favicon.ico" alt="Grafana Logo" /> **[Grafana](https://github.com/grafana/mcp-grafana)** - Search dashboards, investigate incidents and query datasources in your Grafana instance
- <img height="12" width="12" src="https://framerusercontent.com/images/KCOWBYLKunDff1Dr452y6EfjiU.png" alt="Graphlit Logo" /> **[Graphlit](https://github.com/graphlit/graphlit-mcp-server)** - Ingest anything from Slack to Gmail to podcast feeds, in addition to web crawling, into a searchable [Graphlit](https://www.graphlit.com) project.
- <img height="12" width="12" src="https://img.alicdn.com/imgextra/i3/O1CN01d9qrry1i6lTNa2BRa_!!6000000004364-2-tps-218-200.png" alt="Hologres Logo" /> **[Hologres](https://github.com/aliyun/alibabacloud-hologres-mcp-server)** - Connect to a [Hologres](https://www.alibabacloud.com/en/product/hologres) instance, get table metadata, query and analyze data.
- <img height="12" width="12" src="https://hyperbrowser-assets-bucket.s3.us-east-1.amazonaws.com/Hyperbrowser-logo.png" alt="Hyperbrowsers23 Logo" /> **[Hyperbrowser](https://github.com/hyperbrowserai/mcp)** - [Hyperbrowser](https://www.hyperbrowser.ai/) is the next-generation platform empowering AI agents and enabling effortless, scalable browser automation.
- **[IBM wxflows](https://github.com/IBM/wxflows/tree/main/examples/mcp/javascript)** - Tool platform by IBM to build, test and deploy tools for any data source
- <img height="12" width="12" src="https://forevervm.com/icon.png" alt="ForeverVM Logo" /> **[ForeverVM](https://github.com/jamsocket/forevervm/tree/main/javascript/mcp-server)** - Run Python in a code sandbox.
- <img height="12" width="12" src="https://www.getinboxzero.com/icon.png" alt="Inbox Zero Logo" /> **[Inbox Zero](https://github.com/elie222/inbox-zero/tree/main/apps/mcp-server)** - AI personal assistant for email [Inbox Zero](https://www.getinboxzero.com)
- <img height="12" width="12" src="https://inkeep.com/favicon.ico" alt="Inkeep Logo" /> **[Inkeep](https://github.com/inkeep/mcp-server-python)** - RAG Search over your content powered by [Inkeep](https://inkeep.com)
- <img height="12" width="12" src="https://integration.app/favicon.ico" alt="Integration App Icon" /> **[Integration App](https://github.com/integration-app/mcp-server)** - Interact with any other SaaS applications on behalf of your customers.
- <img height="12" width="12" src="https://cdn.simpleicons.org/jetbrains" /> **[JetBrains](https://github.com/JetBrains/mcp-jetbrains)** – Work on your code with JetBrains IDEs
- <img height="12" width="12" src="https://kagi.com/favicon.ico" alt="Kagi Logo" /> **[Kagi Search](https://github.com/kagisearch/kagimcp)** - Search the web using Kagi's search API
- <img height="12" width="12" src="https://logfire.pydantic.dev/favicon.ico" alt="Logfire Logo" /> **[Logfire](https://github.com/pydantic/logfire-mcp)** - Provides access to OpenTelemetry traces and metrics through Logfire.
- <img height="12" width="12" src="https://langfuse.com/favicon.ico" alt="Langfuse Logo" /> **[Langfuse Prompt Management](https://github.com/langfuse/mcp-server-langfuse)** - Open-source tool for collaborative editing, versioning, evaluating, and releasing prompts.
- <img height="12" width="12" src="https://lingo.dev/favicon.ico" alt="Lingo.dev Logo" /> **[Lingo.dev](https://github.com/lingodotdev/lingo.dev/blob/main/mcp.md)** - Make your AI agent speak every language on the planet, using [Lingo.dev](https://lingo.dev) Localization Engine.
- <img height="12" width="12" src="https://www.mailgun.com/favicon.ico" alt="Mailgun Logo" /> **[Mailgun](https://github.com/mailgun/mailgun-mcp-server)** - Interact with Mailgun API.
- <img height="12" width="12" src="https://www.make.com/favicon.ico" alt="Make Logo" /> **[Make](https://github.com/integromat/make-mcp-server)** - Turn your [Make](https://www.make.com/) scenarios into callable tools for AI assistants.
- <img height="12" width="12" src="https://www.meilisearch.com/favicon.ico" alt="Meilisearch Logo" /> **[Meilisearch](https://github.com/meilisearch/meilisearch-mcp)** - Interact & query with Meilisearch (Full-text & semantic search API)
- <img height="12" width="12" src="https://metoro.io/static/images/logos/Metoro.svg" /> **[Metoro](https://github.com/metoro-io/metoro-mcp-server)** - Query and interact with kubernetes environments monitored by Metoro
- <img height="12" width="12" src="https://milvus.io/favicon-32x32.png" /> **[Milvus](https://github.com/zilliztech/mcp-server-milvus)** - Search, Query and interact with data in your Milvus Vector Database.
- <img height="12" width="12" src="https://www.motherduck.com/favicon.ico" alt="MotherDuck Logo" /> **[MotherDuck](https://github.com/motherduckdb/mcp-server-motherduck)** - Query and analyze data with MotherDuck and local DuckDB
- <img height="12" width="12" src="https://needle-ai.com/images/needle-logo-orange-2-rounded.png" alt="Needle AI Logo" /> **[Needle](https://github.com/needle-ai/needle-mcp)** - Production-ready RAG out of the box to search and retrieve data from your own documents.
- <img height="12" width="12" src="https://neo4j.com/favicon.ico" alt="Neo4j Logo" /> **[Neo4j](https://github.com/neo4j-contrib/mcp-neo4j/)** - Neo4j graph database server (schema + read/write-cypher) and separate graph database backed memory
- <img height="12" width="12" src="https://avatars.githubusercontent.com/u/183852044?s=48&v=4" alt="Neon Logo" /> **[Neon](https://github.com/neondatabase/mcp-server-neon)** - Interact with the Neon serverless Postgres platform
- <img height="12" width="12" src="https://avatars.githubusercontent.com/u/82347605?s=48&v=4" alt="OceanBase Logo" /> **[OceanBase](https://github.com/oceanbase/mcp-oceanbase)** - MCP Server for OceanBase database and its tools
- <img height="12" width="12" src="https://docs.octagonagents.com/logo.svg" alt="Octagon Logo" /> **[Octagon](https://github.com/OctagonAI/octagon-mcp-server)** - Deliver real-time investment research with extensive private and public market data.
- <img height="12" width="12" src="https://oxylabs.io/favicon.ico" alt="Oxylabs Logo" /> **[Oxylabs](https://github.com/oxylabs/oxylabs-mcp)** - Scrape websites with Oxylabs Web API, supporting dynamic rendering and parsing for structured data extraction.
- <img height="12" width="12" src="https://www.perplexity.ai/favicon.ico" alt="Perplexity Logo" /> **[Perplexity](https://github.com/ppl-ai/modelcontextprotocol)** - An MCP server that connects to Perplexity's Sonar API, enabling real-time web-wide research in conversational AI.
- <img height="12" width="12" src="https://qdrant.tech/img/brand-resources-logos/logomark.svg" /> **[Qdrant](https://github.com/qdrant/mcp-server-qdrant/)** - Implement semantic memory layer on top of the Qdrant vector search engine
- <img height="12" width="12" src="https://www.ramp.com/favicon.ico" /> **[Ramp](https://github.com/ramp-public/ramp-mcp)** - Interact with [Ramp](https://ramp.com)'s Developer API to run analysis on your spend and gain insights leveraging LLMs
- **[Raygun](https://github.com/MindscapeHQ/mcp-server-raygun)** - Interact with your crash reporting and real using monitoring data on your Raygun account
- <img height="12" width="12" src="https://www.rember.com/favicon.ico" alt="Rember Logo" /> **[Rember](https://github.com/rember/rember-mcp)** - Create spaced repetition flashcards in [Rember](https://rember.com) to remember anything you learn in your chats
- <img height="12" width="12" src="https://riza.io/favicon.ico" alt="Riza logo" /> **[Riza](https://github.com/riza-io/riza-mcp)** - Arbitrary code execution and tool-use platform for LLMs by [Riza](https://riza.io)
- <img height="12" width="12" src="https://pics.fatwang2.com/56912e614b35093426c515860f9f2234.svg" /> [Search1API](https://github.com/fatwang2/search1api-mcp) - One API for Search, Crawling, and Sitemaps
- <img height="12" width="12" src="https://screenshotone.com/favicon.ico" alt="ScreenshotOne Logo" /> **[ScreenshotOne](https://github.com/screenshotone/mcp/)** - Render website screenshots with [ScreenshotOne](https://screenshotone.com/)
- <img height="12" width="12" src="https://semgrep.dev/favicon.ico" alt="Semgrep Logo" /> **[Semgrep](https://github.com/semgrep/mcp)** - Enable AI agents to secure code with [Semgrep](https://semgrep.dev/).
- <img height="12" width="12" src="https://www.starrocks.io/favicon.ico" alt="StarRocks Logo" /> **[StarRocks](https://github.com/StarRocks/mcp-server-starrocks)** - Interact with [StarRocks](https://www.starrocks.io/)
- <img height="12" width="12" src="https://stripe.com/favicon.ico" alt="Stripe Logo" /> **[Stripe](https://github.com/stripe/agent-toolkit)** - Interact with Stripe API
- <img height="12" width="12" src="https://tavily.com/favicon.ico" alt="Tavily Logo" /> **[Tavily](https://github.com/tavily-ai/tavily-mcp)** - Search engine for AI agents (search + extract) powered by [Tavily](https://tavily.com/)
- <img height="12" width="12" src="https://thirdweb.com/favicon.ico" alt="Thirdweb Logo" /> **[Thirdweb](https://github.com/thirdweb-dev/ai/tree/main/python/thirdweb-mcp)** - Read/write to over 2k blockchains, enabling data querying, contract analysis/deployment, and transaction execution, powered by [Thirdweb](https://thirdweb.com/)
- <img height="12" width="12" src="https://www.tinybird.co/favicon.ico" alt="Tinybird Logo" /> **[Tinybird](https://github.com/tinybirdco/mcp-tinybird)** - Interact with Tinybird serverless ClickHouse platform
- <img height="12" width="12" src="https://unifai.network/favicon.ico" alt="UnifAI Logo" /> **[UnifAI](https://github.com/unifai-network/unifai-mcp-server)** - Dynamically search and call tools using [UnifAI Network](https://unifai.network)
- <img height="12" width="12" src="https://framerusercontent.com/images/plcQevjrOYnyriuGw90NfQBPoQ.jpg" alt="Unstructured Logo" /> **[Unstructured](https://github.com/Unstructured-IO/UNS-MCP)** - Set up and interact with your unstructured data processing workflows in [Unstructured Platform](https://unstructured.io)
- **[Vectorize](https://github.com/vectorize-io/vectorize-mcp-server/)** - [Vectorize](https://vectorize.io) MCP server for advanced retrieval, Private Deep Research, Anything-to-Markdown file extraction and text chunking.
- <img height="12" width="12" src="https://verodat.io/assets/favicon-16x16.png" alt="Verodat Logo" /> **[Verodat](https://github.com/Verodat/verodat-mcp-server)** - Interact with Verodat AI Ready Data platform
- <img height="12" width="12" src="https://www.veyrax.com/favicon.ico" alt="VeyraX Logo" /> **[VeyraX](https://github.com/VeyraX/veyrax-mcp)** - Single tool to control all 100+ API integrations, and UI components
- <img height="12" width="12" src="https://www.xero.com/favicon.ico" alt="Xero Logo" /> **[Xero](https://github.com/XeroAPI/xero-mcp-server)** - Interact with the accounting data in your business using our official MCP server
- **[ZenML](https://github.com/zenml-io/mcp-zenml)** - Interact with your MLOps and LLMOps pipelines through your [ZenML](https://www.zenml.io) MCP server

### 🌎 Community Servers

A growing set of community-developed and maintained servers demonstrates various applications of MCP across different domains.

> **Note:** Community servers are **untested** and should be used at **your own risk**. They are not affiliated with or endorsed by Anthropic.
- **[Ableton Live](https://github.com/Simon-Kansara/ableton-live-mcp-server)** - an MCP server to control Ableton Live.
- **[Airbnb](https://github.com/openbnb-org/mcp-server-airbnb)** - Provides tools to search Airbnb and get listing details.
- **[Algorand](https://github.com/GoPlausible/algorand-mcp)** - A comprehensive MCP server for tooling interactions (40+) and resource accessibility (60+) plus many useful prompts for interacting with the Algorand blockchain.
- **[Airflow](https://github.com/yangkyeongmo/mcp-server-apache-airflow)** - A MCP Server that connects to [Apache Airflow](https://airflow.apache.org/) using official python client.
- **[Airtable](https://github.com/domdomegg/airtable-mcp-server)** - Read and write access to [Airtable](https://airtable.com/) databases, with schema inspection.
- **[Airtable](https://github.com/felores/airtable-mcp)** - Airtable Model Context Protocol Server.
- **[AlphaVantage](https://github.com/calvernaz/alphavantage)** - MCP server for stock market data API [AlphaVantage](https://www.alphavantage.co)
- **[Anki](https://github.com/scorzeth/anki-mcp-server)** - An MCP server for interacting with your [Anki](https://apps.ankiweb.net) decks and cards.
- **[Any Chat Completions](https://github.com/pyroprompts/any-chat-completions-mcp)** - Interact with any OpenAI SDK Compatible Chat Completions API like OpenAI, Perplexity, Groq, xAI and many more.
- **[Apple Calendar](https://github.com/Omar-v2/mcp-ical)** - An MCP server that allows you to interact with your MacOS Calendar through natural language, including features such as event creation, modification, schedule listing, finding free time slots etc.
- **[ArangoDB](https://github.com/ravenwits/mcp-server-arangodb)** - MCP Server that provides database interaction capabilities through [ArangoDB](https://arangodb.com/).
- **[Arduino](https://github.com/vishalmysore/choturobo)** - MCP Server that enables AI-powered robotics using Claude AI and Arduino (ESP32) for real-world automation and interaction with robots.
- **[Atlassian](https://github.com/sooperset/mcp-atlassian)** - Interact with Atlassian Cloud products (Confluence and Jira) including searching/reading Confluence spaces/pages, accessing Jira issues, and project metadata.
- **[AWS](https://github.com/rishikavikondala/mcp-server-aws)** - Perform operations on your AWS resources using an LLM.
- **[AWS Athena](https://github.com/lishenxydlgzs/aws-athena-mcp)** - A MCP server for AWS Athena to run SQL queries on Glue Catalog.
- **[AWS Cost Explorer](https://github.com/aarora79/aws-cost-explorer-mcp-server)** - Optimize your AWS spend (including Amazon Bedrock spend) with this MCP server by examining spend across regions, services, instance types and foundation models ([demo video](https://www.youtube.com/watch?v=WuVOmYLRFmI&feature=youtu.be)).
- **[AWS Resources Operations](https://github.com/baryhuang/mcp-server-aws-resources-python)** - Run generated python code to securely query or modify any AWS resources supported by boto3.
- **[AWS S3](https://github.com/aws-samples/sample-mcp-server-s3)** - A sample MCP server for AWS S3 that flexibly fetches objects from S3 such as PDF documents.
- **[Azure ADX](https://github.com/pab1it0/adx-mcp-server)** - Query and analyze Azure Data Explorer databases.
- **[Azure DevOps](https://github.com/Vortiago/mcp-azure-devops)** - An MCP server that provides a bridge to Azure DevOps services, enabling AI assistants to query and manage work items.
- **[Base Free USDC Transfer](https://github.com/magnetai/mcp-free-usdc-transfer)** - Send USDC on [Base](https://base.org) for free using Claude AI! Built with [Coinbase CDP](https://docs.cdp.coinbase.com/mpc-wallet/docs/welcome).
* **[Basic Memory](https://github.com/basicmachines-co/basic-memory)** - Local-first knowledge management system that builds a semantic graph from Markdown files, enabling persistent memory across conversations with LLMs.
- **[BigQuery](https://github.com/LucasHild/mcp-server-bigquery)** (by LucasHild) - This server enables LLMs to inspect database schemas and execute queries on BigQuery.
- **[BigQuery](https://github.com/ergut/mcp-bigquery-server)** (by ergut) - Server implementation for Google BigQuery integration that enables direct BigQuery database access and querying capabilities
- **[Bing Web Search API](https://github.com/leehanchung/bing-search-mcp)** (by hanchunglee) - Server implementation for Microsoft Bing Web Search API.
- **[Bitable MCP](https://github.com/lloydzhou/bitable-mcp)** (by lloydzhou) - MCP server provides access to Lark Bitable through the Model Context Protocol. It allows users to interact with Bitable tables using predefined tools.
- **[Blender](https://github.com/ahujasid/blender-mcp)** (by ahujasid) - Blender integration allowing prompt enabled 3D scene creation, modeling and manipulation.
- **[Bsc-mcp](https://github.com/TermiX-official/bsc-mcp)** The first MCP server that serves as the bridge between AI and BNB Chain, enabling AI agents to execute complex on-chain operations through seamless integration with the BNB Chain, including transfer, swap, launch, security check on any token and even more.
- **[CFBD API](https://github.com/lenwood/cfbd-mcp-server)** - An MCP server for the [College Football Data API](https://collegefootballdata.com/).
- **[ChatMCP](https://github.com/AI-QL/chat-mcp)** – An Open Source Cross-platform GUI Desktop application compatible with Linux, macOS, and Windows, enabling seamless interaction with MCP servers across dynamically selectable LLMs, by **[AIQL](https://github.com/AI-QL)**
- **[ChatSum](https://github.com/mcpso/mcp-server-chatsum)** - Query and Summarize chat messages with LLM. by [mcpso](https://mcp.so)
- **[Chroma](https://github.com/privetin/chroma)** - Vector database server for semantic document search and metadata filtering, built on Chroma
- **[ClaudePost](https://github.com/ZilongXue/claude-post)** - ClaudePost enables seamless email management for Gmail, offering secure features like email search, reading, and sending.
- **[Cloudinary](https://github.com/felores/cloudinary-mcp-server)** - Cloudinary Model Context Protocol Server to upload media to Cloudinary and get back the media link and details.
- **[code-assistant](https://github.com/stippi/code-assistant)** - A coding assistant MCP server that allows to explore a code-base and make changes to code. Should be used with trusted repos only (insufficient protection against prompt injections).
- **[code-executor](https://github.com/bazinga012/mcp_code_executor)** - An MCP server that allows LLMs to execute Python code within a specified Conda environment.
- **[code-sandbox-mcp](https://github.com/Automata-Labs-team/code-sandbox-mcp)** - An MCP server to create secure code sandbox environment for executing code within Docker containers.
- **[cognee-mcp](https://github.com/topoteretes/cognee/tree/main/cognee-mcp)** - GraphRAG memory server with customizable ingestion, data processing and search
- **[coin_api_mcp](https://github.com/longmans/coin_api_mcp)** - Provides access to [coinmarketcap](https://coinmarketcap.com/) cryptocurrency data.
- **[Contentful-mcp](https://github.com/ivo-toby/contentful-mcp)** - Read, update, delete, publish content in your [Contentful](https://contentful.com) space(s) from this MCP Server.
- **[crypto-feargreed-mcp](https://github.com/kukapay/crypto-feargreed-mcp)**  -  Providing real-time and historical Crypto Fear & Greed Index data.
- **[cryptopanic-mcp-server](https://github.com/kukapay/cryptopanic-mcp-server)** - Providing latest cryptocurrency news to AI agents, powered by CryptoPanic.
- **[Dappier](https://github.com/DappierAI/dappier-mcp)** - Connect LLMs to real-time, rights-cleared, proprietary data from trusted sources. Access specialized models for Real-Time Web Search, News, Sports, Financial Data, Crypto, and premium publisher content. Explore data models at [marketplace.dappier.com](https://marketplace.dappier.com/marketplace).
- **[Databricks](https://github.com/JordiNeil/mcp-databricks-server)** - Allows LLMs to run SQL queries, list and get details of jobs executions in a Databricks account.
- **[Data Exploration](https://github.com/reading-plus-ai/mcp-server-data-exploration)** - MCP server for autonomous data exploration on .csv-based datasets, providing intelligent insights with minimal effort. NOTE: Will execute arbitrary Python code on your machine, please use with caution!
- **[Dataset Viewer](https://github.com/privetin/dataset-viewer)** - Browse and analyze Hugging Face datasets with features like search, filtering, statistics, and data export
- **[DBHub](https://github.com/bytebase/dbhub/)** - Universal database MCP server connecting to MySQL, PostgreSQL, SQLite, DuckDB and etc.
- **[DeepSeek MCP Server](https://github.com/DMontgomery40/deepseek-mcp-server)** - Model Context Protocol server integrating DeepSeek's advanced language models, in addition to [other useful API endpoints](https://github.com/DMontgomery40/deepseek-mcp-server?tab=readme-ov-file#features)
- **[Deepseek_R1](https://github.com/66julienmartin/MCP-server-Deepseek_R1)** - A Model Context Protocol (MCP) server implementation connecting Claude Desktop with DeepSeek's language models (R1/V3)
- **[deepseek-thinker-mcp](https://github.com/ruixingshi/deepseek-thinker-mcp)** - A MCP (Model Context Protocol) provider Deepseek reasoning content to MCP-enabled AI Clients, like Claude Desktop. Supports access to Deepseek's thought processes from the Deepseek API service or from a local Ollama server.
- **[Descope](https://github.com/descope-sample-apps/descope-mcp-server)** - An MCP server to integrate with [Descope](https://descope.com) to search audit logs, manage users, and more.
- **[DevRev](https://github.com/kpsunil97/devrev-mcp-server)** - An MCP server to integrate with DevRev APIs to search through your DevRev Knowledge Graph where objects can be imported from diff. sources listed [here](https://devrev.ai/docs/import#available-sources).
- **[Dicom](https://github.com/ChristianHinge/dicom-mcp)** - An MCP server to query and retrieve medical images and for parsing and reading dicom-encapsulated documents (pdf etc.). 
- **[Dify](https://github.com/YanxingLiu/dify-mcp-server)** - A simple implementation of an MCP server for dify workflows.
- **[Discord](https://github.com/v-3/discordmcp)** - A MCP server to connect to Discord guilds through a bot and read and write messages in channels
- **[Discord](https://github.com/SaseQ/discord-mcp)** - A MCP server, which connects to Discord through a bot, and provides comprehensive integration with Discord.
- **[Discourse](https://github.com/AshDevFr/discourse-mcp-server)** - A MCP server to search Discourse posts on a Discourse forum.
- **[Docker](https://github.com/ckreiling/mcp-server-docker)** - Integrate with Docker to manage containers, images, volumes, and networks.
- **[Drupal](https://github.com/Omedia/mcp-server-drupal)** - Server for interacting with [Drupal](https://www.drupal.org/project/mcp) using STDIO transport layer.
- **[dune-analytics-mcp](https://github.com/kukapay/dune-analytics-mcp)** -  A mcp server that bridges Dune Analytics data to AI agents.
- **[Elasticsearch](https://github.com/cr7258/elasticsearch-mcp-server)** - MCP server implementation that provides Elasticsearch interaction.
- **[ElevenLabs](https://github.com/mamertofabian/elevenlabs-mcp-server)** - A server that integrates with ElevenLabs text-to-speech API capable of generating full voiceovers with multiple voices.
- **[Ergo Blockchain MCP](https://github.com/marctheshark3/ergo-mcp)** -An MCP server to integrate Ergo Blockchain Node and Explorer APIs for checking address balances, analyzing transactions, viewing transaction history, performing forensic analysis of addresses, searching for tokens, and monitoring network status.
- **[Eunomia](https://github.com/whataboutyou-ai/eunomia-MCP-server)** - Extension of the Eunomia framework that connects Eunomia instruments with MCP servers
- **[EVM MCP Server](https://github.com/mcpdotdirect/evm-mcp-server)** - Comprehensive blockchain services for 30+ EVM networks, supporting native tokens, ERC20, NFTs, smart contracts, transactions, and ENS resolution.
- **[Everything Search](https://github.com/mamertofabian/mcp-everything-search)** - Fast file searching capabilities across Windows (using [Everything SDK](https://www.voidtools.com/support/everything/sdk/)), macOS (using mdfind command), and Linux (using locate/plocate command).
- **[Excel](https://github.com/haris-musa/excel-mcp-server)** - Excel manipulation including data reading/writing, worksheet management, formatting, charts, and pivot table.
- **[Fantasy PL](https://github.com/rishijatia/fantasy-pl-mcp)** - Give your coding agent direct access to up-to date Fantasy Premier League data
- **[fastn.ai – Unified API MCP Server](https://github.com/fastnai/mcp-fastn)** - A remote, dynamic MCP server with a unified API that connects to 1,000+ tools, actions, and workflows, featuring built-in authentication and monitoring.
- **[Fetch](https://github.com/zcaceres/fetch-mcp)** - A server that flexibly fetches HTML, JSON, Markdown, or plaintext.
- **[Fingertip](https://github.com/fingertip-com/fingertip-mcp)** - MCP server for Fingertip.com to search and create new sites.
- **[Figma](https://github.com/GLips/Figma-Context-MCP)** - Give your coding agent direct access to Figma file data, helping it one-shot design implementation.
- **[Firebase](https://github.com/gannonh/firebase-mcp)** - Server to interact with Firebase services including Firebase Authentication, Firestore, and Firebase Storage.
- **[FireCrawl](https://github.com/vrknetha/mcp-server-firecrawl)** - Advanced web scraping with JavaScript rendering, PDF support, and smart rate limiting
- **[FlightRadar24](https://github.com/sunsetcoder/flightradar24-mcp-server)** - A Claude Desktop MCP server that helps you track flights in real-time using Flightradar24 data.
- **[Ghost](https://github.com/MFYDev/ghost-mcp)** - A Model Context Protocol (MCP) server for interacting with Ghost CMS through LLM interfaces like Claude.
- **[Github Actions](https://github.com/ko1ynnky/github-actions-mcp-server)** - A Model Context Protocol (MCP) server for interacting with Github Actions.
- **[Glean](https://github.com/longyi1207/glean-mcp-server)** - A server that uses Glean API to search and chat.
- **[Gmail](https://github.com/GongRzhe/Gmail-MCP-Server)** - A Model Context Protocol (MCP) server for Gmail integration in Claude Desktop with auto authentication support.
- **[Gmail Headless](https://github.com/baryhuang/mcp-headless-gmail)** - Remote hostable MCP server that can get and send Gmail messages without local credential or file system setup.
- **[Goal Story](https://github.com/hichana/goalstory-mcp)** - a Goal Tracker and Visualization Tool for personal and professional development.
- **[GOAT](https://github.com/goat-sdk/goat/tree/main/typescript/examples/by-framework/model-context-protocol)** - Run more than +200 onchain actions on any blockchain including Ethereum, Solana and Base.
- **[Godot](https://github.com/Coding-Solo/godot-mcp)** - A MCP server providing comprehensive Godot engine integration for project editing, debugging, and scene management.
- **[Golang Filesystem Server](https://github.com/mark3labs/mcp-filesystem-server)** - Secure file operations with configurable access controls built with Go!
- **[Goodnews](https://github.com/VectorInstitute/mcp-goodnews)** - A simple MCP server that delivers curated positive and uplifting news stories.
- **[Google Calendar](https://github.com/v-3/google-calendar)** - Integration with Google Calendar to check schedules, find time, and add/delete events
- **[Google Calendar](https://github.com/nspady/google-calendar-mcp)** - Google Calendar MCP Server for managing Google calendar events. Also supports searching for events by attributes like title and location.
- **[Google Custom Search](https://github.com/adenot/mcp-google-search)** - Provides Google Search results via the Google Custom Search API
- **[Google Tasks](https://github.com/zcaceres/gtasks-mcp)** - Google Tasks API Model Context Protocol Server.
- **[GraphQL Schema](https://github.com/hannesj/mcp-graphql-schema)** - Allow LLMs to explore large GraphQL schemas without bloating the context.
- **[HDW LinkedIn](https://github.com/horizondatawave/hdw-mcp-server)** - Access to profile data and management of user account with [HorizonDataWave.ai](https://horizondatawave.ai/).
- **[Heurist Mesh Agent](https://github.com/heurist-network/heurist-mesh-mcp-server)** - Access specialized web3 AI agents for blockchain analysis, smart contract security, token metrics, and blockchain interactions through the [Heurist Mesh network](https://github.com/heurist-network/heurist-agent-framework/tree/main/mesh).
- **[Holaspirit](https://github.com/syucream/holaspirit-mcp-server)** - Interact with [Holaspirit](https://www.holaspirit.com/).
- **[Home Assistant](https://github.com/tevonsb/homeassistant-mcp)** - Interact with [Home Assistant](https://www.home-assistant.io/) including viewing and controlling lights, switches, sensors, and all other Home Assistant entities.
- **[Home Assistant](https://github.com/voska/hass-mcp)** - Docker-ready MCP server for Home Assistant with entity management, domain summaries, automation support, and guided conversations. Includes pre-built container images for easy installation.
- **[HubSpot](https://github.com/buryhuang/mcp-hubspot)** - HubSpot CRM integration for managing contacts and companies. Create and retrieve CRM data directly through Claude chat.
- **[HuggingFace Spaces](https://github.com/evalstate/mcp-hfspace)** - Server for using HuggingFace Spaces, supporting Open Source Image, Audio, Text Models and more. Claude Desktop mode for easy integration.
- **[Hyperliquid](https://github.com/mektigboy/server-hyperliquid)** - An MCP server implementation that integrates the Hyperliquid SDK for exchange data.
- **[Image Generation](https://github.com/GongRzhe/Image-Generation-MCP-Server)** - This MCP server provides image generation capabilities using the Replicate Flux model.
- **[InfluxDB](https://github.com/idoru/influxdb-mcp-server)** - Run queries against InfluxDB OSS API v2.
- **[Inoyu](https://github.com/sergehuber/inoyu-mcp-unomi-server)** - Interact with an Apache Unomi CDP customer data platform to retrieve and update customer profiles
- **[Intercom](https://github.com/raoulbia-ai/mcp-server-for-intercom)** - An MCP-compliant server for retrieving customer support tickets from Intercom. This tool enables AI assistants like Claude Desktop and Cline to access and analyze your Intercom support tickets.
- **[iTerm MCP](https://github.com/ferrislucas/iterm-mcp)** - Integration with iTerm2 terminal emulator for macOS, enabling LLMs to execute and monitor terminal commands.
- **[JavaFX](https://github.com/mcpso/mcp-server-javafx)** - Make drawings using a JavaFX canvas
- **[JDBC](https://github.com/quarkiverse/quarkus-mcp-servers/tree/main/jdbc)** - Connect to any JDBC-compatible database and query, insert, update, delete, and more. Supports MySQL, PostgreSQL, Oracle, SQL Server, sqllite and [more](https://github.com/quarkiverse/quarkus-mcp-servers/tree/main/jdbc#supported-jdbc-variants).
- **[JSON](https://github.com/GongRzhe/JSON-MCP-Server)** - JSON handling and processing server with advanced query capabilities using JSONPath syntax and support for array, string, numeric, and date operations.
- **[KiCad MCP](https://github.com/lamaalrajih/kicad-mcp)** - MCP server for KiCad on Mac, Windows, and Linux.
- **[Keycloak MCP](https://github.com/ChristophEnglisch/keycloak-model-context-protocol)** - This MCP server enables natural language interaction with Keycloak for user and realm management including creating, deleting, and listing users and realms.
- **[Kibela](https://github.com/kiwamizamurai/mcp-kibela-server)** (by kiwamizamurai) - Interact with Kibela API.
- **[kintone](https://github.com/macrat/mcp-server-kintone)** - Manage records and apps in [kintone](https://kintone.com) through LLM tools.
- **[Kubernetes](https://github.com/Flux159/mcp-server-kubernetes)** - Connect to Kubernetes cluster and manage pods, deployments, and services.
- **[Kubernetes and OpenShift](https://github.com/manusa/kubernetes-mcp-server)** - A powerful Kubernetes MCP server with additional support for OpenShift. Besides providing CRUD operations for any Kubernetes resource, this server provides specialized tools to interact with your cluster.
- **[Langflow-DOC-QA-SERVER](https://github.com/GongRzhe/Langflow-DOC-QA-SERVER)** - A Model Context Protocol server for document Q&A powered by Langflow. It demonstrates core MCP concepts by providing a simple interface to query documents through a Langflow backend.
- **[Lightdash](https://github.com/syucream/lightdash-mcp-server)** - Interact with [Lightdash](https://www.lightdash.com/), a BI tool.
- **[Linear](https://github.com/jerhadf/linear-mcp-server)** - Allows LLM to interact with Linear's API for project management, including searching, creating, and updating issues.
- **[Linear (Go)](https://github.com/geropl/linear-mcp-go)** - Allows LLM to interact with Linear's API via a single static binary.
- **[LINE](https://github.com/amornpan/py-mcp-line)** (by amornpan) - Implementation for LINE Bot integration that enables Language Models to read and analyze LINE conversations through a standardized interface. Features asynchronous operation, comprehensive logging, webhook event handling, and support for various message types.
- **[LlamaCloud](https://github.com/run-llama/mcp-server-llamacloud)** (by marcusschiesser) - Integrate the data stored in a managed index on [LlamaCloud](https://cloud.llamaindex.ai/)
- **[llm-context](https://github.com/cyberchitta/llm-context.py)** - Provides a repo-packing MCP tool with configurable profiles that specify file inclusion/exclusion patterns and optional prompts.
- **[mac-messages-mcp](https://github.com/carterlasalle/mac_messages_mcp)** - An MCP server that securely interfaces with your iMessage database via the Model Context Protocol (MCP), allowing LLMs to query and analyze iMessage conversations. It includes robust phone number validation, attachment processing, contact management, group chat handling, and full support for sending and receiving messages.
- **[MariaDB](https://github.com/abel9851/mcp-server-mariadb)** - MariaDB database integration with configurable access controls in Python.
- **[Maton](https://github.com/maton-ai/agent-toolkit/tree/main/modelcontextprotocol)** - Connect to your SaaS tools like HubSpot, Salesforce, and more.
- **[MCP Compass](https://github.com/liuyoshio/mcp-compass)** - Suggest the right MCP server for your needs
- **[MCP Create](https://github.com/tesla0225/mcp-create)** - A dynamic MCP server management service that creates, runs, and manages Model Context Protocol servers on-the-fly.
- **[MCP Installer](https://github.com/anaisbetts/mcp-installer)** - This server is a server that installs other MCP servers for you.
- **[mcp-k8s-go](https://github.com/strowk/mcp-k8s-go)** - Golang-based Kubernetes server for MCP to browse pods and their logs, events, namespaces and more. Built to be extensible.
- **[mcp-local-rag](https://github.com/nkapila6/mcp-local-rag)** - "primitive" RAG-like web search model context protocol (MCP) server that runs locally using Google's MediaPipe Text Embedder and DuckDuckGo Search. ✨ no APIs required ✨.
- **[mcp-proxy](https://github.com/sparfenyuk/mcp-proxy)** - Connect to MCP servers that run on SSE transport, or expose stdio servers as an SSE server.
- **[mem0-mcp](https://github.com/mem0ai/mem0-mcp)** - A Model Context Protocol server for Mem0, which helps with managing coding preferences.
- **[MSSQL](https://github.com/aekanun2020/mcp-server/)** - MSSQL database integration with configurable access controls and schema inspection
- **[MSSQL](https://github.com/JexinSam/mssql_mcp_server)** (by jexin) - MCP Server for MSSQL database in Python
- **[MSSQL-Python](https://github.com/amornpan/py-mcp-mssql)** (by amornpan) - A read-only Python implementation for MSSQL database access with enhanced security features, configurable access controls, and schema inspection capabilities. Focuses on safe database interaction through Python ecosystem.
- **[MSSQL-MCP](https://github.com/daobataotie/mssql-mcp)** (by daobataotie) - MSSQL MCP that refer to the official website's SQLite MCP for modifications to adapt to MSSQL
- **[Markdownify](https://github.com/zcaceres/mcp-markdownify-server)** - MCP to convert almost anything to Markdown (PPTX, HTML, PDF, Youtube Transcripts and more)
- **[Mindmap](https://github.com/YuChenSSR/mindmap-mcp-server)** (by YuChenSSR) - A server that generates mindmaps from input containing markdown code.
- **[Minima](https://github.com/dmayboroda/minima)** - MCP server for RAG on local files
- **[MongoDB](https://github.com/kiliczsh/mcp-mongo-server)** - A Model Context Protocol Server for MongoDB.
- **[MongoDB Lens](https://github.com/furey/mongodb-lens)** - Full Featured MCP Server for MongoDB Databases.
- **[Monday.com](https://github.com/sakce/mcp-server-monday)** - MCP Server to interact with Monday.com boards and items.
- **[Multicluster-MCP-Sever](https://github.com/yanmxa/multicluster-mcp-server)** - The gateway for GenAI systems to interact with multiple Kubernetes clusters.
- **[MySQL](https://github.com/benborla/mcp-server-mysql)** (by benborla) - MySQL database integration in NodeJS with configurable access controls and schema inspection
- **[MySQL](https://github.com/designcomputer/mysql_mcp_server)** (by DesignComputer) - MySQL database integration in Python with configurable access controls and schema inspection
- **[n8n](https://github.com/leonardsellem/n8n-mcp-server)** - This MCP server provides tools and resources for AI assistants to manage n8n workflows and executions, including listing, creating, updating, and deleting workflows, as well as monitoring their execution status.
- **[NASA](https://github.com/ProgramComputer/NASA-MCP-server)** (by ProgramComputer) - Access to a unified gateway of NASA's data sources including but not limited to APOD, NEO, EPIC, GIBS.
- **[National Parks](https://github.com/KyrieTangSheng/mcp-server-nationalparks)** - The server provides latest information of park details, alerts, visitor centers, campgrounds, hiking trails, and events for U.S. National Parks.
- **[NAVER](https://github.com/pfldy2850/py-mcp-naver)** (by pfldy2850) - This MCP server provides tools to interact with various Naver services, such as searching blogs, news, books, and more.
- **[NS Travel Information](https://github.com/r-huijts/ns-mcp-server)** - Access Dutch Railways (NS) real-time train travel information and disruptions through the official NS API.
- **[Neo4j](https://github.com/da-okazaki/mcp-neo4j-server)** - A community built server that interacts with Neo4j Graph Database.
- **[Neovim](https://github.com/bigcodegen/mcp-neovim-server)** - An MCP Server for your Neovim session.
- **[Notion](https://github.com/suekou/mcp-notion-server)** (by suekou) - Interact with Notion API.
- **[Notion](https://github.com/v-3/notion-server)** (by v-3) - Notion MCP integration. Search, Read, Update, and Create pages through Claude chat.
- **[ntfy-mcp](https://github.com/teddyzxcv/ntfy-mcp)** (by teddyzxcv) - The MCP server that keeps you informed by sending the notification on phone using ntfy
- **[oatpp-mcp](https://github.com/oatpp/oatpp-mcp)** - C++ MCP integration for Oat++. Use [Oat++](https://oatpp.io) to build MCP servers.
- **[Obsidian Markdown Notes](https://github.com/calclavia/mcp-obsidian)** - Read and search through your Obsidian vault or any directory containing Markdown notes
- **[obsidian-mcp](https://github.com/StevenStavrakis/obsidian-mcp)** - (by Steven Stavrakis) An MCP server for Obsidian.md with tools for searching, reading, writing, and organizing notes.
- **[OceanBase](https://github.com/yuanoOo/oceanbase_mcp_server)** - (by yuanoOo) A Model Context Protocol (MCP) server that enables secure interaction with OceanBase databases.
- **[Okta](https://github.com/kapilduraphe/okta-mcp-server)** - Interact with Okta API.
- **[OneNote](https://github.com/rajvirtual/MCP-Servers/tree/master/onenote)** - (by Rajesh Vijay) An MCP server that connects to Microsoft OneNote using the Microsoft Graph API. Reading notebooks, sections, and pages from OneNote,Creating new notebooks, sections, and pages in OneNote.
- **[OpenAI WebSearch MCP](https://github.com/ConechoAI/openai-websearch-mcp)** - This is a Python-based MCP server that provides OpenAI `web_search` build-in tool.
- **[OpenAPI](https://github.com/snaggle-ai/openapi-mcp-server)** - Interact with [OpenAPI](https://www.openapis.org/) APIs.
- **[OpenAPI AnyApi](https://github.com/baryhuang/mcp-server-any-openapi)** - Interact with large [OpenAPI](https://www.openapis.org/) docs using built-in semantic search for endpoints. Allows for customizing the MCP server prefix.
- **[OpenAPI Schema](https://github.com/hannesj/mcp-openapi-schema)** - Allow LLMs to explore large [OpenAPI](https://www.openapis.org/) schemas without bloating the context.
- **[OpenCTI](https://github.com/Spathodea-Network/opencti-mcp)** - Interact with OpenCTI platform to retrieve threat intelligence data including reports, indicators, malware and threat actors.
- **[OpenDota](https://github.com/asusevski/opendota-mcp-server)** - Interact with OpenDota API to retrieve Dota 2 match data, player statistics, and more.
- **[OpenRPC](https://github.com/shanejonas/openrpc-mpc-server)** - Interact with and discover JSON-RPC APIs via [OpenRPC](https://open-rpc.org).
- **[Open Strategy Partners Marketing Tools](https://github.com/open-strategy-partners/osp_marketing_tools)** - Content editing codes, value map, and positioning tools for product marketing.
- **[Pandoc](https://github.com/vivekVells/mcp-pandoc)** - MCP server for seamless document format conversion using Pandoc, supporting Markdown, HTML, PDF, DOCX (.docx), csv and more.
- **[PIF](https://github.com/hungryrobot1/MCP-PIF)** - A Personal Intelligence Framework (PIF), providing tools for file operations, structured reasoning, and journal-based documentation to support continuity and evolving human-AI collaboration across sessions.
- **[Pinecone](https://github.com/sirmews/mcp-pinecone)** - MCP server for searching and uploading records to Pinecone. Allows for simple RAG features, leveraging Pinecone's Inference API.
- **[Placid.app](https://github.com/felores/placid-mcp-server)** - Generate image and video creatives using Placid.app templates
- **[Playwright](https://github.com/executeautomation/mcp-playwright)** - This MCP Server will help you run browser automation and webscraping using Playwright
- **[Postman](https://github.com/shannonlal/mcp-postman)** - MCP server for running Postman Collections locally via Newman. Allows for simple execution of Postman Server and returns the results of whether the collection passed all the tests.
- **[Productboard](https://github.com/kenjihikmatullah/productboard-mcp)** - Integrate the Productboard API into agentic workflows via MCP.
- **[Prometheus](https://github.com/pab1it0/prometheus-mcp-server)** - Query and analyze Prometheus - open-source monitoring system.
- **[Pulumi](https://github.com/dogukanakkaya/pulumi-mcp-server)** - MCP Server to Interact with Pulumi API, creates and lists Stacks
- **[Pushover](https://github.com/ashiknesin/pushover-mcp)** - Send instant notifications to your devices using [Pushover.net](https://pushover.net/)
- **[QGIS](https://github.com/jjsantos01/qgis_mcp)** - connects QGIS to Claude AI through the MCP. This integration enables prompt-assisted project creation, layer loading, code execution, and more.
- **[QuickChart](https://github.com/GongRzhe/Quickchart-MCP-Server)** - A Model Context Protocol server for generating charts using QuickChart.io
- **[Qwen_Max](https://github.com/66julienmartin/MCP-server-Qwen_Max)** - A Model Context Protocol (MCP) server implementation for the Qwen models.
- **[RabbitMQ](https://github.com/kenliao94/mcp-server-rabbitmq)** - The MCP server that interacts with RabbitMQ to publish and consume messages.
- **[RAG Web Browser](https://github.com/apify/mcp-server-rag-web-browser)** An MCP server for Apify's open-source RAG Web Browser [Actor](https://apify.com/apify/rag-web-browser) to perform web searches, scrape URLs, and return content in Markdown.
- **[Reaper](https://github.com/dschuler36/reaper-mcp-server)** - Interact with your [Reaper](https://www.reaper.fm/) (Digital Audio Workstation) projects.
- **[Redis](https://github.com/GongRzhe/REDIS-MCP-Server)** - Redis database operations and caching microservice server with support for key-value operations, expiration management, and pattern-based key listing.
- **[Redis](https://github.com/prajwalnayak7/mcp-server-redis)** MCP server to interact with Redis Server, AWS Memory DB, etc for caching or other use-cases where in-memory and key-value based storage is appropriate
- **[Rememberizer AI](https://github.com/skydeckai/mcp-server-rememberizer)** - An MCP server designed for interacting with the Rememberizer data source, facilitating enhanced knowledge retrieval.
- **[Replicate](https://github.com/deepfates/mcp-replicate)** - Search, run and manage machine learning models on Replicate through a simple tool-based interface. Browse models, create predictions, track their status, and handle generated images.
- **[Rquest](https://github.com/xxxbrian/mcp-rquest)** - An MCP server providing realistic browser-like HTTP request capabilities with accurate TLS/JA3/JA4 fingerprints for bypassing anti-bot measures.
- **[Rijksmuseum](https://github.com/r-huijts/rijksmuseum-mcp)** - Interface with the Rijksmuseum API to search artworks, retrieve artwork details, access image tiles, and explore user collections.
- **[Salesforce MCP](https://github.com/smn2gnt/MCP-Salesforce)** - Interact with Salesforce Data and Metadata
- **[Scholarly](https://github.com/adityak74/mcp-scholarly)** - A MCP server to search for scholarly and academic articles.
- **[scrapling-fetch](https://github.com/cyberchitta/scrapling-fetch-mcp)** - Access text content from bot-protected websites. Fetches HTML/markdown from sites with anti-automation measures using Scrapling.
- **[SearXNG](https://github.com/ihor-sokoliuk/mcp-searxng)** - A Model Context Protocol Server for [SearXNG](https://docs.searxng.org)
- **[ServiceNow](https://github.com/osomai/servicenow-mcp)** - A MCP server to interact with a ServiceNow instance
- **[Siri Shortcuts](https://github.com/dvcrn/mcp-server-siri-shortcuts)** - MCP to interact with Siri Shortcuts on macOS. Exposes all Shortcuts as MCP tools.
- **[Snowflake](https://github.com/isaacwasserman/mcp-snowflake-server)** - This MCP server enables LLMs to interact with Snowflake databases, allowing for secure and controlled data operations.
- **[Solana Agent Kit](https://github.com/sendaifun/solana-agent-kit/tree/main/examples/agent-kit-mcp-server)** - This MCP server enables LLMs to interact with the Solana blockchain with help of Solana Agent Kit by SendAI, allowing for 40+ protcool actions and growing
- **[Spotify](https://github.com/varunneal/spotify-mcp)** - This MCP allows an LLM to play and use Spotify.
- **[Starwind UI](https://github.com/Boston343/starwind-ui-mcp/)** - This MCP provides relevant commands, documentation, and other information to allow LLMs to take full advantage of Starwind UI's open source Astro components.
- **[Stripe](https://github.com/atharvagupta2003/mcp-stripe)** - This MCP allows integration with Stripe for handling payments, customers, and refunds.
- **[TMDB](https://github.com/Laksh-star/mcp-server-tmdb)** - This MCP server integrates with The Movie Database (TMDB) API to provide movie information, search capabilities, and recommendations.
- **[Tavily search](https://github.com/RamXX/mcp-tavily)** - An MCP server for Tavily's search & news API, with explicit site inclusions/exclusions
- **[Telegram](https://github.com/chigwell/telegram-mcp)** - An MCP server that provides paginated chat reading, message retrieval, and message sending capabilities for Telegram through Telethon integration.
- **[Terminal-Control](https://github.com/GongRzhe/terminal-controller-mcp)** - A MCP server that enables secure terminal command execution, directory navigation, and file system operations through a standardized interface.
- **[Ticketmaster](https://github.com/delorenj/mcp-server-ticketmaster)** - Search for events, venues, and attractions through the Ticketmaster Discovery API
- **[Todoist](https://github.com/abhiz123/todoist-mcp-server)** - Interact with Todoist to manage your tasks.
- **[Typesense](https://github.com/suhail-ak-s/mcp-typesense-server)** - A Model Context Protocol (MCP) server implementation that provides AI models with access to Typesense search capabilities. This server enables LLMs to discover, search, and analyze data stored in Typesense collections.
- **[Travel Planner](https://github.com/GongRzhe/TRAVEL-PLANNER-MCP-Server)** - Travel planning and itinerary management server integrating with Google Maps API for location search, place details, and route calculations.
- **[Unity Catalog](https://github.com/ognis1205/mcp-server-unitycatalog)** - An MCP server that enables LLMs to interact with Unity Catalog AI, supporting CRUD operations on Unity Catalog Functions and executing them as MCP tools.
<<<<<<< HEAD
- **[Tripadvisor](https://github.com/pab1it0/tripadvisor-mcp)** - An MCP server that enables LLMs to interact with Tripadvisor API, supporting location data, reviews, and photos through standardized MCP interfaces
=======
- **[Unity3d Game Engine](https://github.com/CoderGamester/mcp-unity)** - An MCP server that enables LLMs to interact with Unity3d Game Engine, supporting access to a variety of the Unit's Editor engine tools (e.g. Console Logs, Test Runner logs, Editor functions, hierarchy state, etc) and executing them as MCP tools or gather them as resources.
- **[Unity Integration (Advanced)](https://github.com/quazaai/UnityMCPIntegration)** - Advanced Unity3d Game Engine MCP which supports ,Execution of Any Editor Related Code Directly Inside of Unity, Fetch Logs, Get Editor State and Allow File Access of the Project making it much more useful in Script Editing or asset creation.
>>>>>>> 5309e52d
- **[Vega-Lite](https://github.com/isaacwasserman/mcp-vegalite-server)** - Generate visualizations from fetched data using the VegaLite format and renderer.
- **[Video Editor](https://github.com/burningion/video-editing-mcp)** - A Model Context Protocol Server to add, edit, and search videos with [Video Jungle](https://www.video-jungle.com/).
- **[Virtual location (Google Street View,etc.)](https://github.com/mfukushim/map-traveler-mcp)** - Integrates Google Map, Google Street View, PixAI, Stability.ai, ComfyUI API and Bluesky to provide a virtual location simulation in LLM (written in Effect.ts)
- **[VolcEngine TOS](https://github.com/dinghuazhou/sample-mcp-server-tos)** - A sample MCP server for VolcEngine TOS that flexibly get objects from TOS.
- **[Wanaku MCP Router](https://github.com/wanaku-ai/wanaku/)** - The Wanaku MCP Router is a SSE-based MCP server that provides an extensible routing engine that allows integrating your enterprise systems with AI agents.
- **[Webflow](https://github.com/kapilduraphe/webflow-mcp-server)** - Interfact with the Webflow APIs
- **[whale-tracker-mcp](https://github.com/kukapay/whale-tracker-mcp)**  -  A mcp server for tracking cryptocurrency whale transactions. 
- **[Whois MCP](https://github.com/bharathvaj-ganesan/whois-mcp)** - MCP server that performs whois lookup against domain, IP, ASN and TLD. 
- **[WildFly MCP](https://github.com/wildfly-extras/wildfly-mcp)** - WildFly MCP server that enables LLM to interact with running WildFly servers (retrieve metrics, logs, invoke operations, ...).
- **[Windows CLI](https://github.com/SimonB97/win-cli-mcp-server)** - MCP server for secure command-line interactions on Windows systems, enabling controlled access to PowerShell, CMD, and Git Bash shells.
- **[World Bank data API](https://github.com/anshumax/world_bank_mcp_server)** - A server that fetches data indicators available with the World Bank as part of their data API
- **[X (Twitter)](https://github.com/EnesCinr/twitter-mcp)** (by EnesCinr) - Interact with twitter API. Post tweets and search for tweets by query.
- **[X (Twitter)](https://github.com/vidhupv/x-mcp)** (by vidhupv) - Create, manage and publish X/Twitter posts directly through Claude chat.
- **[xcodebuild](https://github.com/ShenghaiWang/xcodebuild)**  - 🍎 Build iOS Xcode workspace/project and feed back errors to llm.
- **[Xero-mcp-server](https://github.com/john-zhang-dev/xero-mcp)** - Enabling clients to interact with Xero system for streamlined accounting, invoicing, and business operations.
- **[XiYan](https://github.com/XGenerationLab/xiyan_mcp_server)** - 🗄️ An MCP server that supports fetching data from a database using natural language queries, powered by XiyanSQL as the text-to-SQL LLM.
- **[XMind](https://github.com/apeyroux/mcp-xmind)** - Read and search through your XMind directory containing XMind files.
- **[YouTube](https://github.com/ZubeidHendricks/youtube-mcp-server)** - Comprehensive YouTube API integration for video management, Shorts creation, and analytics.

## 📚 Frameworks

These are high-level frameworks that make it easier to build MCP servers or clients.

### For servers

* **[EasyMCP](https://github.com/zcaceres/easy-mcp/)** (TypeScript)
- **[FastAPI to MCP auto generator](https://github.com/tadata-org/fastapi_mcp)** – A zero-configuration tool for automatically exposing FastAPI endpoints as MCP tools by **[Tadata](https://tadata.com/)**
* **[FastMCP](https://github.com/punkpeye/fastmcp)** (TypeScript)
* **[Foxy Contexts](https://github.com/strowk/foxy-contexts)** – A library to build MCP servers in Golang by **[strowk](https://github.com/strowk)**
* **[MCP-Framework](https://mcp-framework.com)** Build MCP servers with elegance and speed in Typescript. Comes with a CLI to create your project with `mcp create app`. Get started with your first server in under 5 minutes by **[Alex Andru](https://github.com/QuantGeekDev)**
* **[Quarkus MCP Server SDK](https://github.com/quarkiverse/quarkus-mcp-server)** (Java)
* **[Template MCP Server](https://github.com/mcpdotdirect/template-mcp-server)** - A CLI tool to create a new Model Context Protocol server project with TypeScript support, dual transport options, and an extensible structure

### For clients

* **[codemirror-mcp](https://github.com/marimo-team/codemirror-mcp)** - CodeMirror extension that implements the Model Context Protocol (MCP) for resource mentions and prompt commands

## 📚 Resources

Additional resources on MCP.

- **[AiMCP](https://www.aimcp.info)** - A collection of MCP clients&servers to find the right mcp tools by **[Hekmon](https://github.com/hekmon8)**
- **[Awesome Crypto MCP Servers by badkk](https://github.com/badkk/awesome-crypto-mcp-servers)** - A curated list of MCP servers by **[Luke Fan](https://github.com/badkk)**
- **[Awesome MCP Servers by appcypher](https://github.com/appcypher/awesome-mcp-servers)** - A curated list of MCP servers by **[Stephen Akinyemi](https://github.com/appcypher)**
- **[Awesome MCP Servers by punkpeye](https://github.com/punkpeye/awesome-mcp-servers)** (**[website](https://glama.ai/mcp/servers)**) - A curated list of MCP servers by **[Frank Fiegel](https://github.com/punkpeye)**
- **[Awesome MCP Servers by wong2](https://github.com/wong2/awesome-mcp-servers)** (**[website](https://mcpservers.org)**) - A curated list of MCP servers by **[wong2](https://github.com/wong2)**
- **[Discord Server](https://glama.ai/mcp/discord)** – A community discord server dedicated to MCP by **[Frank Fiegel](https://github.com/punkpeye)**
- **[Discord Server (ModelContextProtocol)](https://discord.gg/jHEGxQu2a5)** – Connect with developers, share insights, and collaborate on projects in an active Discord community dedicated to the Model Context Protocol by **[Alex Andru](https://github.com/QuantGeekDev)**

- **[MCP Badges](https://github.com/mcpx-dev/mcp-badges)** – Quickly highlight your MCP project with clear, eye-catching badges, by **[Ironben](https://github.com/nanbingxyz)**
- **[MCP Servers Hub](https://github.com/apappascs/mcp-servers-hub)** (**[website](https://mcp-servers-hub-website.pages.dev/)**) - A curated list of MCP servers by **[apappascs](https://github.com/apappascs)**
- **[MCP X Community](https://x.com/i/communities/1861891349609603310)** – A X community for MCP by **[Xiaoyi](https://x.com/chxy)**
- **[mcp-cli](https://github.com/wong2/mcp-cli)** - A CLI inspector for the Model Context Protocol by **[wong2](https://github.com/wong2)**
- **[mcp-get](https://mcp-get.com)** - Command line tool for installing and managing MCP servers by **[Michael Latman](https://github.com/michaellatman)**
- **[mcp-guardian](https://github.com/eqtylab/mcp-guardian)** - GUI application + tools for proxying / managing control of MCP servers by **[EQTY Lab](https://eqtylab.io)**
- **[mcp-manager](https://github.com/zueai/mcp-manager)** - Simple Web UI to install and manage MCP servers for Claude Desktop by **[Zue](https://github.com/zueai)**
- **[MCPHub](https://github.com/Jeamee/MCPHub-Desktop)** – An Open Source MacOS & Windows GUI Desktop app for discovering, installing and managing MCP servers by **[Jeamee](https://github.com/jeamee)**
- **[mcp.run](https://mcp.run)** - A hosted registry and control plane to install & run secure + portable MCP Servers.
- **[mcp-dockmaster](https://mcp-dockmaster.com)** - An Open-Sourced UI to install and manage MCP servers for Windows, Linux and MacOS.
- <img height="12" width="12" src="https://mkinf.io/favicon-lilac.png" alt="mkinf Logo" /> **[mkinf](https://mkinf.io)** - An Open Source registry of hosted MCP Servers to accelerate AI agent workflows.
- **[Open-Sourced MCP Servers Directory](https://github.com/chatmcp/mcp-directory)** - A curated list of MCP servers by **[mcpso](https://mcp.so)**
- <img height="12" width="12" src="https://opentools.com/favicon.ico" alt="OpenTools Logo" /> **[OpenTools](https://opentools.com)** - An open registry for finding, installing, and building with MCP servers by **[opentoolsteam](https://github.com/opentoolsteam)**
- **[PulseMCP](https://www.pulsemcp.com)** ([API](https://www.pulsemcp.com/api)) - Community hub & weekly newsletter for discovering MCP servers, clients, articles, and news by **[Tadas Antanavicius](https://github.com/tadasant)**, **[Mike Coughlin](https://github.com/macoughl)**, and **[Ravina Patel](https://github.com/ravinahp)**
- **[r/mcp](https://www.reddit.com/r/mcp)** – A Reddit community dedicated to MCP by **[Frank Fiegel](https://github.com/punkpeye)**
- **[r/modelcontextprotocol](https://www.reddit.com/r/modelcontextprotocol)** – A Model Context Protocol community Reddit page - discuss ideas, get answers to your questions, network with like-minded people, and showcase your projects! by **[Alex Andru](https://github.com/QuantGeekDev)**


- **[Smithery](https://smithery.ai/)** - A registry of MCP servers to find the right tools for your LLM agents by **[Henry Mao](https://github.com/calclavia)**
- **[Toolbase](https://gettoolbase.ai)** - Desktop application that manages tools and MCP servers with just a few clicks - no coding required by **[gching](https://github.com/gching)**

## 🚀 Getting Started

### Using MCP Servers in this Repository
Typescript-based servers in this repository can be used directly with `npx`.

For example, this will start the [Memory](src/memory) server:
```sh
npx -y @modelcontextprotocol/server-memory
```

Python-based servers in this repository can be used directly with [`uvx`](https://docs.astral.sh/uv/concepts/tools/) or [`pip`](https://pypi.org/project/pip/). `uvx` is recommended for ease of use and setup.

For example, this will start the [Git](src/git) server:
```sh
# With uvx
uvx mcp-server-git

# With pip
pip install mcp-server-git
python -m mcp_server_git
```

Follow [these](https://docs.astral.sh/uv/getting-started/installation/) instructions to install `uv` / `uvx` and [these](https://pip.pypa.io/en/stable/installation/) to install `pip`.

### Using an MCP Client
However, running a server on its own isn't very useful, and should instead be configured into an MCP client. For example, here's the Claude Desktop configuration to use the above server:

```json
{
  "mcpServers": {
    "memory": {
      "command": "npx",
      "args": ["-y", "@modelcontextprotocol/server-memory"]
    }
  }
}
```

Additional examples of using the Claude Desktop as an MCP client might look like:

```json
{
  "mcpServers": {
    "filesystem": {
      "command": "npx",
      "args": ["-y", "@modelcontextprotocol/server-filesystem", "/path/to/allowed/files"]
    },
    "git": {
      "command": "uvx",
      "args": ["mcp-server-git", "--repository", "path/to/git/repo"]
    },
    "github": {
      "command": "npx",
      "args": ["-y", "@modelcontextprotocol/server-github"],
      "env": {
        "GITHUB_PERSONAL_ACCESS_TOKEN": "<YOUR_TOKEN>"
      }
    },
    "postgres": {
      "command": "npx",
      "args": ["-y", "@modelcontextprotocol/server-postgres", "postgresql://localhost/mydb"]
    }
  }
}
```

## 🛠️ Creating Your Own Server

Interested in creating your own MCP server? Visit the official documentation at [modelcontextprotocol.io](https://modelcontextprotocol.io/introduction) for comprehensive guides, best practices, and technical details on implementing MCP servers.

## 🤝 Contributing

See [CONTRIBUTING.md](CONTRIBUTING.md) for information about contributing to this repository.

## 🔒 Security

See [SECURITY.md](SECURITY.md) for reporting security vulnerabilities.

## 📜 License

This project is licensed under the MIT License - see the [LICENSE](LICENSE) file for details.

## 💬 Community

- [GitHub Discussions](https://github.com/orgs/modelcontextprotocol/discussions)

## ⭐ Support

If you find MCP servers useful, please consider starring the repository and contributing new servers or improvements!

---

Managed by Anthropic, but built together with the community. The Model Context Protocol is open source and we encourage everyone to contribute their own servers and improvements!<|MERGE_RESOLUTION|>--- conflicted
+++ resolved
@@ -332,12 +332,9 @@
 - **[Typesense](https://github.com/suhail-ak-s/mcp-typesense-server)** - A Model Context Protocol (MCP) server implementation that provides AI models with access to Typesense search capabilities. This server enables LLMs to discover, search, and analyze data stored in Typesense collections.
 - **[Travel Planner](https://github.com/GongRzhe/TRAVEL-PLANNER-MCP-Server)** - Travel planning and itinerary management server integrating with Google Maps API for location search, place details, and route calculations.
 - **[Unity Catalog](https://github.com/ognis1205/mcp-server-unitycatalog)** - An MCP server that enables LLMs to interact with Unity Catalog AI, supporting CRUD operations on Unity Catalog Functions and executing them as MCP tools.
-<<<<<<< HEAD
 - **[Tripadvisor](https://github.com/pab1it0/tripadvisor-mcp)** - An MCP server that enables LLMs to interact with Tripadvisor API, supporting location data, reviews, and photos through standardized MCP interfaces
-=======
 - **[Unity3d Game Engine](https://github.com/CoderGamester/mcp-unity)** - An MCP server that enables LLMs to interact with Unity3d Game Engine, supporting access to a variety of the Unit's Editor engine tools (e.g. Console Logs, Test Runner logs, Editor functions, hierarchy state, etc) and executing them as MCP tools or gather them as resources.
 - **[Unity Integration (Advanced)](https://github.com/quazaai/UnityMCPIntegration)** - Advanced Unity3d Game Engine MCP which supports ,Execution of Any Editor Related Code Directly Inside of Unity, Fetch Logs, Get Editor State and Allow File Access of the Project making it much more useful in Script Editing or asset creation.
->>>>>>> 5309e52d
 - **[Vega-Lite](https://github.com/isaacwasserman/mcp-vegalite-server)** - Generate visualizations from fetched data using the VegaLite format and renderer.
 - **[Video Editor](https://github.com/burningion/video-editing-mcp)** - A Model Context Protocol Server to add, edit, and search videos with [Video Jungle](https://www.video-jungle.com/).
 - **[Virtual location (Google Street View,etc.)](https://github.com/mfukushim/map-traveler-mcp)** - Integrates Google Map, Google Street View, PixAI, Stability.ai, ComfyUI API and Bluesky to provide a virtual location simulation in LLM (written in Effect.ts)
