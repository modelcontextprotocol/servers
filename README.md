--- conflicted
+++ resolved
@@ -529,6 +529,7 @@
 - **[Fingertip](https://github.com/fingertip-com/fingertip-mcp)** - MCP server for Fingertip.com to search and create new sites.
 - **[Firebase](https://github.com/gannonh/firebase-mcp)** - Server to interact with Firebase services including Firebase Authentication, Firestore, and Firebase Storage.
 - **[FireCrawl](https://github.com/vrknetha/mcp-server-firecrawl)** - Advanced web scraping with JavaScript rendering, PDF support, and smart rate limiting
+- **[Fish Audio](https://github.com/da-okazaki/mcp-fish-audio-server)** - Text-to-Speech integration with Fish Audio's API, supporting multiple voices, streaming, and real-time playback
 - **[FitBit MCP Server](https://github.com/NitayRabi/fitbit-mcp)** - An MCP server that connects to FitBit API using a token obtained from OAuth flow.
 - **[FlightRadar24](https://github.com/sunsetcoder/flightradar24-mcp-server)** - A Claude Desktop MCP server that helps you track flights in real-time using Flightradar24 data.
 - **[Fluent-MCP](https://github.com/modesty/fluent-mcp)** - MCP server for Fluent (ServiceNow SDK) providing access to ServiceNow SDK CLI, API specifications, code snippets, and more.
@@ -917,24 +918,6 @@
 - **[Xero-mcp-server](https://github.com/john-zhang-dev/xero-mcp)** - Enabling clients to interact with Xero system for streamlined accounting, invoicing, and business operations.
 - **[XiYan](https://github.com/XGenerationLab/xiyan_mcp_server)** - 🗄️ An MCP server that supports fetching data from a database using natural language queries, powered by XiyanSQL as the text-to-SQL LLM.
 - **[XMind](https://github.com/apeyroux/mcp-xmind)** - Read and search through your XMind directory containing XMind files.
-<<<<<<< HEAD
-- **[oatpp-mcp](https://github.com/oatpp/oatpp-mcp)** - C++ MCP integration for Oat++. Use [Oat++](https://oatpp.io) to build MCP servers.
-- **[coin_api_mcp](https://github.com/longmans/coin_api_mcp)** - Provides access to [coinmarketcap](https://coinmarketcap.com/) cryptocurrency data.
-- **[Contentful-mcp](https://github.com/ivo-toby/contentful-mcp)** - Read, update, delete, publish content in your [Contentful](https://contentful.com) space(s) from this MCP Server.
-- **[Home Assistant](https://github.com/tevonsb/homeassistant-mcp)** - Interact with [Home Assistant](https://www.home-assistant.io/) including viewing and controlling lights, switches, sensors, and all other Home Assistant entities.
-- **[cognee-mcp](https://github.com/topoteretes/cognee-mcp-server)** - GraphRAG memory server with customizable ingestion, data processing and search
-- **[Airtable](https://github.com/domdomegg/airtable-mcp-server)** - Read and write access to [Airtable](https://airtable.com/) databases, with schema inspection.
-- **[mcp-k8s-go](https://github.com/strowk/mcp-k8s-go)** - Golang-based Kubernetes server for MCP to browse pods and their logs, events, namespaces and more. Built to be extensible.
-- **[Notion](https://github.com/v-3/notion-server)** (by v-3) - Notion MCP integration. Search, Read, Update, and Create pages through Claude chat.
-- **[Notion](https://github.com/suekou/mcp-notion-server)** (by suekou) - Interact with Notion API.
-- **[TMDB](https://github.com/Laksh-star/mcp-server-tmdb)** - This MCP server integrates with The Movie Database (TMDB) API to provide movie information, search capabilities, and recommendations.
-- **[MongoDB](https://github.com/kiliczsh/mcp-mongo-server)** - A Model Context Protocol Server for MongoDB.
-- **[Airtable](https://github.com/felores/airtable-mcp)** - Airtable Model Context Protocol Server.
-- **[Atlassian](https://github.com/sooperset/mcp-atlassian)** - Interact with Atlassian Cloud products (Confluence and Jira) including searching/reading Confluence spaces/pages, accessing Jira issues, and project metadata.
-- **[Google Tasks](https://github.com/zcaceres/gtasks-mcp)** - Google Tasks API Model Context Protocol Server.
-- **[Fetch](https://github.com/zcaceres/fetch-mcp)** - A server that flexibly fetches HTML, JSON, Markdown, or plaintext
-- **[Fish Audio](https://github.com/da-okazaki/mcp-fish-audio-server)** - Text-to-Speech integration with Fish Audio's API, supporting multiple voices, streaming, and real-time playback
-=======
 - **[yfinance](https://github.com/Adity-star/mcp-yfinance-server)** -💹The MCP YFinance Stock Server provides real-time and historical stock data in a standard format, powering dashboards, AI agents,and research tools with seamless financial insights.
 - **[YNAB](https://github.com/ChuckBryan/ynabmcpserver)** - A Model Context Protocol (MCP) server for integrating with YNAB (You Need A Budget), allowing AI assistants to securely access and analyze your financial data.
 - **[YouTrack](https://github.com/tonyzorin/youtrack-mcp)** - A Model Context Protocol (MCP) server implementation for JetBrains YouTrack, allowing AI assistants to interact with YouTrack issue tracking system.
@@ -968,7 +951,6 @@
 * **[AgentR Universal MCP SDK](https://github.com/universal-mcp/universal-mcp)** - A python SDK to build MCP Servers with inbuilt credential management by **[Agentr](https://agentr.dev/home)**
 * **[Vercel MCP Adapter](https://github.com/vercel/mcp-adapter)** (Typescript) - A simple package to start serving an MCP server on most major JS meta-frameworks including Next, Nuxt, Svelte, and more.
 
->>>>>>> 6b1b10a2
 
 ### For clients
 
