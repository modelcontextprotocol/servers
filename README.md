--- conflicted
+++ resolved
@@ -480,13 +480,9 @@
 - **[Browser MCP](https://github.com/bytedance/UI-TARS-desktop/tree/main/packages/agent-infra/mcp-servers/browser)** (by UI-TARS) - A fast, lightweight MCP server that empowers LLMs with browser automation via Puppeteer’s structured accessibility data, featuring optional vision mode for complex visual understanding and flexible, cross-platform configuration.
 - **[BrowserLoop](https://github.com/mattiasw/browserloop)** - An MCP server for taking screenshots of web pages using Playwright. Supports high-quality capture with configurable formats, viewport sizes, cookie-based authentication, and both full page and element-specific screenshots.
 - **[Bsc-mcp](https://github.com/TermiX-official/bsc-mcp)** The first MCP server that serves as the bridge between AI and BNB Chain, enabling AI agents to execute complex on-chain operations through seamless integration with the BNB Chain, including transfer, swap, launch, security check on any token and even more.
-<<<<<<< HEAD
 - **[BVG MCP Server - (Unofficial) ](https://github.com/svkaizoku/mcp-bvg)** - Unofficial MCP server for Berliner Verkehrsbetriebe Api.
-- **[Bybit](https://github.com/ethancod1ng/bybit-mcp-server)** - A Model Context Protocol (MCP) server for integrating AI assistants with Bybit cryptocurrency exchange APIs, enabling automated trading, market data access, and account management. 
-=======
-- **[BVG MCP Server - (Unofficial) ](https://github.com/svkaizoku/mcp-bvg)** - Unofficial MCP server for Berliner Verkehrsbetriebe Api. 
+- **[Bybit](https://github.com/ethancod1ng/bybit-mcp-server)** - A Model Context Protocol (MCP) server for integrating AI assistants with Bybit cryptocurrency exchange APIs, enabling automated trading, market data access, and account management.
 - **[CAD-MCP](https://github.com/daobataotie/CAD-MCP#)** (by daobataotie) - Drawing CAD(Line,Circle,Text,Annotation...) through MCP server, supporting mainstream CAD software.
->>>>>>> 8023ca60
 - **[Calculator](https://github.com/githejie/mcp-server-calculator)** - This server enables LLMs to use calculator for precise numerical calculations.
 - **[CalDAV MCP](https://github.com/dominik1001/caldav-mcp)** - A CalDAV MCP server to expose calendar operations as tools for AI assistants.
 - **[Catalysis Hub](https://github.com/QuentinCody/catalysishub-mcp-server)** - Unofficial MCP server for searching and retrieving scientific data from the Catalysis Hub database, providing access to computational catalysis research and surface reaction data.
