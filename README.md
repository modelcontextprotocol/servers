# Model Context Protocol servers

This repository is a collection of *reference implementations* for the [Model Context Protocol](https://modelcontextprotocol.io/) (MCP), as well as references
to community built servers and additional resources.

The servers in this repository showcase the versatility and extensibility of MCP, demonstrating how it can be used to give Large Language Models (LLMs) secure, controlled access to tools and data sources.
Typically, each MCP server is implemented with an MCP SDK:

- [C# MCP SDK](https://github.com/modelcontextprotocol/csharp-sdk)
- [Go MCP SDK](https://github.com/modelcontextprotocol/go-sdk)
- [Java MCP SDK](https://github.com/modelcontextprotocol/java-sdk)
- [Kotlin MCP SDK](https://github.com/modelcontextprotocol/kotlin-sdk)
- [Python MCP SDK](https://github.com/modelcontextprotocol/python-sdk)
- [Ruby MCP SDK](https://github.com/modelcontextprotocol/ruby-sdk)
- [Rust MCP SDK](https://github.com/modelcontextprotocol/rust-sdk)
- [Swift MCP SDK](https://github.com/modelcontextprotocol/swift-sdk)
- [TypeScript MCP SDK](https://github.com/modelcontextprotocol/typescript-sdk)

> Note: Lists in this README are maintained in alphabetical order to minimize merge conflicts when adding new items.

## 🌟 Reference Servers

These servers aim to demonstrate MCP features and the official SDKs.

- **[Everything](src/everything)** - Reference / test server with prompts, resources, and tools
- **[Fetch](src/fetch)** - Web content fetching and conversion for efficient LLM usage
- **[Filesystem](src/filesystem)** - Secure file operations with configurable access controls
- **[Git](src/git)** - Tools to read, search, and manipulate Git repositories
- **[Memory](src/memory)** - Knowledge graph-based persistent memory system
- **[Sequential Thinking](src/sequentialthinking)** - Dynamic and reflective problem-solving through thought sequences
- **[Time](src/time)** - Time and timezone conversion capabilities

### Archived

The following reference servers are now archived and can be found at [servers-archived](https://github.com/modelcontextprotocol/servers-archived).

- **[AWS KB Retrieval](https://github.com/modelcontextprotocol/servers-archived/tree/main/src/aws-kb-retrieval-server)** - Retrieval from AWS Knowledge Base using Bedrock Agent Runtime
- **[Brave Search](https://github.com/modelcontextprotocol/servers-archived/tree/main/src/brave-search)** - Web and local search using Brave's Search API
- **[EverArt](https://github.com/modelcontextprotocol/servers-archived/tree/main/src/everart)** - AI image generation using various models
- **[GitHub](https://github.com/modelcontextprotocol/servers-archived/tree/main/src/github)** - Repository management, file operations, and GitHub API integration
- **[GitLab](https://github.com/modelcontextprotocol/servers-archived/tree/main/src/gitlab)** - GitLab API, enabling project management
- **[Google Drive](https://github.com/modelcontextprotocol/servers-archived/tree/main/src/gdrive)** - File access and search capabilities for Google Drive
- **[Google Maps](https://github.com/modelcontextprotocol/servers-archived/tree/main/src/google-maps)** - Location services, directions, and place details
- **[PostgreSQL](https://github.com/modelcontextprotocol/servers-archived/tree/main/src/postgres)** - Read-only database access with schema inspection
- **[Puppeteer](https://github.com/modelcontextprotocol/servers-archived/tree/main/src/puppeteer)** - Browser automation and web scraping
- **[Redis](https://github.com/modelcontextprotocol/servers-archived/tree/main/src/redis)** - Interact with Redis key-value stores
- **[Sentry](https://github.com/modelcontextprotocol/servers-archived/tree/main/src/sentry)** - Retrieving and analyzing issues from Sentry.io
- **[Slack](https://github.com/modelcontextprotocol/servers-archived/tree/main/src/slack)** - Channel management and messaging capabilities. Now maintained by [Zencoder](https://github.com/zencoderai/slack-mcp-server)
- **[SQLite](https://github.com/modelcontextprotocol/servers-archived/tree/main/src/sqlite)** - Database interaction and business intelligence capabilities

## 🤝 Third-Party Servers

### 🎖️ Official Integrations

Official integrations are maintained by companies building production ready MCP servers for their platforms.

- <img height="12" width="12" src="https://www.21st.dev/favicon.ico" alt="21st.dev Logo" /> **[21st.dev Magic](https://github.com/21st-dev/magic-mcp)** - Create crafted UI components inspired by the best 21st.dev design engineers.
- <img height="12" width="12" src="https://framerusercontent.com/images/LpSK1tSZweomrAHOMAj9Gea96lA.svg" alt="Paragon Logo" /> **[ActionKit by Paragon](https://github.com/useparagon/paragon-mcp)** - Connect to 130+ SaaS integrations (e.g. Slack, Salesforce, Gmail) with Paragon’s [ActionKit](https://www.useparagon.com/actionkit) API.
- <img height="12" width="12" src="https://invoxx-public-bucket.s3.eu-central-1.amazonaws.com/frontend-resources/adfin-logo-small.svg" alt="Adfin Logo" /> **[Adfin](https://github.com/Adfin-Engineering/mcp-server-adfin)** - The only platform you need to get paid - all payments in one place, invoicing and accounting reconciliations with [Adfin](https://www.adfin.com/).
- <img height="12" width="12" src="https://www.agentql.com/favicon/favicon.png" alt="AgentQL Logo" /> **[AgentQL](https://github.com/tinyfish-io/agentql-mcp)** - Enable AI agents to get structured data from unstructured web with [AgentQL](https://www.agentql.com/).
- <img height="12" width="12" src="https://agentrpc.com/favicon.ico" alt="AgentRPC Logo" /> **[AgentRPC](https://github.com/agentrpc/agentrpc)** - Connect to any function, any language, across network boundaries using [AgentRPC](https://www.agentrpc.com/).
- **[Agentset](https://github.com/agentset-ai/mcp-server)** - RAG for your knowledge base connected to [Agentset](https://agentset.ai).
- <img height="12" width="12" src="https://aiven.io/favicon.ico" alt="Aiven Logo" /> **[Aiven](https://github.com/Aiven-Open/mcp-aiven)** - Navigate your [Aiven projects](https://go.aiven.io/mcp-server) and interact with the PostgreSQL®, Apache Kafka®, ClickHouse® and OpenSearch® services
- <img height="12" width="12" src="https://www.alation.com/resource-center/download/7p3vnbbznfiw/34FMtBTex5ppvs2hNYa9Fc/c877c37e88e5339878658697c46d2d58/Alation-Logo-Bug-Primary.svg" alt="Alation Logo" /> **[Alation](https://github.com/Alation/alation-ai-agent-sdk)** - Unlock the power of the enterprise Data Catalog by harnessing tools provided by the Alation MCP server.
- <img height="12" width="12" src="https://i.postimg.cc/5NYw9qjS/alby-icon-head-yellow-500x500.png" alt="Alby Logo" /> **[Alby Bitcoin Payments](https://github.com/getAlby/mcp)** - Connect any bitcoin lightning wallet to your agent to send and receive instant payments globally with your agent.
- **[Algolia](https://github.com/algolia/mcp)** - Use AI agents to provision, configure, and query your [Algolia](https://algolia.com) search indices.
- <img height="12" width="12" src="https://img.alicdn.com/imgextra/i4/O1CN01epkXwH1WLAXkZfV6N_!!6000000002771-2-tps-200-200.png" alt="Alibaba Cloud AnalyticDB for MySQL Logo" /> **[Alibaba Cloud AnalyticDB for MySQL](https://github.com/aliyun/alibabacloud-adb-mysql-mcp-server)** - Connect to a [AnalyticDB for MySQL](https://www.alibabacloud.com/en/product/analyticdb-for-mysql) cluster for getting database or table metadata, querying and analyzing data.It will be supported to add the openapi for cluster operation in the future.
- <img height="12" width="12" src="https://github.com/aliyun/alibabacloud-adbpg-mcp-server/blob/master/images/AnalyticDB.png" alt="Alibaba Cloud AnalyticDB for PostgreSQL Logo" /> **[Alibaba Cloud AnalyticDB for PostgreSQL](https://github.com/aliyun/alibabacloud-adbpg-mcp-server)** - An MCP server to connect to [AnalyticDB for PostgreSQL](https://github.com/aliyun/alibabacloud-adbpg-mcp-server) instances, query and analyze data.
- <img height="12" width="12" src="https://img.alicdn.com/imgextra/i3/O1CN0101UWWF1UYn3rAe3HU_!!6000000002530-2-tps-32-32.png" alt="DataWorks Logo" /> **[Alibaba Cloud DataWorks](https://github.com/aliyun/alibabacloud-dataworks-mcp-server)** - A Model Context Protocol (MCP) server that provides tools for AI, allowing it to interact with the [DataWorks](https://www.alibabacloud.com/help/en/dataworks/) Open API through a standardized interface. This implementation is based on the Alibaba Cloud Open API and enables AI agents to perform cloud resources operations seamlessly.
- <img height="12" width="12" src="https://opensearch-shanghai.oss-cn-shanghai.aliyuncs.com/ouhuang/aliyun-icon.png" alt="Alibaba Cloud OpenSearch Logo" /> **[Alibaba Cloud OpenSearch](https://github.com/aliyun/alibabacloud-opensearch-mcp-server)** - This MCP server equips AI Agents with tools to interact with [OpenSearch](https://help.aliyun.com/zh/open-search/?spm=5176.7946605.J_5253785160.6.28098651AaYZXC) through a standardized and extensible interface.
- <img height="12" width="12" src="https://github.com/aliyun/alibaba-cloud-ops-mcp-server/blob/master/image/alibaba-cloud.png" alt="Alibaba Cloud OPS Logo" /> **[Alibaba Cloud OPS](https://github.com/aliyun/alibaba-cloud-ops-mcp-server)** - Manage the lifecycle of your Alibaba Cloud resources with [CloudOps Orchestration Service](https://www.alibabacloud.com/en/product/oos) and Alibaba Cloud OpenAPI.
- <img height="12" width="12" src="https://github.com/aliyun/alibabacloud-rds-openapi-mcp-server/blob/main/assets/alibabacloudrds.png" alt="Alibaba Cloud RDS MySQL Logo" /> **[Alibaba Cloud RDS](https://github.com/aliyun/alibabacloud-rds-openapi-mcp-server)** - An MCP server designed to interact with the Alibaba Cloud RDS OpenAPI, enabling programmatic management of RDS resources via an LLM.
- <img height="12" width="12" src="https://www.alipayplus.com/favicon.ico" alt="AlipayPlus Logo" /> **[AlipayPlus](https://github.com/alipay/global-alipayplus-mcp)** - Connect your AI Agents to AlipayPlus Checkout Payment.
- <img height="12" width="12" src="https://cdn.allvoicelab.com/resources/workbench/dist/icon-dark.ico" alt="AllVoiceLab Logo" /> **[AllVoiceLab](https://www.allvoicelab.com/mcp)** - An AI voice toolkit with TTS, voice cloning, and video translation, now available as an MCP server for smarter agent integration.
- <img height="12" width="12" src="https://files.alpaca.markets/webassets/favicon-32x32.png" alt="Alpaca Logo" /> **[Alpaca](https://github.com/alpacahq/alpaca-mcp-server)** – Alpaca's MCP server lets you trade stocks and options, analyze market data, and build strategies through [Alpaca's Trading API](https://alpaca.markets/)
- <img height="12" width="12" src="https://www.alphavantage.co/logo.png/" alt="AlphaVantage Logo" /> **[AlphaVantage](https://github.com/calvernaz/alphavantage)** - Connect to 100+ APIs for financial market data, including stock prices, fundamentals, and more from [AlphaVantage](https://www.alphavantage.co)
- <img height="12" width="12" src="https://www.antom.com/favicon.ico" alt="Antom Logo" /> **[Antom](https://github.com/alipay/global-antom-mcp)** - Connect your AI Agents to Antom Checkout Payment.
- <img height="12" width="12" src="https://doris.apache.org/images/favicon.ico" alt="Apache Doris Logo" /> **[Apache Doris](https://github.com/apache/doris-mcp-server)** - MCP Server For [Apache Doris](https://doris.apache.org/), an MPP-based real-time data warehouse.
- <img height="12" width="12" src="https://iotdb.apache.org/img/logo.svg" alt="Apache IoTDB Logo" /> **[Apache IoTDB](https://github.com/apache/iotdb-mcp-server)** - MCP Server for [Apache IoTDB](https://github.com/apache/iotdb) database and its tools
- **[Apache Pinot](https://github.com/startreedata/mcp-pinot)** – MCP server for running real - time analytics queries on Apache Pinot, an open-source OLAP database built for high-throughput, low-latency powering real-time applications.
- <img height="12" width="12" src="https://apify.com/favicon.ico" alt="Apify Logo" /> **[Apify](https://github.com/apify/actors-mcp-server)** - [Actors MCP Server](https://apify.com/apify/actors-mcp-server): Use 3,000+ pre-built cloud tools to extract data from websites, e-commerce, social media, search engines, maps, and more
- <img height="12" width="12" src="https://2052727.fs1.hubspotusercontent-na1.net/hubfs/2052727/cropped-cropped-apimaticio-favicon-1-32x32.png" alt="APIMatic Logo" /> **[APIMatic MCP](https://github.com/apimatic/apimatic-validator-mcp)** - APIMatic MCP Server is used to validate OpenAPI specifications using [APIMatic](https://www.apimatic.io/). The server processes OpenAPI files and returns validation summaries by leveraging APIMatic's API.
- <img height="12" width="12" src="https://apollo-server-landing-page.cdn.apollographql.com/_latest/assets/favicon.png" alt="Apollo Graph Logo" /> **[Apollo MCP Server](https://github.com/apollographql/apollo-mcp-server/)** - Connect your GraphQL APIs to AI agents
- <img height="12" width="12" src="https://developer.aqara.com/favicon.ico" alt="Aqara Logo" /> **[Aqara MCP Server](https://github.com/aqara/aqara-mcp-server/)** - Control  [Aqara](https://www.aqara.com/) smart home devices, query status, execute scenes, and much more using natural language.
- <img height="12" width="12" src="https://media.licdn.com/dms/image/v2/C4D0BAQEeD7Dxbpadkw/company-logo_200_200/company-logo_200_200/0/1644692667545/archbee_logo?e=2147483647&v=beta&t=lTi9GRIoqzG6jN3kJC26uZWh0q3uiQelsH6mGoq_Wfw" alt="Archbee Logo" /> **[Archbee](https://www.npmjs.com/package/@archbee/mcp)** - Write and publish documentation that becomes the trusted source for instant answers with AI. Stop cobbling tools and use [Archbee](https://www.archbee.com/) — the first complete documentation platform.
- <img height="12" width="12" src="https://phoenix.arize.com/wp-content/uploads/2023/04/cropped-Favicon-32x32.png" alt="Arize-Phoenix Logo" /> **[Arize Phoenix](https://github.com/Arize-ai/phoenix/tree/main/js/packages/phoenix-mcp)** - Inspect traces, manage prompts, curate datasets, and run experiments using [Arize Phoenix](https://github.com/Arize-ai/phoenix), an open-source AI and LLM observability tool.
- <img height="12" width="12" src="https://731523176-files.gitbook.io/~/files/v0/b/gitbook-x-prod.appspot.com/o/spaces%2FaVUBXRZbpAgtjYf5HsvO%2Fuploads%2FaRRrVVocXCTr6GkepfCx%2Flogo_color.svg?alt=media&token=3ba24089-0ab2-421f-a9d9-41f2f94f954a" alt="Armor Logo" /> **[Armor Crypto MCP](https://github.com/armorwallet/armor-crypto-mcp)** - MCP to interface with multiple blockchains, staking, DeFi, swap, bridging, wallet management, DCA, Limit Orders, Coin Lookup, Tracking and more.
- <img height="12" width="12" src="https://console.asgardeo.io/app/libs/themes/wso2is/assets/images/branding/favicon.ico" alt="Asgardeo Logo" /> **[Asgardeo](https://github.com/asgardeo/asgardeo-mcp-server)** - MCP server to interact with your [Asgardeo](https://wso2.com/asgardeo) organization through LLM tools.
- <img height="12" width="12" src="https://www.datastax.com/favicon-32x32.png" alt="DataStax logo" /> **[Astra DB](https://github.com/datastax/astra-db-mcp)** - Comprehensive tools for managing collections and documents in a [DataStax Astra DB](https://www.datastax.com/products/datastax-astra) NoSQL database with a full range of operations such as create, update, delete, find, and associated bulk actions.
- <img height="12" width="12" src="https://cdn.prod.website-files.com/66598898fd13d51606c3215d/66ccbfef13bd8bc19d587578_favicon-32x32.png" alt="Atla Logo" /> **[Atla](https://github.com/atla-ai/atla-mcp-server)** - Enable AI agents to interact with the [Atla API](https://docs.atla-ai.com/) for state-of-the-art LLMJ evaluation.
- <img height="12" width="12" src="https://assets.atlan.com/assets/atlan-a-logo-blue-background.png" alt="Atlan Logo" /> **[Atlan](https://github.com/atlanhq/agent-toolkit/tree/main/modelcontextprotocol)** - The Atlan Model Context Protocol server allows you to interact with the [Atlan](https://www.atlan.com/) services through multiple tools.
- <img height="12" width="12" src="https://www.atlassian.com/favicon.ico" alt="Atlassian Logo" /> **[Atlassian](https://www.atlassian.com/platform/remote-mcp-server)** - Securely interact with Jira work items and Confluence pages, and search across both.
- <img height="12" width="12" src="https://res.oafimg.cn/-/737b3b3ffed9b19e/logo.png" alt="AtomGit Logo" /> **[AtomGit](https://atomgit.com/atomgit-open-source-ecosystem/atomgit-mcp-server)** - Official AtomGit server for integration with repository management, PRs, issues, branches, labels, and more.
- <img height="12" width="12" src="https://resources.audiense.com/hubfs/favicon-1.png" alt="Audiense Logo" /> **[Audiense Insights](https://github.com/AudienseCo/mcp-audiense-insights)** - Marketing insights and audience analysis from [Audiense](https://www.audiense.com/products/audiense-insights) reports, covering demographic, cultural, influencer, and content engagement analysis.
- <img height="12" width="12" src="https://cdn.auth0.com/website/website/favicons/auth0-favicon.svg" alt="Auth0 Logo" /> **[Auth0](https://github.com/auth0/auth0-mcp-server)** - MCP server for interacting with your Auth0 tenant, supporting creating and modifying actions, applications, forms, logs, resource servers, and more.
- <img height="12" width="12" src="https://firstorder.ai/favicon_auth.ico" alt="Authenticator App Logo" /> **[Authenticator App · 2FA](https://github.com/firstorderai/authenticator_mcp)** - A secure MCP (Model Context Protocol) server that enables AI agents to interact with the Authenticator App.
- <img height="12" width="12" src="https://a0.awsstatic.com/libra-css/images/site/fav/favicon.ico" alt="AWS Logo" /> **[AWS](https://github.com/awslabs/mcp)** -  Specialized MCP servers that bring AWS best practices directly to your development workflow.
- <img height="12" width="12" src="https://axiom.co/favicon.ico" alt="Axiom Logo" /> **[Axiom](https://github.com/axiomhq/mcp-server-axiom)** - Query and analyze your Axiom logs, traces, and all other event data in natural language
- <img height="12" width="12" src="https://cdn-dynmedia-1.microsoft.com/is/content/microsoftcorp/acom_social_icon_azure" alt="Microsoft Azure Logo" /> **[Azure](https://github.com/Azure/azure-mcp)** - The Azure MCP Server gives MCP Clients access to key Azure services and tools like Azure Storage, Cosmos DB, the Azure CLI, and more.
- <img height="12" width="12" src="https://mapopen-website-wiki.cdn.bcebos.com/LOGO/lbsyunlogo_icon.ico" alt="Baidu Map Logo" /> **[Baidu Map](https://github.com/baidu-maps/mcp)** - [Baidu Map MCP Server](https://lbsyun.baidu.com/faq/api?title=mcpserver/base) provides tools for AI agents to interact with Baidu Maps APIs, enabling location-based services and geospatial data analysis.
- <img height="12" width="12" src="https://www.bankless.com/favicon.ico" alt="Bankless Logo" /> **[Bankless Onchain](https://github.com/bankless/onchain-mcp)** - Query Onchain data, like ERC20 tokens, transaction history, smart contract state.
- <img height="12" width="12" src="https://bicscan.io/favicon.png" alt="BICScan Logo" /> **[BICScan](https://github.com/ahnlabio/bicscan-mcp)** - Risk score / asset holdings of EVM blockchain address (EOA, CA, ENS) and even domain names.
- <img height="12" width="12" src="https://web-cdn.bitrise.io/favicon.ico" alt="Bitrise Logo" /> **[Bitrise](https://github.com/bitrise-io/bitrise-mcp)** - Chat with your builds, CI, and [more](https://bitrise.io/blog/post/chat-with-your-builds-ci-and-more-introducing-the-bitrise-mcp-server).
- <img height="12" width="12" src="https://boldsign.com/favicon.ico" alt="BoldSign Logo" /> **[BoldSign](https://github.com/boldsign/boldsign-mcp)** - Search, request, and manage e-signature contracts effortlessly with [BoldSign](https://boldsign.com/).
- <img height="12" width="12" src="https://boost.space/favicon.ico" alt="Boost.space Logo" /> **[Boost.space](https://github.com/boostspace/boostspace-mcp-server)** - An MCP server integrating with [Boost.space](https://boost.space) for centralized, automated business data from 2000+ sources.
- <img height="12" width="12" src="https://www.box.com/favicon.ico" alt="Box Logo" /> **[Box](https://github.com/box-community/mcp-server-box)** - Interact with the Intelligent Content Management platform through Box AI.
- <img height="12" width="12" src="https://www.brightdata.com/favicon.ico" alt="BrightData Logo" /> **[BrightData](https://github.com/luminati-io/brightdata-mcp)** - Discover, extract, and interact with the web - one interface powering automated access across the public internet.
- <img height="12" width="12" src="https://browserbase.com/favicon.ico" alt="Browserbase Logo" /> **[Browserbase](https://github.com/browserbase/mcp-server-browserbase)** - Automate browser interactions in the cloud (e.g. web navigation, data extraction, form filling, and more)
- <img height="12" width="12" src="https://browserstack.wpenginepowered.com/wp-content/themes/browserstack/img/favicons/favicon.ico" alt="BrowserStack Logo" /> **[BrowserStack](https://github.com/browserstack/mcp-server)** - Access BrowserStack's [Test Platform](https://www.browserstack.com/test-platform) to debug, write and fix tests, do accessibility testing and more.
- <img height="12" width="12" src="https://cdn.prod.website-files.com/65c0b8763c04cd15daa89b20/671f9d1301ac85495013761d_Favicon-White.png" alt="Bucket" /> **[Bucket](https://github.com/bucketco/bucket-javascript-sdk/tree/main/packages/cli#model-context-protocol)** - Flag features, manage company data, and control feature access using [Bucket](https://bucket.co)
- <img height="12" width="12" src="https://www.google.com/s2/favicons?domain=buildkite.com&sz=24" alt="Buildkite Logo" /> **[Buildkite](https://github.com/buildkite/buildkite-mcp-server)** - Exposing Buildkite data (pipelines, builds, jobs, tests) to AI tooling and editors.
- <img height="12" width="12" src="https://bldbl.dev/favico.png" alt="Buildable Logo" />**[Buildable](https://github.com/chunkydotdev/bldbl-mcp)** (TypeScript) - Official MCP server for Buildable AI-powered development platform. Enables AI assistants to manage tasks, track progress, get project context, and collaborate with humans on software projects.
- <img height="12" width="12" src="https://builtwith.com/favicon.ico" alt="BuiltWith Logo" /> **[BuiltWith](https://github.com/builtwith/mcp)** - Identify the technology stack behind any website.
- <img height="12" width="12" src="https://portswigger.net/favicon.ico" alt="PortSwigger Logo" /> **[Burp Suite](https://github.com/PortSwigger/mcp-server)** - MCP Server extension allowing AI clients to connect to [Burp Suite](https://portswigger.net)
- <img height="12" width="12" src="https://campertunity.com/assets/icon/favicon.ico" alt="Campertunity Logo" /> **[Campertunity](https://github.com/campertunity/mcp-server)** - Search campgrounds around the world on campertunity, check availability, and provide booking links.
- <img height="12" width="12" src="https://static.canva.com/static/images/favicon.ico" alt="Canva logo" /> **[Canva](https://www.canva.dev/docs/apps/mcp-server/)** — Provide AI - powered development assistance for [Canva](https://canva.com) apps and integrations.
- <img height="12" width="12" src="https://play.cartesia.ai/icon.png" alt="Cartesia logo" /> **[Cartesia](https://github.com/cartesia-ai/cartesia-mcp)** - Connect to the [Cartesia](https://cartesia.ai/) voice platform to perform text-to-speech, voice cloning etc.
- <img height="12" width="12" src="https://www.cashfree.com/favicon.ico" alt="Cashfree logo" /> **[Cashfree](https://github.com/cashfree/cashfree-mcp)** - [Cashfree Payments](https://www.cashfree.com/) official MCP server.
- **[CB Insights](https://github.com/cbinsights/cbi-mcp-server)** - Use the [CB Insights](https://www.cbinsights.com) MCP Server to connect to [ChatCBI](https://www.cbinsights.com/chatcbi/)
- <img height="12" width="12" src="https://www.chargebee.com/static/resources/brand/favicon.png" alt="Chargebee Logo" /> **[Chargebee](https://github.com/chargebee/agentkit/tree/main/modelcontextprotocol)** - MCP Server that connects AI agents to [Chargebee platform](https://www.chargebee.com).
- <img height="12" width="12" src="https://cheqd.io/wp-content/uploads/2023/03/logo_cheqd_favicon.png" alt="Cheqd Logo" /> **[Cheqd](https://github.com/cheqd/mcp-toolkit)** - Enable AI Agents to be trusted, verified, prevent fraud, protect your reputation, and more through [cheqd's](https://cheqd.io) Trust Registries and Credentials.
- <img height="12" width="12" src="https://cdn.chiki.studio/brand/logo.png" alt="Chiki StudIO Logo" /> **[Chiki StudIO](https://chiki.studio/galimybes/mcp/)** - Create your own configurable MCP servers purely via configuration (no code), with instructions, prompts, and tools support.
- <img height="12" width="12" src="https://trychroma.com/_next/static/media/chroma-logo.ae2d6e4b.svg" alt="Chroma Logo" /> **[Chroma](https://github.com/chroma-core/chroma-mcp)** - Embeddings, vector search, document storage, and full-text search with the open-source AI application database
- <img height="12" width="12" src="https://www.chronulus.com/favicon/chronulus-logo-blue-on-alpha-square-128x128.ico" alt="Chronulus AI Logo" /> **[Chronulus AI](https://github.com/ChronulusAI/chronulus-mcp)** - Predict anything with Chronulus AI forecasting and prediction agents.
- <img height="12" width="12" src="https://circleci.com/favicon.ico" alt="CircleCI Logo" /> **[CircleCI](https://github.com/CircleCI-Public/mcp-server-circleci)** - Enable AI Agents to fix build failures from CircleCI.
- <img height="12" width="12" src="https://clickhouse.com/favicon.ico" alt="ClickHouse Logo" /> **[ClickHouse](https://github.com/ClickHouse/mcp-clickhouse)** - Query your [ClickHouse](https://clickhouse.com/) database server.
- <img height="12" width="12" src="https://7463-tcb-advanced-a656fc-1257967285.tcb.qcloud.la/mcp/cloudbase-logo.svg" alt="CloudBase Logo" /> **[CloudBase](https://github.com/TencentCloudBase/CloudBase-AI-ToolKit)** - One-stop backend services for WeChat Mini-Programs and full-stack apps with serverless cloud functions and databases by [Tencent CloudBase](https://tcb.cloud.tencent.com/)
- <img height="12" width="12" src="https://www.cloudbees.com/favicon.ico" alt="CloudBees Logo" /> **[CloudBees](https://docs.cloudbees.com/docs/cloudbees-mcp/latest/)** - Enable AI access to your [CloudBees Unify](https://www.cloudbees.com/unify) environment.
- <img src="http://www.google.com/s2/favicons?domain=www.cloudera.com" alt="Cloudera Iceberg" width="12" height="12"> **[Cloudera Iceberg](https://github.com/cloudera/iceberg-mcp-server)** - enabling AI on the [Open Data Lakehouse](https://www.cloudera.com/products/open-data-lakehouse.html).
- <img height="12" width="12" src="https://cdn.simpleicons.org/cloudflare" /> **[Cloudflare](https://github.com/cloudflare/mcp-server-cloudflare)** - Deploy, configure & interrogate your resources on the Cloudflare developer platform (e.g. Workers/KV/R2/D1)
- <img src="https://cdn.prod.website-files.com/64d41aab8183c7c3324ddb29/67c0f1e272e51cf3c511c17c_Gyph.svg" alt="Cloudinary" width="12" height="12"> **[Cloudinary](https://github.com/cloudinary/mcp-servers)** - Exposes Cloudinary's media upload, transformation, AI analysis, management, optimization and delivery as tools usable by AI agents
- <img height="12" width="12" src="https://app.codacy.com/static/images/favicon-16x16.png" alt="Codacy Logo" /> **[Codacy](https://github.com/codacy/codacy-mcp-server/)** - Interact with [Codacy](https://www.codacy.com) API to query code quality issues, vulnerabilities, and coverage insights about your code.
- <img height="12" width="12" src="https://codelogic.com/wp-content/themes/codelogic/assets/img/favicon.png" alt="CodeLogic Logo" /> **[CodeLogic](https://github.com/CodeLogicIncEngineering/codelogic-mcp-server)** - Interact with [CodeLogic](https://codelogic.com), a Software Intelligence platform that graphs complex code and data architecture dependencies, to boost AI accuracy and insight.
- <img height="12" width="12" src="https://www.coingecko.com/favicon.ico" alt="CoinGecko Logo" /> **[CoinGecko](https://github.com/coingecko/coingecko-typescript/tree/main/packages/mcp-server)** - Official [CoinGecko API](https://www.coingecko.com/en/api) MCP Server for Crypto Price & Market Data, across 200+ Blockchain Networks and 8M+ Tokens.
- <img height="12" width="12" src="https://www.comet.com/favicon.ico" alt="Comet Logo" /> **[Comet Opik](https://github.com/comet-ml/opik-mcp)** - Query and analyze your [Opik](https://github.com/comet-ml/opik) logs, traces, prompts and all other telemetry data from your LLMs in natural language.
- <img height="12" width="12" src="https://cdn.prod.website-files.com/6572bd8c27ee5db3eb91f4b3/6572bd8d27ee5db3eb91f55e_favicon-dashflow-webflow-template.svg" alt="OSS Conductor Logo" /> <img height="12" width="12" src="https://orkes.io/icons/icon-48x48.png" alt="Orkes Conductor Logo" />**[Conductor](https://github.com/conductor-oss/conductor-mcp)** - Interact with Conductor (OSS and Orkes) REST APIs.
- <img height="12" width="12" src="https://www.confluent.io/favicon.ico" alt="Confluent Logo" /> **[Confluent](https://github.com/confluentinc/mcp-confluent)** - Interact with Confluent Kafka and Confluent Cloud REST APIs.
- <img src="https://contrastsecurity.com/favicon.ico" alt="Contrast Security" width="12" height="12"> **[Contrast Security](https://github.com/Contrast-Security-OSS/mcp-contrast)** - Brings Contrast's vulnerability and SCA data into your coding agent to quickly remediate vulnerabilities.
- <img height="12" width="12" src="https://www.convex.dev/favicon.ico" alt="Convex Logo" /> **[Convex](https://stack.convex.dev/convex-mcp-server)** - Introspect and query your apps deployed to Convex.
- <img height="12" width="12" src="https://avatars.githubusercontent.com/u/605755?s=200&v=4" alt="Couchbase Logo" /> **[Couchbase](https://github.com/Couchbase-Ecosystem/mcp-server-couchbase)** - Interact with the data stored in Couchbase clusters.
- <img height="12" width="12" src="https://github.com/user-attachments/assets/b256f9fa-2020-4b37-9644-c77229ef182b" alt="CRIC 克而瑞 LOGO"> **[CRIC Wuye AI](https://github.com/wuye-ai/mcp-server-wuye-ai)** - Interact with capabilities of the CRIC Wuye AI platform, an intelligent assistant specifically for the property management industry.
- <img height="12" width="12" src="https://app.cycode.com/img/favicon.ico" alt="Cycode Logo" /> **[Cycode](https://github.com/cycodehq/cycode-cli#mcp-command-experiment)** - Boost security in your dev lifecycle via SAST, SCA, Secrets & IaC scanning with [Cycode](https://cycode.com/).
- <img height="12" width="12" src="http://app.itsdart.com/static/img/favicon.png" alt="Dart Logo" /> **[Dart](https://github.com/its-dart/dart-mcp-server)** - Interact with task, doc, and project data in [Dart](https://itsdart.com), an AI-native project management tool
- <img height="12" width="12" src="https://avatars.githubusercontent.com/u/58433296" alt="CTERA Portal" /> **[CTERA Portal](https://github.com/ctera/mcp-ctera-core)** - CTERA Portal is a multi-tenant, multi-cloud platform that delivers a global namespace and unified management across petabytes of distributed content.
- <img height="12" width="12" src="https://avatars.githubusercontent.com/u/58433296" alt="CTERA Edge Filer" /> **[CTERA Edge Filer](https://github.com/ctera/mcp-ctera-edge)** - CTERA Edge Filer delivers intelligent edge caching and multiprotocol file access, enabling fast, secure access to files across core and remote sites.
- <img height="12" width="12" src="https://datahub.com/wp-content/uploads/2025/04/cropped-Artboard-1-32x32.png" alt="DataHub Logo" /> **[DataHub](https://github.com/acryldata/mcp-server-datahub)** - Search your data assets, traverse data lineage, write SQL queries, and more using [DataHub](https://datahub.com/) metadata.
- <img height="12" width="12" src="https://www.daytona.io/brand/social-daytona-icon.png" alt="Daytona Logo" /> **[Daytona](https://github.com/daytonaio/daytona/tree/main/apps/cli/mcp)** - Fast and secure execution of your AI generated code with [Daytona](https://daytona.io) sandboxes
- <img height="12" width="12" src="https://debugg.ai/favicon.svg" alt="Debugg AI Logo" /> **[Debugg.AI](https://github.com/debugg-ai/debugg-ai-mcp)** - Zero-Config, Fully AI-Managed End-to-End Testing for any code gen platform via [Debugg.AI](https://debugg.ai) remote browsing test agents.
- <img height="12" width="12" src="https://www.deepl.com/img/logo/deepl-logo-blue.svg" alt="DeepL Logo" /> **[DeepL](https://github.com/DeepLcom/deepl-mcp-server)** - Translate or rewrite text with [DeepL](https://deepl.com)'s very own AI models using [the DeepL API](https://developers.deepl.com/docs)
- <img height="12" width="12" src="https://defang.io/_next/static/media/defang-icon-dark-colour.25f95b77.svg" alt="Defang Logo" /> **[Defang](https://github.com/DefangLabs/defang/blob/main/src/pkg/mcp/README.md)** - Deploy your project to the cloud seamlessly with the [Defang](https://www.defang.io) platform without leaving your integrated development environment
- <img height="12" width="12" src="https://detailer.ginylil.com/favicon.ico" alt="Detailer Logo" /> **[Detailer](https://detailer.ginylil.com/)** – Instantly generate rich, AI-powered documentation for your GitHub repositories. Designed for AI agents to gain deep project context before taking action.
- <img height="12" width="12" src="https://www.devhub.com/img/upload/favicon-196x196-dh.png" alt="DevHub Logo" /> **[DevHub](https://github.com/devhub/devhub-cms-mcp)** - Manage and utilize website content within the [DevHub](https://www.devhub.com) CMS platform
- <img height="12" width="12" src="https://devrev.ai/favicon.ico" alt="DevRev Logo" /> **[DevRev](https://github.com/devrev/mcp-server)** - An MCP server to integrate with DevRev APIs to search through your DevRev Knowledge Graph where objects can be imported from diff. Sources listed [here](https://devrev.ai/docs/import#available-sources).
- <img height="12" width="12" src="https://dexpaprika.com/favicon.ico" alt="DexPaprika Logo" /> **[DexPaprika (CoinPaprika)](https://github.com/coinpaprika/dexpaprika-mcp)** - Access real-time DEX data, liquidity pools, token information, and trading analytics across multiple blockchain networks with [DexPaprika](https://dexpaprika.com) by CoinPaprika.
- <img height="12" width="12" src="https://avatars.githubusercontent.com/u/65421071?s=200&v=4" alt="Drata Logo" /> **[Drata](https://drata.com/mcp)** - Get hands-on with our experimental MCP server—bringing real-time compliance intelligence into your AI workflows.
- <img height="12" width="12" src="https://avatars.githubusercontent.com/u/204530939?s=200&v=4" alt="Dumpling AI Logo" /> **[Dumpling AI](https://github.com/Dumpling-AI/mcp-server-dumplingai)** - Access data, web scraping, and document conversion APIs by [Dumpling AI](https://www.dumplingai.com/)
- <img height="12" width="12" src="https://avatars.githubusercontent.com/u/58178984" alt="Dynatrace Logo" /> **[Dynatrace](https://github.com/dynatrace-oss/dynatrace-mcp)** - Manage and interact with the [Dynatrace Platform ](https://www.dynatrace.com/platform) for real-time observability and monitoring.
- <img height="12" width="12" src="https://e2b.dev/favicon.ico" alt="E2B Logo" /> **[E2B](https://github.com/e2b-dev/mcp-server)** - Run code in secure sandboxes hosted by [E2B](https://e2b.dev)
- <img height="12" width="12" src="https://www.edgee.cloud/favicon.ico" alt="Edgee Logo" /> **[Edgee](https://github.com/edgee-cloud/mcp-server-edgee)** - Deploy and manage [Edgee](https://www.edgee.cloud) components and projects
- <img height="12" width="12" src="https://static.edubase.net/media/brand/favicon/favicon-32x32.png" alt="EduBase Logo" /> **[EduBase](https://github.com/EduBase/MCP)** - Interact with [EduBase](https://www.edubase.net), a comprehensive e-learning platform with advanced quizzing, exam management, and content organization capabilities
- <img height="12" width="12" src="https://www.elastic.co/favicon.ico" alt="Elasticsearch Logo" /> **[Elasticsearch](https://github.com/elastic/mcp-server-elasticsearch)** - Query your data in [Elasticsearch](https://www.elastic.co/elasticsearch)
- <img height="12" width="12" src="https://cdn.prod.website-files.com/656eaf5c6da3527caf362363/656ecc07555afac40df4c40e_Facicon.png" alt="Endor Labs Logo" /> **[Endor Labs](https://docs.endorlabs.com/deployment/ide/mcp/)** - Find and fix security risks in you code. Integrate [Endor Labs](https://endorlabs.com) to scan and secure your code from vulnerabilities and secret leaks.
- <img height="12" width="12" src="https://esignatures.com/favicon.ico" alt="eSignatures Logo" /> **[eSignatures](https://github.com/esignaturescom/mcp-server-esignatures)** - Contract and template management for drafting, reviewing, and sending binding contracts.
- <img height="12" width="12" src="https://exa.ai/images/favicon-32x32.png" alt="Exa Logo" /> **[Exa](https://github.com/exa-labs/exa-mcp-server)** - Search Engine made for AIs by [Exa](https://exa.ai)
- **[FalkorDB](https://github.com/FalkorDB/FalkorDB-MCPServer)** - FalkorDB graph database server get schema and read/write-cypher [FalkorDB](https://www.falkordb.com)
- <img height="12" width="12" src="https://fetchserp.com/icon.png" alt="fetchSERP Logo" /> **[fetchSERP](https://github.com/fetchSERP/fetchserp-mcp-server-node)** - All-in-One SEO & Web Intelligence Toolkit API [fetchSERP](https://www.fetchserp.com/)
- <img height="12" width="12" src="https://fewsats.com/favicon.svg" alt="Fewsats Logo" /> **[Fewsats](https://github.com/Fewsats/fewsats-mcp)** - Enable AI Agents to purchase anything in a secure way using [Fewsats](https://fewsats.com)
- <img height="12" width="12" src="https://fibery.io/favicon.svg" alt="Fibery Logo" /> **[Fibery](https://github.com/Fibery-inc/fibery-mcp-server)** - Perform queries and entity operations in your [Fibery](https://fibery.io) workspace.
- <img height="12" width="12" src="https://financialdatasets.ai/favicon.ico" alt="Financial Datasets Logo" /> **[Financial Datasets](https://github.com/financial-datasets/mcp-server)** - Stock market API made for AI agents
- <img height="12" width="12" src="https://www.gstatic.com/devrel-devsite/prod/v7aeef7f1393bb1d75a4489145c511cdd5aeaa8e13ad0a83ec1b5b03612e66330/firebase/images/favicon.png" alt="Firebase Logo" /> **[Firebase](https://github.com/firebase/firebase-tools/blob/master/src/mcp)** - Firebase's experimental [MCP Server](https://firebase.google.com/docs/cli/mcp-server) to power your AI Tools
- <img height="12" width="12" src="https://firecrawl.dev/favicon.ico" alt="Firecrawl Logo" /> **[Firecrawl](https://github.com/mendableai/firecrawl-mcp-server)** - Extract web data with [Firecrawl](https://firecrawl.dev)
- <img height="12" width="12" src="https://avatars.githubusercontent.com/u/100200663?s=200&v=4" alt="Firefly Logo" /> **[Firefly](https://github.com/gofireflyio/firefly-mcp)** - Integrates, discovers, manages, and codifies cloud resources with [Firefly](https://firefly.ai).
- <img height="12" width="12" src="https://fireproof.storage/favicon.ico" alt="Fireproof Logo" /> **[Fireproof](https://github.com/fireproof-storage/mcp-database-server)** - Immutable ledger database with live synchronization
- <img height="12" width="12" src="https://fixparser.dev/favicon.ico" alt="FIXParser Logo" /> **[FIXParser](https://gitlab.com/logotype/fixparser/-/tree/main/packages/fixparser-plugin-mcp)** - A modern FIX Protocol engine for AI-powered trading agents
- <img height="12" width="12" src="https://avatars.githubusercontent.com/u/52471808" alt="Fluid Attacks Logo" /> **[Fluid Attacks](https://github.com/fluidattacks/mcp)** - Interact with the [Fluid Attacks](https://fluidattacks.com/) API, enabling vulnerability management, organization insights, and GraphQL query execution.
- <img height="12" width="12" src="https://forevervm.com/icon.png" alt="ForeverVM Logo" /> **[ForeverVM](https://github.com/jamsocket/forevervm/tree/main/javascript/mcp-server)** - Run Python in a code sandbox.
- <img height="12" width="12" src="https://app.gibsonai.com/favicon.ico" alt="GibsonAI Logo" /> **[GibsonAI](https://github.com/GibsonAI/mcp)** - AI-Powered Cloud databases: Build, migrate, and deploy database instances with AI
- <img height="12" width="12" src="https://gitea.com/assets/img/favicon.svg" alt="Gitea Logo" /> **[Gitea](https://gitea.com/gitea/gitea-mcp)** - Interact with Gitea instances with MCP.
- <img height="12" width="12" src="https://gitee.com/favicon.ico" alt="Gitee Logo" /> **[Gitee](https://github.com/oschina/mcp-gitee)** - Gitee API integration, repository, issue, and pull request management, and more.
- <img height="12" width="12" src="https://cdn.prod.website-files.com/5ee25cbe47310017adf964da/6323888a9b9f4e22a7bc766b_GG%20Favicon.svg" alt="GitGuardian Logo" /> **[GitGuardian](https://github.com/GitGuardian/gg-mcp)** - GitGuardian official MCP server - Scan projects using GitGuardian's industry-leading API, which features over 500 secret detectors to prevent credential leaks before they reach public repositories. Resolve security incidents directly with rich contextual data for rapid, automated remediation.
- <img height="12" width="12" src="https://github.githubassets.com/assets/GitHub-Mark-ea2971cee799.png" alt="GitHub Logo" /> **[GitHub](https://github.com/github/github-mcp-server)** - GitHub's official MCP Server.
- <img height="12" width="12" src="https://app.glean.com/images/favicon3-196x196.png" alt="Glean Logo" /> **[Glean](https://github.com/gleanwork/mcp-server)** - Enterprise search and chat using Glean's API.
- <img height="12" width="12" src="https://cdn.jsdelivr.net/gh/jsdelivr/globalping-media@refs/heads/master/icons/android-chrome-192x192.png" alt="Globalping Logo" /> **[Globalping](https://github.com/jsdelivr/globalping-mcp-server)** - Access a network of thousands of probes to run network commands like ping, traceroute, mtr, http and DNS resolve.
- <img height="12" width="12" src="https://gnucleus.ai/favicon.ico" alt="gNucleus Logo" /> **[gNucleus Text-To-CAD](https://github.com/gNucleus/text-to-cad-mcp)** - Generate CAD parts and assemblies from text using gNucleus AI models.
- <img height="12" width="12" src="https://www.gstatic.com/cgc/favicon.ico" alt="Google Cloud Logo" /> **[Google Cloud Run](https://github.com/GoogleCloudPlatform/cloud-run-mcp)** - Deploy code to Google Cloud Run
- <img height="12" width="12" src="https://api.gologin.com/favicon.ico" alt="GoLogin Logo" /> **[GoLogin MCP server](https://github.com/gologinapp/gologin-mcp)** - Manage your GoLogin browser profiles and automation directly through AI conversations!
- <img height="12" width="12" src="https://cdn.prod.website-files.com/6605a2979ff17b2cd1939cd4/6605a460de47e7596ed84f06_icon256.png" alt="gotoHuman Logo" /> **[gotoHuman](https://github.com/gotohuman/gotohuman-mcp-server)** - Human-in-the-loop platform - Allow AI agents and automations to send requests for approval to your [gotoHuman](https://www.gotohuman.com) inbox.
- <img height="12" width="12" src="https://grafana.com/favicon.ico" alt="Grafana Logo" /> **[Grafana](https://github.com/grafana/mcp-grafana)** - Search dashboards, investigate incidents and query datasources in your Grafana instance
- <img height="12" width="12" src="https://grafbase.com/favicon.ico" alt="Grafbase Logo" /> **[Grafbase](https://github.com/grafbase/grafbase/tree/main/crates/mcp)** - Turn your GraphQL API into an efficient MCP server with schema intelligence in a single command.
- <img height="12" width="12" src="https://cdn.prod.website-files.com/5f5e90c17e7c9eb95c7acb17/61d3457a519242f2c75c725c_favicon.png" alt="Grain Logo" /> **[Grain](https://grain.com/release-note/06-18-2025)** - Access your Grain meetings notes & transcripts directly in claude and generate reports with native Claude Prompts.
- <img height="12" width="12" src="https://framerusercontent.com/images/KCOWBYLKunDff1Dr452y6EfjiU.png" alt="Graphlit Logo" /> **[Graphlit](https://github.com/graphlit/graphlit-mcp-server)** - Ingest anything from Slack to Gmail to podcast feeds, in addition to web crawling, into a searchable [Graphlit](https://www.graphlit.com) project.
- <img height="12" width="12" src="https://greptime.com/favicon.ico" alt="Greptime Logo" /> **[GreptimeDB](https://github.com/GreptimeTeam/greptimedb-mcp-server)** - Provides AI assistants with a secure and structured way to explore and analyze data in [GreptimeDB](https://github.com/GreptimeTeam/greptimedb).
- <img height="12" width="12" src="https://growi.org/assets/images/favicon.ico" alt="GROWI Logo" /> **[GROWI](https://github.com/growilabs/growi-mcp-server)** - Official MCP Server to integrate with GROWI APIs.
- <img height="12" width="12" src="https://gyazo.com/favicon.ico" alt="Gyazo Logo" /> **[Gyazo](https://github.com/nota/gyazo-mcp-server)** - Search, fetch, upload, and interact with Gyazo images, including metadata and OCR data.
- <img height="12" width="12" src="https://cdn.prod.website-files.com/6374050260446c42f94dc90f/63d828be3e13d32ee6973f35_favicon-32x32.png" alt="Harper Logo" /> **[Harper](https://github.com/HarperDB/mcp-server)** - An MCP server providing an interface for MCP clients to access data within [Harper](https://www.harpersystems.dev/).
- <img height="12" width="12" src="https://www.herokucdn.com/favicons/favicon.ico" alt="Heroku Logo" /> **[Heroku](https://github.com/heroku/heroku-mcp-server)** - Interact with the Heroku Platform through LLM-driven tools for managing apps, add-ons, dynos, databases, and more.
- <img height="12" width="12" src="https://www.hiveflow.ai/favicon.ico" alt="Hiveflow Logo" /> **[Hiveflow](https://github.com/hiveflowai/hiveflow-mcp-server)** - Create, manage, and execute agentic AI workflows directly from your assistant.
- <img height="12" width="12" src="https://img.alicdn.com/imgextra/i3/O1CN01d9qrry1i6lTNa2BRa_!!6000000004364-2-tps-218-200.png" alt="Hologres Logo" /> **[Hologres](https://github.com/aliyun/alibabacloud-hologres-mcp-server)** - Connect to a [Hologres](https://www.alibabacloud.com/en/product/hologres) instance, get table metadata, query and analyze data.
- <img height="12" width="12" src="https://brew.sh/assets/img/favicon.ico" alt="Homebrew Logo" /> **[Homebrew](https://docs.brew.sh/MCP-Server)** Allows [Homebrew](https://brew.sh) users to run Homebrew commands locally.
- <img height="12" width="12" src="https://www.honeycomb.io/favicon.ico" alt="Honeycomb Logo" /> **[Honeycomb](https://github.com/honeycombio/honeycomb-mcp)** Allows [Honeycomb](https://www.honeycomb.io/) Enterprise customers to query and analyze their data, alerts, dashboards, and more; and cross-reference production behavior with the codebase.
- <img height="12" width="12" src="https://static.hsinfrastatic.net/StyleGuideUI/static-3.438/img/sprocket/favicon-32x32.png" alt="HubSpot Logo" /> **[HubSpot](https://developer.hubspot.com/mcp)** - Connect, manage, and interact with [HubSpot](https://www.hubspot.com/) CRM data
- <img height="12" width="12" src="https://huggingface.co/datasets/huggingface/brand-assets/resolve/main/hf-logo.svg" alt="HuggingFace Logo" /> **[Hugging Face](https://huggingface.co/settings/mcp)** - Connect to the Hugging Face Hub APIs programmatically: semantic search for spaces and papers, exploration of datasets and models, and access to all compatible MCP Gradio tool spaces!
- <img height="12" width="12" src="https://hunter.io/favicon.ico" alt="Hunter Logo" /> **[Hunter](https://github.com/hunter-io/hunter-mcp)** - Interact with the [Hunter API](https://hunter.io) to get B2B data using natural language.
- <img height="12" width="12" src="https://app.hyperbolic.xyz/hyperbolic-logo.svg" alt="Hyperbolic Labs Logo" /> **[Hyperbolic](https://github.com/HyperbolicLabs/hyperbolic-mcp)** - Interact with Hyperbolic's GPU cloud, enabling agents and LLMs to view and rent available GPUs, SSH into them, and run GPU-powered workloads for you.
- <img height="12" width="12" src="https://hyperbrowser-assets-bucket.s3.us-east-1.amazonaws.com/Hyperbrowser-logo.png" alt="Hyperbrowsers23 Logo" /> **[Hyperbrowser](https://github.com/hyperbrowserai/mcp)** - [Hyperbrowser](https://www.hyperbrowser.ai/) is the next-generation platform empowering AI agents and enabling effortless, scalable browser automation.
- **[IBM wxflows](https://github.com/IBM/wxflows/tree/main/examples/mcp/javascript)** - Tool platform by IBM to build, test and deploy tools for any data source
- <img height="12" width="12" src="https://www.getinboxzero.com/icon.png" alt="Inbox Zero Logo" /> **[Inbox Zero](https://github.com/elie222/inbox-zero/tree/main/apps/mcp-server)** - AI personal assistant for email [Inbox Zero](https://www.getinboxzero.com)
- <img height="12" width="12" src="https://www.inflectra.com/Favicon.ico" alt="Inflectra Logo" /> **[Inflectra Spira](https://github.com/Inflectra/mcp-server-spira)** - Connect to your instance of the SpiraTest, SpiraTeam or SpiraPlan application lifecycle management platform by [Inflectra](https://www.inflectra.com)
- <img height="12" width="12" src="https://inkeep.com/favicon.ico" alt="Inkeep Logo" /> **[Inkeep](https://github.com/inkeep/mcp-server-python)** - RAG Search over your content powered by [Inkeep](https://inkeep.com)
- <img height="12" width="12" src="https://integration.app/favicon.ico" alt="Integration App Icon" /> **[Integration App](https://github.com/integration-app/mcp-server)** - Interact with any other SaaS applications on behalf of your customers.
- <img height="12" width="12" src="https://www.ip2location.io/favicon.ico" alt="IP2Location.io Icon" /> **[IP2Location.io](https://github.com/ip2location/mcp-ip2location-io)** - Interact with IP2Location.io API to retrieve the geolocation information for an IP address.
- <img height="12" width="12" src="https://cdn.simpleicons.org/jetbrains" /> **[JetBrains](https://github.com/JetBrains/mcp-jetbrains)** – Work on your code with JetBrains IDEs
- <img height="12" width="12" src="https://speedmedia.jfrog.com/08612fe1-9391-4cf3-ac1a-6dd49c36b276/media.jfrog.com/wp-content/uploads/2019/04/20131046/Jfrog16-1.png" alt="JFrog Logo" /> **[JFrog](https://github.com/jfrog/mcp-jfrog)** - Model Context Protocol (MCP) Server for the [JFrog](https://jfrog.com/) Platform API, enabling repository management, build tracking, release lifecycle management, and more.
- <img height="12" width="12" src="https://kagi.com/favicon.ico" alt="Kagi Logo" /> **[Kagi Search](https://github.com/kagisearch/kagimcp)** - Search the web using Kagi's search API
- <img height="12" width="12" src="https://connection.keboola.com/favicon.ico" alt="Keboola Logo" /> **[Keboola](https://github.com/keboola/keboola-mcp-server)** - Build robust data workflows, integrations, and analytics on a single intuitive platform.
- <img height="12" width="12" src="https://keywordspeopleuse.com/favicon.ico" alt="KeywordsPeopleUse Logo" /> **[KeywordsPeopleUse.com](https://github.com/data-skunks/kpu-mcp)** - Find questions people ask online with [KeywordsPeopleUse](https://keywordspeopleuse.com).
- <img height="12" width="12" src="https://raw.githubusercontent.com/klavis-ai/klavis/main/static/klavis-ai.png" alt="Klavis Logo" /> **[Klavis ReportGen](https://github.com/Klavis-AI/klavis/tree/main/mcp_servers/report_generation)** - Create professional reports from a simple user query.
- <img height="12" width="12" src="https://www.klaviyo.com/media/Favicon-16by16.png" alt="Klaviyo Logo" /> **[Klaviyo](https://developers.klaviyo.com/en/docs/klaviyo_mcp_server)** - Interact with your [Klaviyo](https://www.klaviyo.com/) marketing data.
- <img height="12" width="12" src="https://platform.kluster.ai/logo-light.svg" alt="kluster.ai Logo" /> **[kluster.ai](https://docs.kluster.ai/get-started/mcp/overview/)** - kluster.ai provides MCP servers that bring AI services directly into your development workflow, including guardrails like hallucination detection.
- <img height="12" width="12" src="https://cdn.prod.website-files.com/6347ea26001f0287c592ff91/649953ef7a9ffe1f3e492b5a_Knit%20Logo.svg" alt="Knit Logo" /> **[Knit MCP Server](https://developers.getknit.dev/docs/knit-mcp-server-getting-started)** - Production-ready remote MCP servers that enable you to connect with 10000+ tools across CRM, HRIS, Payroll, Accounting, ERP, Calendar, Expense Management, and Chat categories.
- <img height="12" width="12" src="https://knock.app/favicon/favicon-dark.svg" alt="Knock Logo" /> **[Knock MCP Server](https://github.com/knocklabs/agent-toolkit#model-context-protocol-mcp)** - Send product and customer messaging across email, in-app, push, SMS, Slack, MS Teams.
- <img height="12" width="12" src="https://www.kurrent.io/favicon.ico" alt="Kurrent Logo" /> **[KurrentDB](https://github.com/kurrent-io/mcp-server)** - This is a simple MCP server to help you explore data and prototype projections faster on top of KurrentDB.
- <img height="12" width="12" src="https://kuzudb.com/favicon.ico" alt="Kuzu Logo" /> **[Kuzu](https://github.com/kuzudb/kuzu-mcp-server)** - This server enables LLMs to inspect database schemas and execute queries on the provided Kuzu graph database. See [blog](https://blog.kuzudb.com/post/2025-03-23-kuzu-mcp-server/)) for a debugging use case.
- <img height="12" width="12" src="https://avatars.githubusercontent.com/u/187484914" alt="KWDB Logo" /> **[KWDB](https://github.com/KWDB/kwdb-mcp-server)** - Reading, writing, querying, modifying data, and performing DDL operations with data in your KWDB Database.
- <img height="12" width="12" src="https://labelstud.io/favicon-16x16.png" alt="Label Studio Logo" /> **[Label Studio](https://github.com/HumanSignal/label-studio-mcp-server)** - Open Source data labeling platform.
- <img src="https://avatars.githubusercontent.com/u/188884511?s=48&v=4" alt="Lambda Capture" width="12" height="12"> **[Lambda Capture](https://github.com/lambda-capture/mcp-server)** - Macroeconomic Forecasts & Semantic Context from Federal Reserve, Bank of England, ECB.
- <img height="12" width="12" src="https://langfuse.com/favicon.ico" alt="Langfuse Logo" /> **[Langfuse Prompt Management](https://github.com/langfuse/mcp-server-langfuse)** - Open-source tool for collaborative editing, versioning, evaluating, and releasing prompts.
- <img height="12" width="12" src="https://laratranslate.com/favicon.ico" alt="Lara Translate Logo" /> **[Lara Translate](https://github.com/translated/lara-mcp)** - MCP Server for Lara Translate API, enabling powerful translation capabilities with support for language detection and context-aware translations.
- <img height="12" width="12" src="https://last9.io/favicon.png" alt="Last9 Logo" /> **[Last9](https://github.com/last9/last9-mcp-server)** - Seamlessly bring real-time production context—logs, metrics, and traces—into your local environment to auto-fix code faster.
- <img height="12" width="12" src="https://www.launchdarkly.com/favicon.ico" alt="LaunchDarkly Logo" /> **[LaunchDarkly](https://github.com/launchdarkly/mcp-server)** - LaunchDarkly is a continuous delivery platform that provides feature flags as a service and allows developers to iterate quickly and safely.
- <img height="12" width="12" src="https://www.line.me/favicon-32x32.png" alt="LINE Logo" /> **[LINE](https://github.com/line/line-bot-mcp-server)** - Integrates the LINE Messaging API to connect an AI Agent to the LINE Official Account.
- <img height="12" width="12" src="https://linear.app/favicon.ico" alt="Linear Logo" /> **[Linear](https://linear.app/docs/mcp)** - Search, create, and update Linear issues, projects, and comments.
- <img height="12" width="12" src="https://lingo.dev/favicon.ico" alt="Lingo.dev Logo" /> **[Lingo.dev](https://github.com/lingodotdev/lingo.dev/blob/main/mcp.md)** - Make your AI agent speak every language on the planet, using [Lingo.dev](https://lingo.dev) Localization Engine.
- <img height="12" width="12" src="https://ligo.ertiqah.com/favicon.avif" alt="LiGo Logo" /> **[LinkedIn MCP Runner](https://github.com/ertiqah/linkedin-mcp-runner)** - Write, edit, and schedule LinkedIn posts right from ChatGPT and Claude with [LiGo](https://ligo.ertiqah.com/).
- <img src="https://gornschool.com/gorn.png" alt="Lisply" width="12" height="12"> **[Lisply](https://github.com/gornskew/lisply-mcp)** - Flexible frontend for compliant Lisp-speaking backends.
- <img height="12" width="12" src="https://litmus.io/favicon.ico" alt="Litmus.io Logo" /> **[Litmus.io](https://github.com/litmusautomation/litmus-mcp-server)** - Official MCP server for configuring [Litmus](https://litmus.io) Edge for Industrial Data Collection, Edge Analytics & Industrial AI.
- <img height="12" width="12" src="https://liveblocks.io/favicon.ico" alt="Liveblocks Logo" /> **[Liveblocks](https://github.com/liveblocks/liveblocks-mcp-server)** - Ready‑made features for AI & human collaboration—use this to develop your [Liveblocks](https://liveblocks.io) app quicker.
- <img height="12" width="12" src="https://logfire.pydantic.dev/favicon.ico" alt="Logfire Logo" /> **[Logfire](https://github.com/pydantic/logfire-mcp)** - Provides access to OpenTelemetry traces and metrics through Logfire.
- <img height="12" width="12" src="https://make.magicmealkits.com/favicon.ico" alt="Magic Meal Kits Logo" /> **[Magic Meal Kits](https://github.com/pureugong/mmk-mcp)** - Unleash Make's Full Potential by [Magic Meal Kits](https://make.magicmealkits.com/)
- <img height="12" width="12" src="https://www.mailgun.com/favicon.ico" alt="Mailgun Logo" /> **[Mailgun](https://github.com/mailgun/mailgun-mcp-server)** - Interact with Mailgun API.
- <img height="12" width="12" src="https://www.mailjet.com/favicon.ico" alt="Mailjet Logo" /> **[Mailjet](https://github.com/mailgun/mailjet-mcp-server)** - Official MCP server which allows AI agents to interact with contact, campaign, segmentation, statistics, workflow (and more) APIs from [Sinch Mailjet](https://www.mailjet.com).
- <img height="12" width="12" src="https://www.make.com/favicon.ico" alt="Make Logo" /> **[Make](https://github.com/integromat/make-mcp-server)** - Turn your [Make](https://www.make.com/) scenarios into callable tools for AI assistants.
- <img height="12" width="12" src="https://static-assets.mapbox.com/branding/favicon/v1/favicon.ico" alt="Mapbox Logo" /> **[Mapbox](https://github.com/mapbox/mcp-server)** - Unlock geospatial intelligence through Mapbox APIs like geocoding, POI search, directions, isochrones and more.
- <img height="12" width="12" src="https://www.mariadb.com/favicon.ico" alt="MariaDB Logo" /> **[MariaDB](https://github.com/mariadb/mcp)** - A standard interface for managing and querying MariaDB databases, supporting both standard SQL operations and advanced vector/embedding-based search.
- <img height="14" width="14" src="https://raw.githubusercontent.com/rust-mcp-stack/mcp-discovery/refs/heads/main/docs/_media/mcp-discovery-logo.png" alt="mcp-discovery logo" /> **[MCP Discovery](https://github.com/rust-mcp-stack/mcp-discovery)** - A lightweight CLI tool built in Rust for discovering MCP server capabilities.
- <img height="12" width="12" src="https://googleapis.github.io/genai-toolbox/favicons/favicon.ico" alt="MCP Toolbox for Databases Logo" /> **[MCP Toolbox for Databases](https://github.com/googleapis/genai-toolbox)** - Open source MCP server specializing in easy, fast, and secure tools for Databases. Supports  AlloyDB, BigQuery, Bigtable, Cloud SQL, Dgraph, MySQL, Neo4j, Postgres, Spanner, and more.
- <img height="12" width="12" src="https://www.meilisearch.com/favicon.ico" alt="Meilisearch Logo" /> **[Meilisearch](https://github.com/meilisearch/meilisearch-mcp)** - Interact & query with Meilisearch (Full-text & semantic search API)
- <img height="12" width="12" src="https://memgraph.com/favicon.png" alt="Memgraph Logo" /> **[Memgraph](https://github.com/memgraph/ai-toolkit/tree/main/integrations/mcp-memgraph)** - Query your data in [Memgraph](https://memgraph.com/) graph database.
- <img height="12" width="12" src="https://www.mercadolibre.com.ar/favicon.ico" alt="MercadoLibre Logo" /> **[Mercado Libre](https://mcp.mercadolibre.com/)** - Mercado Libre's official MCP server.
- <img height="12" width="12" src="https://www.mercadopago.com/favicon.ico" alt="MercadoPago Logo" /> **[Mercado Pago](https://mcp.mercadopago.com/)** - Mercado Pago's official MCP server.
- <img height="12" width="12" src="https://metoro.io/static/images/logos/MetoroLogo.png" alt="Metoro Logo" /> **[Metoro](https://github.com/metoro-io/metoro-mcp-server)** - Query and interact with kubernetes environments monitored by Metoro
- <img height="12" width="12" src="https://claritystatic.azureedge.net/images/logo.ico" alt="Microsoft Clarity Logo"/> **[Microsoft Clarity](https://github.com/microsoft/clarity-mcp-server)** - Official MCP Server to get your behavioral analytics data and insights from [Clarity](https://clarity.microsoft.com)
- <img height="12" width="12" src="https://conn-afd-prod-endpoint-bmc9bqahasf3grgk.b01.azurefd.net/releases/v1.0.1735/1.0.1735.4099/commondataserviceforapps/icon.png" alt="Microsoft Dataverse Logo" /> **[Microsoft Dataverse](https://go.microsoft.com/fwlink/?linkid=2320176)** - Chat over your business data using NL - Discover tables, run queries, retrieve data, insert or update records, and execute custom prompts grounded in business knowledge and context.
- <img height="12" width="12" src="https://www.microsoft.com/favicon.ico" alt="microsoft.com favicon" /> **[Microsoft Learn Docs](https://github.com/microsoftdocs/mcp)** - An MCP server that provides structured access to Microsoft’s official documentation. Retrieves accurate, authoritative, and context-aware technical content for code generation, question answering, and workflow grounding.
- <img height="12" width="12" src="https://milvus.io/favicon-32x32.png" /> **[Milvus](https://github.com/zilliztech/mcp-server-milvus)** - Search, Query and interact with data in your Milvus Vector Database.
- <img src="https://avatars.githubusercontent.com/u/94089762?s=48&v=4" alt="Mobb" width="12" height="12"> **[Mobb](https://github.com/mobb-dev/bugsy?tab=readme-ov-file#model-context-protocol-mcp-server)** - The [Mobb Vibe Shield](https://vibe.mobb.ai/) MCP server identifies and remediates vulnerabilities in both human and AI-written code, ensuring your applications remain secure without slowing development.
- <img height="12" width="12" src="https://console.gomomento.com/favicon.ico" /> **[Momento](https://github.com/momentohq/mcp-momento)** - Momento Cache lets you quickly improve your performance, reduce costs, and handle load at any scale.
- <img height="12" width="12" src="https://www.mongodb.com/favicon.ico" /> **[MongoDB](https://github.com/mongodb-js/mongodb-mcp-server)** - Both MongoDB Community Server and MongoDB Atlas are supported.
- <img height="12" width="12" src="https://www.motherduck.com/favicon.ico" alt="MotherDuck Logo" /> **[MotherDuck](https://github.com/motherduckdb/mcp-server-motherduck)** - Query and analyze data with MotherDuck and local DuckDB
- <img height="12" width="12" src="https://docs.mulesoft.com/_/img/favicon.ico" alt="Mulesoft Logo" /> **[Mulesoft](https://www.npmjs.com/package/@mulesoft/mcp-server)** - Build, deploy, and manage MuleSoft applications with natural language, directly inside any compatible IDE.
- <img height="12" width="12" src="https://avatars.githubusercontent.com/u/38020270" alt="NanoVMs Logo" /> **[NanoVMs](https://github.com/nanovms/ops-mcp)** - Easily Build and Deploy unikernels to any cloud.
- <img height="12" width="12" src="https://needle-ai.com/images/needle-logo-orange-2-rounded.png" alt="Needle AI Logo" /> **[Needle](https://github.com/needle-ai/needle-mcp)** - Production-ready RAG out of the box to search and retrieve data from your own documents.
- <img height="12" width="12" src="https://neo4j.com/favicon.ico" alt="Neo4j Logo" /> **[Neo4j](https://github.com/neo4j-contrib/mcp-neo4j/)** - Neo4j graph database server (schema + read/write-cypher) and separate graph database backed memory
- <img height="12" width="12" src="https://neo4j.com/favicon.ico" alt="Neo4j Logo" /> **[Neo4j GDS](https://github.com/neo4j-contrib/gds-agent)** - Neo4j graph data science server with comprehensive graph algorithms that enables complex graph reasoning and Q&A.
- <img height="12" width="12" src="https://avatars.githubusercontent.com/u/183852044?s=48&v=4" alt="Neon Logo" /> **[Neon](https://github.com/neondatabase/mcp-server-neon)** - Interact with the Neon serverless Postgres platform
- <img height="12" width="12" src="https://app.usenerve.com/favicon.ico" alt="Nerve Logo" /> **[Nerve](https://github.com/nerve-hq/nerve-mcp-server)** - Search and Act on all your company data across all your SaaS apps via [Nerve](https://www.usenerve.com/)
- <img height="12" width="12" src="https://www.netdata.cloud/favicon-32x32.png" alt="Netdata Logo" /> **[Netdata](https://github.com/netdata/netdata/blob/master/src/web/mcp/README.md)** - Discovery, exploration, reporting and root cause analysis using all observability data, including metrics, logs, systems, containers, processes, and network connections
- <img height="12" width="12" src="https://www.netlify.com/favicon/icon.svg" alt="Netlify Logo" /> **[Netlify](https://docs.netlify.com/welcome/build-with-ai/netlify-mcp-server/)** - Create, build, deploy, and manage your websites with Netlify web platform.
- <img height="12" width="12" src="https://www.thenile.dev/favicon.ico" alt="Nile Logo" /> **[Nile](https://github.com/niledatabase/nile-mcp-server)** - An MCP server that talks to Nile - Postgres re-engineered for B2B apps. Manage and query databases, tenants, users, auth using LLMs
- <img height="12" width="12" src="https://avatars.githubusercontent.com/u/208441832?s=400&v=4" alt="Nodit Logo" /> **[Nodit](https://github.com/noditlabs/nodit-mcp-server)** - Official Nodit MCP Server enabling access to multi-chain RPC Nodes and Data APIs for blockchain data.
- <img height="12" width="12" src="https://app.norman.finance/favicons/favicon-32x32.png" alt="Norman Logo" /> **[Norman Finance](https://github.com/norman-finance/norman-mcp-server)** - MCP server for managing accounting and taxes with Norman Finance.
- <img height="12" width="12" src="https://avatars.githubusercontent.com/u/4792552?s=200&v=4" alt="Notion Logo" /> **[Notion](https://github.com/makenotion/notion-mcp-server#readme)** - This project implements an MCP server for the Notion API.
- <img height="12" width="12" src="https://www.nutrient.io/assets/images/logos/nutrient.svg" alt="Nutrient Logo" /> **[Nutrient](https://github.com/PSPDFKit/nutrient-dws-mcp-server)** - Create, Edit, Sign, Extract Documents using Natural Language
- <img height="12" width="12" src="https://nx.dev/favicon/favicon.svg" alt="Nx Logo" /> **[Nx](https://github.com/nrwl/nx-console/blob/master/apps/nx-mcp)** - Makes [Nx's understanding](https://nx.dev/features/enhance-AI) of your codebase accessible to LLMs, providing insights into the codebase architecture, project relationships and runnable tasks thus allowing AI to make precise code suggestions.
- <img height="12" width="12" src="https://avatars.githubusercontent.com/u/82347605?s=48&v=4" alt="OceanBase Logo" /> **[OceanBase](https://github.com/oceanbase/mcp-oceanbase)** - MCP Server for OceanBase database and its tools
- <img height="12" width="12" src="https://docs.octagonagents.com/logo.svg" alt="Octagon Logo" /> **[Octagon](https://github.com/OctagonAI/octagon-mcp-server)** - Deliver real-time investment research with extensive private and public market data.
- <img height="12" width="12" src="https://octoeverywhere.com/img/logo.png" alt="OctoEverywhere Logo" /> **[OctoEverywhere](https://github.com/OctoEverywhere/mcp)** - A 3D Printing MCP server that allows for querying for live state, webcam snapshots, and 3D printer control.
- <img height="12" width="12" src="https://avatars.githubusercontent.com/u/211697972" alt="Offorte Logo" /> **[Offorte](https://github.com/offorte/offorte-mcp-server#readme)** - Offorte Proposal Software official MCP server enables creation and sending of business proposals.
- <img height="12" width="12" src="https://maps.olakrutrim.com/favicon.ico" alt="Ola Maps" /> **[OlaMaps](https://pypi.org/project/ola-maps-mcp-server)** - Official Ola Maps MCP Server for services like geocode, directions, place details and many more.
- <img height="12" width="12" src="https://static.onlyoffice.com/images/favicon.ico" alt="ONLYOFFICE DocSpace" /> **[ONLYOFFICE DocSpace](https://github.com/ONLYOFFICE/docspace-mcp)** - Interact with [ONLYOFFICE DocSpace](https://www.onlyoffice.com/docspace.aspx) API to create rooms, manage files and folders.
- <img height="12" width="12" src="https://op.gg/favicon.ico" alt="OP.GG Logo" /> **[OP.GG](https://github.com/opgginc/opgg-mcp)** - Access real-time gaming data across popular titles like League of Legends, TFT, and Valorant, offering champion analytics, esports schedules, meta compositions, and character statistics.
- <img height="12" width="12" src="https://open-metadata.org/favicon.ico" alt="OpenMetadata" /> **[OpenMetadata](https://open-metadata.org/mcp)** - The first Enterprise-grade MCP server for metadata
- <img height="12" width="12" src="https://opensearch.org/wp-content/uploads/2025/01/opensearch_mark_default.svg" alt="OpenSearch Logo" /> **[OpenSearch](https://github.com/opensearch-project/opensearch-mcp-server-py)** -  MCP server that enables AI agents to perform search and analytics use cases on data stored in [OpenSearch](https://opensearch.org/).
- <img height="12" width="12" src="https://app.opslevel.com/favicon.ico" alt="OpsLevel" /> **[OpsLevel](https://github.com/opslevel/opslevel-mcp)** - Official MCP Server for [OpsLevel](https://www.opslevel.com).
- <img height="12" width="12" src="https://optuna.org/assets/img/favicon.ico" alt="Optuna Logo" /> **[Optuna](https://github.com/optuna/optuna-mcp)** - Official MCP server enabling seamless orchestration of hyperparameter search and other optimization tasks with [Optuna](https://optuna.org/).
- <img height="12" width="12" src="https://orshot.com/brand/favicon.svg" alt="Orshot Logo" /> **[Orshot](https://github.com/rishimohan/orshot-mcp-server)** - Official [Orshot](https://orshot.com) MCP server to dynamically generate images from custom design templates.
- <img height="12" width="12" src="https://oxylabs.io/favicon.ico" alt="Oxylabs Logo" /> **[Oxylabs](https://github.com/oxylabs/oxylabs-mcp)** - Scrape websites with Oxylabs Web API, supporting dynamic rendering and parsing for structured data extraction.
- <img height="12" width="12" src="https://developer.paddle.com/favicon.svg" alt="Paddle Logo" /> **[Paddle](https://github.com/PaddleHQ/paddle-mcp-server)** - Interact with the Paddle API. Manage product catalog, billing and subscriptions, and reports.
- **[PaddleOCR](https://paddlepaddle.github.io/PaddleOCR/latest/en/version3.x/deployment/mcp_server.html)** - An MCP server that brings enterprise-grade OCR and document parsing capabilities to AI applications.
- <img height="12" width="12" src="https://cdn.brandfolder.io/YX9ETPCP/at/266537g8kh6mmvt24jvsjb/P-GreenRGB.svg" alt="PagerDuty Logo" /> **[PagerDuty](https://github.com/PagerDuty/pagerduty-mcp-server)** - Interact with your PagerDuty account, allowing you to manage incidents, services, schedules, and more directly from your MCP-enabled client.
- **[Pagos](https://github.com/pagos-ai/pagos-mcp)** - Interact with the Pagos API. Query Credit Card BIN Data with more to come.
- <img height="12" width="12" src="https://paiml.com/favicon.ico" alt="PAIML Logo" /> **[PAIML MCP Agent Toolkit](https://github.com/paiml/paiml-mcp-agent-toolkit)** - Professional project scaffolding toolkit with zero-configuration AI context generation, template generation for Rust/Deno/Python projects, and hybrid neuro-symbolic code analysis.
- <img height="12" width="12" src="https://app.paperinvest.io/favicon.svg" alt="Paper Logo" /> **[Paper](https://github.com/paperinvest/mcp-server)** - Realistic paper trading platform with market simulation, 22 broker emulations, and professional tools for risk-free trading practice. First trading platform with MCP integration.
- **[Patronus AI](https://github.com/patronus-ai/patronus-mcp-server)** - Test, evaluate, and optimize AI agents and RAG apps
- <img height="12" width="12" src="https://www.paypalobjects.com/webstatic/icon/favicon.ico" alt="PayPal Logo" /> **[PayPal](https://mcp.paypal.com)** - PayPal's official MCP server.
- <img height="12" width="12" src="https://ww2-secure.pearl.com/static/pearl/pearl-logo.svg" alt="Pearl Logo" /> **[Pearl](https://github.com/Pearl-com/pearl_mcp_server)** - Official MCP Server to interact with Pearl API. Connect your AI Agents with 12,000+ certified experts instantly.
- <img height="12" width="12" src="https://www.perplexity.ai/favicon.ico" alt="Perplexity Logo" /> **[Perplexity](https://github.com/ppl-ai/modelcontextprotocol)** - An MCP server that connects to Perplexity's Sonar API, enabling real-time web-wide research in conversational AI.
- <img height="12" width="12" src="https://avatars.githubusercontent.com/u/54333248" /> **[Pinecone](https://github.com/pinecone-io/pinecone-mcp)** - [Pinecone](https://docs.pinecone.io/guides/operations/mcp-server)'s developer MCP Server assist developers in searching documentation and managing data within their development environment.
- <img height="12" width="12" src="https://avatars.githubusercontent.com/u/54333248" /> **[Pinecone Assistant](https://github.com/pinecone-io/assistant-mcp)** - Retrieves context from your [Pinecone Assistant](https://docs.pinecone.io/guides/assistant/mcp-server) knowledge base.
- <img height="12" width="12" src="https://pipedream.com/favicon.ico" alt="Pipedream Logo" /> **[Pipedream](https://github.com/PipedreamHQ/pipedream/tree/master/modelcontextprotocol)** - Connect with 2,500 APIs with 8,000+ prebuilt tools.
- <img height="12" width="12" src="https://playcanvas.com/static-assets/images/icons/favicon.png" alt="PlayCanvas Logo" /> **[PlayCanvas](https://github.com/playcanvas/editor-mcp-server)** - Create interactive 3D web apps with the PlayCanvas Editor.
- <img height="12" width="12" src="https://www.plugged.in/favicon.ico" alt="Plugged.in Logo" /> **[Plugged.in](https://github.com/VeriTeknik/pluggedin-mcp)** - A comprehensive proxy that combines multiple MCP servers into a single MCP. It provides discovery and management of tools, prompts, resources, and templates across servers, plus a playground for debugging when building MCP servers.
- <img height="12" width="12" src="https://github.com/port-labs/port-mcp-server/blob/main/assets/port_symbol_white.svg" alt="Port Logo" /> **[Port IO](https://github.com/port-labs/port-mcp-server)** - Access and manage your software catalog to improve service quality and compliance.
- **[PostHog](https://github.com/posthog/mcp)** - Interact with PostHog analytics, feature flags, error tracking and more with the official PostHog MCP server.
- **[Postman API](https://github.com/postmanlabs/postman-api-mcp)** - Manage your Postman resources using the [Postman API](https://www.postman.com/postman/postman-public-workspace/collection/i2uqzpp/postman-api).
- <img height="12" width="12" src="https://powerdrill.ai/_next/static/media/powerdrill.0fa27d00.webp" alt="Powerdrill Logo" /> **[Powerdrill](https://github.com/powerdrillai/powerdrill-mcp)** - An MCP server that provides tools to interact with Powerdrill datasets, enabling smart AI data analysis and insights.
- <img height="12" width="12" src="https://www.prisma.io/images/favicon-32x32.png" alt="Prisma Logo" /> **[Prisma](https://www.prisma.io/docs/postgres/mcp-server)** - Create and manage Prisma Postgres databases
- <img height="12" width="12" src="https://probe.dev/favicon.ico" alt="Probe.dev Logo" /> **[Probe.dev](https://docs.probe.dev/guides/mcp-integration)** - Comprehensive media analysis and validation powered by [Probe.dev](https://probe.dev). Hosted MCP server with FFprobe, MediaInfo, and Probe Report analysis capabilities.
- <img height="12" width="12" src="https://github.com/newtype-01/prompthouse-mcp/raw/main/prompthouse-logo-12x12.png" alt="PromptHouse Logo" /> **[PromptHouse](https://github.com/newtype-01/prompthouse-mcp)** - Personal prompt library with MCP integration for AI clients.
- <img height="12" width="12" src="https://docs.speedscale.com/img/favicon.ico" alt="proxymock Logo" /> **[proxymock](https://docs.speedscale.com/proxymock/reference/mcp/)** - An MCP server that automatically generates tests and mocks by recording a live app.
- <img src="https://www.pubnub.com/favicon/favicon-32x32.png" alt="PubNub" width="12" height="12"> **[PubNub](https://github.com/pubnub/pubnub-mcp-server)** - Retrieves context for developing with PubNub SDKs and calling APIs.
- <img height="12" width="12" src="https://www.pulumi.com/images/favicon.ico" alt="Pulumi Logo" /> **[Pulumi](https://github.com/pulumi/mcp-server)** - Deploy and manage cloud infrastructure using [Pulumi](https://pulumi.com).
- <img height="12" width="12" src="https://pure.md/favicon.png" alt="Pure.md Logo" /> **[Pure.md](https://github.com/puremd/puremd-mcp)** - Reliably access web content in markdown format with [pure.md](https://pure.md) (bot detection avoidance, proxy rotation, and headless JS rendering built in).
- <img height="12" width="12" src="https://put.io/images/favicon.ico" alt="Put.io Logo" /> **[Put.io](https://github.com/putdotio/putio-mcp-server)** - Interact with your Put.io account to download torrents.
- <img height="12" width="12" src="https://qdrant.tech/img/brand-resources-logos/logomark.svg" /> **[Qdrant](https://github.com/qdrant/mcp-server-qdrant/)** - Implement semantic memory layer on top of the Qdrant vector search engine
- <img src="https://api.qoretechnologies.com/api/public/apps/Qorus/qorus-logo.svg" alt="Qorus" width="12" height="12"> **[Qorus](https://qoretechnologies.com/manual/qorus/current/qorus/sysarch.html#mcp_server)** - Connect to any application, system, or technology and automate your business processes without coding and with AI
- **[Quickchat AI](https://github.com/incentivai/quickchat-ai-mcp)** - Launch your conversational [Quickchat AI](https://quickchat.ai) agent as an MCP to give AI apps real-time access to its Knowledge Base and conversational capabilities
- <img height="12" width="12" src="https://avatars.githubusercontent.com/u/165178062" alt="Ragie Logo" /> **[Ragie](https://github.com/ragieai/ragie-mcp-server/)** - Retrieve context from your [Ragie](https://www.ragie.ai) (RAG) knowledge base connected to integrations like Google Drive, Notion, JIRA and more.
- <img height="12" width="12" src="https://www.ramp.com/favicon.ico" /> **[Ramp](https://github.com/ramp-public/ramp-mcp)** - Interact with [Ramp](https://ramp.com)'s Developer API to run analysis on your spend and gain insights leveraging LLMs
- **[Raygun](https://github.com/MindscapeHQ/mcp-server-raygun)** - Interact with your crash reporting and real using monitoring data on your Raygun account
- <img height="12" width="12" src="https://framerusercontent.com/images/CU1m0xFonUl76ZeaW0IdkQ0M.png" alt="Razorpay Logo" /> **[Razorpay](https://github.com/razorpay/razorpay-mcp-server)** - Razorpay's official MCP server
- <img height="12" width="12" src="https://www.recraft.ai/favicons/icon.svg" alt="Recraft Logo" /> **[Recraft](https://github.com/recraft-ai/mcp-recraft-server)** - Generate raster and vector (SVG) images using [Recraft](https://recraft.ai). Also you can edit, upscale images, create your own styles, and vectorize raster images
- <img height="12" width="12" src="https://avatars.githubusercontent.com/u/1529926" alt="Redis Logo" /> **[Redis](https://github.com/redis/mcp-redis/)** - The Redis official MCP Server offers an interface to manage and search data in Redis.
- <img height="12" width="12" src="https://avatars.githubusercontent.com/u/1529926" alt="Redis Logo" /> **[Redis Cloud API](https://github.com/redis/mcp-redis-cloud/)** - The Redis Cloud API MCP Server allows you to manage your Redis Cloud resources using natural language.
- <img src="https://avatars.githubusercontent.com/u/149024635" alt="Reexpress" width="12" height="12"> **[Reexpress](https://github.com/ReexpressAI/reexpress_mcp_server)** - Enable Similarity-Distance-Magnitude statistical verification for your search, software, and data science workflows
- <img height="12" width="12" src="https://www.rember.com/favicon.ico" alt="Rember Logo" /> **[Rember](https://github.com/rember/rember-mcp)** - Create spaced repetition flashcards in [Rember](https://rember.com) to remember anything you learn in your chats
- <img height="12" width="12" src="http://nonica.io/Nonica-logo.ico" alt="Nonica Logo" /> **[Revit](https://github.com/NonicaTeam/AI-Connector-for-Revit)** - Connect and interact with your Revit models live.
- <img height="12" width="12" src="https://ui.rilldata.com/favicon.png" alt="Rill Data Logo" /> **[Rill Data](https://docs.rilldata.com/explore/mcp)** - Interact with Rill Data to query and analyze your data.
- <img height="12" width="12" src="https://riza.io/favicon.ico" alt="Riza logo" /> **[Riza](https://github.com/riza-io/riza-mcp)** - Arbitrary code execution and tool-use platform for LLMs by [Riza](https://riza.io)
- <img height="12" width="12" src="https://cdn.foundation.roblox.com/current/RobloxStudio.ico" alt="Roblox Studio" /> **[Roblox Studio](https://github.com/Roblox/studio-rust-mcp-server)** - Roblox Studio MCP Server, create and manipulate scenes, scripts in Roblox Studio
- <img src="https://hyper3d.ai/favicon.ico" alt="Rodin" width="12" height="12"> **[Rodin](https://github.com/DeemosTech/rodin-api-mcp)** - Generate 3D Models with [Hyper3D Rodin](https://hyper3d.ai)
- <img height="12" width="12" src="https://cdn.prod.website-files.com/66b7de6a233c04f4dac200a6/66bed52680d689629483c18b_faviconV2%20(2).png" alt="Root Signals Logo" /> **[Root Signals](https://github.com/root-signals/root-signals-mcp)** - Improve and quality control your outputs with evaluations using LLM-as-Judge
- **[Routine](https://github.com/routineco/mcp-server)** - MCP server to interact with [Routine](https://routine.co/): calendars, tasks, notes, etc.
- <img height="12" width="12" src="https://raw.githubusercontent.com/safedep/.github/refs/heads/main/assets/logo/1.png" alt="SafeDep Logo" /> **[SafeDep](https://github.com/safedep/vet/blob/main/docs/mcp.md)** - SafeDep `vet-mcp` helps in  vetting open source packages for security risks—such as vulnerabilities and malicious code—before they're used in your project, especially with AI-generated code suggestions.
- <img height="12" width="12" src="https://waf-ce.chaitin.cn/favicon.ico" alt="SafeLine Logo" /> **[SafeLine](https://github.com/chaitin/SafeLine/tree/main/mcp_server)** - [SafeLine](https://safepoint.cloud/landing/safeline) is a self-hosted WAF(Web Application Firewall) to protect your web apps from attacks and exploits.
- <img height="12" width="12" src="https://scrapi.tech/favicon.ico" alt="ScrAPI Logo" /> **[ScrAPI](https://github.com/DevEnterpriseSoftware/scrapi-mcp)** - Web scraping using [ScrAPI](https://scrapi.tech). Extract website content that is difficult to access because of bot detection, captchas or even geolocation restrictions.
- <img height="12" width="12" src="https://upnorthmedia.co/favicon.ico" alt="Up North Media Logo" /> **[ScreenshotMCP](https://github.com/upnorthmedia/ScreenshotMCP/)** - A Model Context Protocol MCP server for capturing website screenshots with full page, element, and device size features.
- <img height="12" width="12" src="https://screenshotone.com/favicon.ico" alt="ScreenshotOne Logo" /> **[ScreenshotOne](https://github.com/screenshotone/mcp/)** - Render website screenshots with [ScreenshotOne](https://screenshotone.com/)
- <img height="12" width="12" src="https://pics.fatwang2.com/56912e614b35093426c515860f9f2234.svg" alt="Search1API Logo" /> **[Search1API](https://github.com/fatwang2/search1api-mcp)** - One API for Search, Crawling, and Sitemaps
- <img height="12" width="12" src="https://secureframe.com/favicon.ico" alt="Secureframe Logo" /> **[Secureframe](https://github.com/secureframe/secureframe-mcp-server)** - Query security controls, monitor compliance tests, and access audit data across SOC 2, ISO 27001, CMMC, FedRAMP, and other frameworks from [Secureframe](https://secureframe.com).
- <img height="12" width="12" src="https://semgrep.dev/favicon.ico" alt="Semgrep Logo" /> **[Semgrep](https://github.com/semgrep/mcp)** - Enable AI agents to secure code with [Semgrep](https://semgrep.dev/).
- <img height="12" width="12" src="https://cdn.prod.website-files.com/6372338e5477e047032b37a5/64f85e6388a2a5c8c9525b4d_favLogo.png" alt="Shortcut Logo" /> **[Shortcut](https://github.com/useshortcut/mcp-server-shortcut)** - Access and implement all of your projects and tasks (Stories) from [Shortcut](https://shortcut.com/).
- <img height="12" width="12" src="https://www.singlestore.com/favicon-32x32.png?v=277b9cbbe31e8bc416504cf3b902d430"/> **[SingleStore](https://github.com/singlestore-labs/mcp-server-singlestore)** - Interact with the SingleStore database platform
- <img src="https://smooth-operator.online/logo48.png" alt="Smooth Operator" width="12" height="12"> **[Smooth Operator](https://smooth-operator.online/agent-tools-api-docs/toolserverdocs)** - Tools to automate Windows via AI Vision, Mouse, Keyboard, Automation Trees, Webbrowser
- <img height="12" width="12" src="https://app.snyk.io/bundle/favicon-faj49uD9.png" alt="Snyk Logo" /> **[Snyk](https://github.com/snyk/snyk-ls/blob/main/mcp_extension/README.md)** - Enhance security posture by embedding [Snyk](https://snyk.io/) vulnerability scanning directly into agentic workflows.
- <img height="12" width="12" src="https://www.sonarsource.com/favicon.ico" alt="SonarQube Logo" /> **[SonarQube](https://github.com/SonarSource/sonarqube-mcp-server)** - Enables seamless integration with [SonarQube](https://www.sonarsource.com/) Server or Cloud and allows for code snippet analysis within the agent context.
- <img src="https://sophtron.com/favicon.ico" alt="Sophtron" width="12" height="12"> **[Sophtron](https://github.com/sophtron/Sophtron-Integration/tree/main/modelcontextprotocol)** - Connect to your bank, credit card, utilities accounts to retrieve account balances and transactions with [Sophtron Bank Integration](https://sophtron.com).
- <img height="12" width="12" src="https://www.stackhawk.com/wp-content/uploads/2025/03/icon-512x512-2-150x150.png" alt="StackHawk Logo" /> **[StackHawk](https://github.com/stackhawk/stackhawk-mcp)** - Use [StackHawk](https://www.stackhawk.com/) to test for and FIX security problems in your code or vibe coded app.
- <img height="12" width="12" src="https://www.starrocks.io/favicon.ico" alt="StarRocks Logo" /> **[StarRocks](https://github.com/StarRocks/mcp-server-starrocks)** - Interact with [StarRocks](https://www.starrocks.io/)
- <img height="12" width="12" src="https://downloads.steadybit.com/logomark.svg" alt="Steadybit Logo" /> **[Steadybit](https://github.com/steadybit/mcp)** - Interact with [Steadybit](https://www.steadybit.com/)
- <img height="12" width="12" src="https://stripe.com/favicon.ico" alt="Stripe Logo" /> **[Stripe](https://github.com/stripe/agent-toolkit)** - Interact with Stripe API
- <img height="12" width="12" src="https://sunra.ai/favicon.ico" alt="Sunra AI Logo" /> **[Sunra AI](https://github.com/sunra-ai/sunra-clients/tree/main/mcp-server)** - Search for and run AI models on [Sunra.ai](https://sunra.ai). Discover models, create video, image, and 3D model content, track their status, and manage the generated media.
- <img height="12" width="12" src="https://supabase.com/favicon/favicon.ico" alt="Supabase Logo" /> **[Supabase](https://github.com/supabase-community/supabase-mcp)** - Interact with Supabase: Create tables, query data, deploy edge functions, and more.
- <img height="12" width="12" src="https://supadata.ai/favicon.ico" alt="Supadata Logo" /> **[Supadata](https://github.com/supadata-ai/mcp)** - Official MCP server for [Supadata](https://supadata.ai) - YouTube, TikTok, X and Web data for makers.
- <img height="12" width="12" src="https://d12w4pyrrczi5e.cloudfront.net/archive/50eb154ab859c63a8f1c850f9fe094e25d35e929/images/favicon.ico" alt="Tako Logo" /> **[Tako](https://github.com/TakoData/tako-mcp)** - Use natural language to search [Tako](https://trytako.com) for real-time financial, sports, weather, and public data with visualization
- <img height="12" width="12" src="https://tavily.com/favicon.ico" alt="Tavily Logo" /> **[Tavily](https://github.com/tavily-ai/tavily-mcp)** - Search engine for AI agents (search + extract) powered by [Tavily](https://tavily.com/)
- <img height="12" width="12" src="https://avatars.githubusercontent.com/u/1615979?s=200&v=4" alt="Teradata Logo" /> **[Teradata](https://github.com/Teradata/teradata-mcp-server)** - This MCP Server support tools and prompts for multi task data analytics on a [Teradata](https://teradata.com) platform.
- <img height="12" width="12" src="https://raw.githubusercontent.com/hashicorp/terraform-mcp-server/main/public/images/Terraform-LogoMark_onDark.svg" alt="Terraform Logo" /> **[Terraform](https://github.com/hashicorp/terraform-mcp-server)** - Seamlessly integrate with Terraform ecosystem, enabling advanced automation and interaction capabilities for Infrastructure as Code (IaC) development powered by [Terraform](https://www.hashicorp.com/en/products/terraform)
- <img height="12" width="12" src="https://www.textin.com/favicon.png" alt="TextIn Logo" /> **[TextIn](https://github.com/intsig-textin/textin-mcp)** - An MCP server for the [TextIn](https://www.textin.com/?from=github_mcp) API, is a tool for extracting text and performing OCR on documents, it also supports converting documents into Markdown
- <img height="12" width="12" src="https://avatars.githubusercontent.com/u/106156665?s=200" alt="Thena Logo" /> **[Thena](https://mcp.thena.ai)** - Thena's MCP server for enabling users and AI agents to interact with Thena's services and manage customers across different channels such as Slack, Email, Web, Discord etc.
- <img height="12" width="12" src="https://www.lg.com/favicon.ico" alt="ThinQ Logo" /> **[ThinQ Connect](https://github.com/thinq-connect/thinqconnect-mcp)** - Interact with LG ThinQ smart home devices and appliances through the ThinQ Connect MCP server.
- <img height="12" width="12" src="https://thirdweb.com/favicon.ico" alt="Thirdweb Logo" /> **[Thirdweb](https://github.com/thirdweb-dev/ai/tree/main/python/thirdweb-mcp)** - Read/write to over 2k blockchains, enabling data querying, contract analysis/deployment, and transaction execution, powered by [Thirdweb](https://thirdweb.com/)
- <img height="12" width="12" src="https://www.thoughtspot.com/favicon-16x16.png" alt="ThoughtSpot Logo" /> **[ThoughtSpot](https://github.com/thoughtspot/mcp-server)** - AI is the new BI. A dedicated data analyst for everyone on your team. Bring [ThoughtSpot](https://thoughtspot.com) powers into Claude or any MCP host.
- <img height="12" width="12" src="https://tianji.msgbyte.com/img/dark-brand.svg" alt="Tianji Logo" /> **[Tianji](https://github.com/msgbyte/tianji/tree/master/apps/mcp-server)** - Interact with Tianji platform whatever selfhosted or cloud platform, powered by [Tianji](https://tianji.msgbyte.com/).
- <img height="12" width="12" src="https://www.pingcap.com/favicon.ico" alt="TiDB Logo" /> **[TiDB](https://github.com/pingcap/pytidb)** - MCP Server to interact with TiDB database platform.
- <img height="12" width="12" src="https://www.tinybird.co/favicon.ico" alt="Tinybird Logo" /> **[Tinybird](https://github.com/tinybirdco/mcp-tinybird)** - Interact with Tinybird serverless ClickHouse platform
- <img height="12" width="12" src="https://b2729162.smushcdn.com/2729162/wp-content/uploads/2023/10/cropped-Favicon-1-192x192.png?lossy=1&strip=1&webp=1" alt="Tldv Logo" /> **[Tldv](https://gitlab.com/tldv/tldv-mcp-server)** - Connect your AI agents to Google-Meet, Zoom & Microsoft Teams through [tl;dv](https://tldv.io)
- <img height="12" width="12" src="https://cdn.tokenmetrics.com/logo.svg" alt="Token Metrics Logo" /> **[Token Metrics](https://github.com/token-metrics/mcp)** - [Token Metrics](https://www.tokenmetrics.com/) integration for fetching real-time crypto market data, trading signals, price predictions, and advanced analytics.
- <img height="12" width="12" src="https://di8m9w6rqrh5d.cloudfront.net/2G3TRwfv1w3GTLfmT7Dmco1VddoFTI5P/1920_6b7e7ec2-d897-4cd7-94f3-46a8301212c3.png" alt="TomTom Logo" /> **[TomTom-MCP](https://github.com/tomtom-international/tomtom-mcp)** - The [TomTom](https://www.tomtom.com/) MCP Server simplifies geospatial development by providing seamless access to TomTom's location services, including search, routing, traffic and static maps data.
- <img height="12" width="12" src="https://images.thetradeagent.ai/trade_agent/logo.svg" alt="Trade Agent Logo" /> **[Trade Agent](https://github.com/Trade-Agent/trade-agent-mcp)** - Execute stock and crypto trades on your brokerage via [Trade Agent](https://thetradeagent.ai)
- <img height="18" width="18" src="https://github.com/twelvedata/mcp/raw/develop/favicon.ico" alt="Twelvedata Logo" /> **[Twelve Data](https://github.com/twelvedata/mcp)** — Integrate your AI agents with real-time and historical financial market data through our official [Twelve Data](https://twelvedata.com) MCP server.
- <img height="12" width="12" src="https://www.twilio.com/content/dam/twilio-com/core-assets/social/favicon-16x16.png" alt="Twilio Logo" /> **[Twilio](https://github.com/twilio-labs/mcp)** - Interact with [Twilio](https://www.twilio.com/en-us) APIs to send SMS messages, manage phone numbers, configure your account, and more.
- <img height="12" width="12" src="https://uberall.com/media/favicon.svg" alt="Uberall Logo" /> **[Uberall](https://github.com/uberall/uberall-mcp-server)** – Manage multi - location presence, including listings, reviews, and social posting, via [uberall](https://uberall.com).
- <img height="12" width="12" src="https://unifai.network/favicon.ico" alt="UnifAI Logo" /> **[UnifAI](https://github.com/unifai-network/unifai-mcp-server)** - Dynamically search and call tools using [UnifAI Network](https://unifai.network)
- <img height="12" width="12" src="https://framerusercontent.com/images/plcQevjrOYnyriuGw90NfQBPoQ.jpg" alt="Unstructured Logo" /> **[Unstructured](https://github.com/Unstructured-IO/UNS-MCP)** - Set up and interact with your unstructured data processing workflows in [Unstructured Platform](https://unstructured.io)
- <img height="12" width="12" src="https://upstash.com/icons/favicon-32x32.png" alt="Upstash Logo" /> **[Upstash](https://github.com/upstash/mcp-server)** - Manage Redis databases and run Redis commands on [Upstash](https://upstash.com/) with natural language.
- <img src="https://www.vantage.sh/favicon.ico" alt="Vantage" width="12" height="12"> **[Vantage](https://github.com/vantage-sh/vantage-mcp-server)** - Interact with your organization's cloud cost spend.
- <img height="12" width="12" src="https://mcp.variflight.com/favicon.ico" alt="VariFlight Logo" /> **[VariFlight](https://github.com/variflight/variflight-mcp)** - VariFlight's official MCP server provides tools to query flight information, weather data, comfort metrics, the lowest available fares, and other civil aviation-related data.
- <img height="12" width="12" src="https://docs.octagonagents.com/logo.svg" alt="Octagon Logo" /> **[VCAgents](https://github.com/OctagonAI/octagon-vc-agents)** - Interact with investor agents—think Wilson or Thiel—continuously updated with market intel.
- **[Vectorize](https://github.com/vectorize-io/vectorize-mcp-server/)** - [Vectorize](https://vectorize.io) MCP server for advanced retrieval, Private Deep Research, Anything-to-Markdown file extraction and text chunking.
- <img height="12" width="12" src="https://static.verbwire.com/favicon-16x16.png" alt="Verbwire Logo" /> **[Verbwire](https://github.com/verbwire/verbwire-mcp-server)** - Deploy smart contracts, mint NFTs, manage IPFS storage, and more through the Verbwire API
- <img height="12" width="12" src="https://verodat.io/assets/favicon-16x16.png" alt="Verodat Logo" /> **[Verodat](https://github.com/Verodat/verodat-mcp-server)** - Interact with Verodat AI Ready Data platform
- <img height="12" width="12" src="https://www.veyrax.com/favicon.ico" alt="VeyraX Logo" /> **[VeyraX](https://github.com/VeyraX/veyrax-mcp)** - Single tool to control all 100+ API integrations, and UI components
- <img height="12" width="12" src="https://avatars.githubusercontent.com/u/174736222?s=200&v=4" alt="VictoriaMetrics Logo" /> **[VictoriaMetrics](https://github.com/VictoriaMetrics-Community/mcp-victoriametrics)** - Comprehensive integration with [VictoriaMetrics APIs](https://docs.victoriametrics.com/victoriametrics/url-examples/) and [documentation](https://docs.victoriametrics.com/) for monitoring, observability, and debugging tasks related to your VictoriaMetrics instances.
- <img height="12" width="12" src="https://framerusercontent.com/images/ijlYG00LOcMD6zR1XLMxHbAwZkM.png" alt="VideoDB Director" /> **[VideoDB Director](https://github.com/video-db/agent-toolkit/tree/main/modelcontextprotocol)** - Create AI-powered video workflows including automatic editing, content moderation, voice cloning, highlight generation, and searchable video moments—all accessible via simple APIs and intuitive chat-based interfaces.
- <img height="12" width="12" src="https://landing.ai/wp-content/uploads/2024/04/cropped-favicon-192x192.png" alt="LandingAI VisionAgent" /> **[VisionAgent MCP](https://github.com/landing-ai/vision-agent-mcp)** - A simple MCP server that enables your LLM to better reason over images, video and documents.
- <img height="12" width="12" src="https://raw.githubusercontent.com/mckinsey/vizro/main/vizro-core/docs/assets/images/favicon.png" alt="Vizro Logo" /> **[Vizro](https://github.com/mckinsey/vizro/tree/main/vizro-mcp)** - Tools and templates to create validated and maintainable data charts and dashboards
- <img height="12" width="12" src="https://wavespeed.ai/logo.webp" alt="WaveSpeed Logo" /> **[WaveSpeed](https://github.com/WaveSpeedAI/mcp-server)** - WaveSpeed MCP server providing AI agents with image and video generation capabilities.
- <img height="12" width="12" src="https://waystation.ai/images/logo.svg" alt="WayStation Logo" /> **[WayStation](https://github.com/waystation-ai/mcp)** - Universal MCP server to connect to popular productivity tools such as Notion, Monday, AirTable, and many more
- <img height="12" width="12" src="https://www.webflow.com/favicon.ico" alt="Webflow Logo"> **[Webflow](https://github.com/webflow/mcp-server)** - Interact with Webflow sites, pages, and collections
- <img height="12" width="12" src="https://webscraping.ai/favicon.ico" alt="WebScraping.AI Logo" /> **[WebScraping.AI](https://github.com/webscraping-ai/webscraping-ai-mcp-server)** - Interact with **[WebScraping.AI](https://WebScraping.AI)** for web data extraction and scraping
- <img height="12" width="12" src="https://winston-app-production-public.s3.us-east-1.amazonaws.com/winston-ai-favicon-light.svg" alt="Winston.AI Logo" /> **[Winston AI](https://github.com/gowinston-ai/winston-ai-mcp-server)** - AI detector MCP server with industry leading accuracy rates in detecting use of AI in text and images. The [Winston AI](https://gowinston.ai) MCP server also offers a robust plagiarism checker to help maintain integrity.
- <img height="12" width="12" src="https://www.xero.com/favicon.ico" alt="Xero Logo" /> **[Xero](https://github.com/XeroAPI/xero-mcp-server)** - Interact with the accounting data in your business using our official MCP server
- <img height="12" width="12" src="https://storage.yandexcloud.net/ydb-www-prod-site-assets/favicon-202305/favicon.ico" alt="YDB Logo" /> **[YDB](https://github.com/ydb-platform/ydb-mcp)** - Query [YDB](https://ydb.tech/) databases
- <img height="12" width="12" src="https://fe-resource.yeelight.com/logo-black.jpeg" alt="Yeelight Logo" /> **[Yeelight MCP Server](https://github.com/Yeelight/yeelight-iot-mcp)** - The official [Yeelight MCP Server](https://github.com/Yeelight/yeelight-iot-mcp) enables users to control and query their [Yeelight](https://en.yeelight.com/) smart devices using natural language, offering a seamless and efficient human-AI interaction experience.
- <img height="12" width="12" src="https://cdn.prod.website-files.com/632cd328ed2b485519c3f689/6334977a5d1a542102d4b9b5_favicon-32x32.png" alt="YepCode Logo" /> **[YepCode](https://github.com/yepcode/mcp-server-js)** - Run code in a secure, scalable sandbox environment with full support for dependencies, secrets, logs, and access to APIs or databases. Powered by [YepCode](https://yepcode.io)
- <img height="12" width="12" src="https://www.yugabyte.com/favicon-16x16.png" alt="YugabyteDB Logo" /> **[YugabyteDB](https://github.com/yugabyte/yugabytedb-mcp-server)** -  MCP Server to interact with your [YugabyteDB](https://www.yugabyte.com/) database
- <img height="12" width="12" src="https://avatars.githubusercontent.com/u/14069894" alt="Yunxin Logo" /> **[Yunxin](https://github.com/netease-im/yunxin-mcp-server)** - An MCP server that connects to Yunxin's IM/RTC/DATA Open-API
- <img height="12" width="12" src="https://cdn.zapier.com/zapier/images/favicon.ico" alt="Zapier Logo" /> **[Zapier](https://zapier.com/mcp)** - Connect your AI Agents to 8,000 apps instantly.
- **[ZenML](https://github.com/zenml-io/mcp-zenml)** - Interact with your MLOps and LLMOps pipelines through your [ZenML](https://www.zenml.io) MCP server
- <img height="12" width="12" src="https://zizai.work/images/logo.jpg" alt="ZIZAI Logo" /> **[ZIZAI Recruitment](https://github.com/zaiwork/mcp)** - Interact with the next-generation intelligent recruitment platform for employees and employers, powered by [ZIZAI Recruitment](https://zizai.work).
### 🌎 Community Servers

A growing set of community-developed and maintained servers demonstrates various applications of MCP across different domains.

> **Note:** Community servers are **untested** and should be used at **your own risk**. They are not affiliated with or endorsed by Anthropic.
- **[1Panel](https://github.com/1Panel-dev/mcp-1panel)** - MCP server implementation that provides 1Panel interaction.
- **[A2A](https://github.com/GongRzhe/A2A-MCP-Server)** - An MCP server that bridges the Model Context Protocol (MCP) with the Agent-to-Agent (A2A) protocol, enabling MCP-compatible AI assistants (like Claude) to seamlessly interact with A2A agents.
- **[Ableton Live](https://github.com/Simon-Kansara/ableton-live-mcp-server)** - an MCP server to control Ableton Live.
- **[Adobe Commerce](https://github.com/rafaelstz/adobe-commerce-dev-mcp)** — MCP to interact with Adobe Commerce GraphQL API, including orders, products, customers, etc.
- **[Ableton Live](https://github.com/ahujasid/ableton-mcp)** (by ahujasid) - Ableton integration allowing prompt enabled music creation.
- **[Actor Critic Thinking](https://github.com/aquarius-wing/actor-critic-thinking-mcp)** - Actor-critic thinking for performance evaluation
- **[AgentBay](https://github.com/Michael98671/agentbay)** - An MCP server for providing serverless cloud infrastructure for AI agents.
- **[AgentMode](https://www.agentmode.app)** - Connect to dozens of databases, data warehouses, Github & more, from a single MCP server.  Run the Docker image locally, in the cloud, or on-premise.
- **[AI Agent Marketplace Index](https://github.com/AI-Agent-Hub/ai-agent-marketplace-index-mcp)** - MCP server to search more than 5000+ AI agents and tools of various categories from [AI Agent Marketplace Index](http://www.deepnlp.org/store/ai-agent) and monitor traffic of AI Agents.
- **[AI Tasks](https://github.com/jbrinkman/valkey-ai-tasks)** - Let the AI manage complex plans with integrated task management and tracking tools. Supports STDIO, SSE and Streamable HTTP transports.
- **[ai-Bible](https://github.com/AdbC99/ai-bible)** - Search the bible reliably and repeatably [ai-Bible Labs](https://ai-bible.com)
- **[Airbnb](https://github.com/openbnb-org/mcp-server-airbnb)** - Provides tools to search Airbnb and get listing details.
- **[Airflow](https://github.com/yangkyeongmo/mcp-server-apache-airflow)** - A MCP Server that connects to [Apache Airflow](https://airflow.apache.org/) using official python client.
- **[Airtable](https://github.com/domdomegg/airtable-mcp-server)** - Read and write access to [Airtable](https://airtable.com/) databases, with schema inspection.
- **[Airtable](https://github.com/felores/airtable-mcp)** - Airtable Model Context Protocol Server.
- **[Algorand](https://github.com/GoPlausible/algorand-mcp)** - A comprehensive MCP server for tooling interactions (40+) and resource accessibility (60+) plus many useful prompts for interacting with the Algorand blockchain.
- **[Amadeus](https://github.com/donghyun-chae/mcp-amadeus)** (by donghyun-chae) - An MCP server to access, explore, and interact with Amadeus Flight Offers Search API for retrieving detailed flight options, including airline, times, duration, and pricing data.
- **[Amazon Ads](https://github.com/MarketplaceAdPros/amazon-ads-mcp-server)** - MCP Server that provides interaction capabilities with Amazon Advertising through [MarketplaceAdPros](https://marketplaceadpros.com)/
- **[AniList](https://github.com/yuna0x0/anilist-mcp)** (by yuna0x0) - An MCP server to interact with AniList API, allowing you to search for anime and manga, retrieve user data, and manage your watchlist.
- **[Anki](https://github.com/scorzeth/anki-mcp-server)** - An MCP server for interacting with your [Anki](https://apps.ankiweb.net) decks and cards.
- **[AntV Chart](https://github.com/antvis/mcp-server-chart)** - A Model Context Protocol server for generating 15+ visual charts using [AntV](https://github.com/antvis).
- **[Any Chat Completions](https://github.com/pyroprompts/any-chat-completions-mcp)** - Interact with any OpenAI SDK Compatible Chat Completions API like OpenAI, Perplexity, Groq, xAI and many more.
- **[Apache Gravitino(incubating)](https://github.com/datastrato/mcp-server-gravitino)** - Allow LLMs to explore metadata of structured data and unstructured data with Gravitino, and perform data governance tasks including tagging/classification.
- **[APIWeaver](https://github.com/GongRzhe/APIWeaver)** - An MCP server that dynamically creates MCP  servers from web API configurations. This allows you to easily integrate any REST API, GraphQL endpoint, or web service into an MCP-compatible tool that can be used by AI assistants like Claude.
- **[Apple Books](https://github.com/vgnshiyer/apple-books-mcp)** - Interact with your library on Apple Books, manage your book collection, summarize highlights, notes, and much more.
- **[Apple Calendar](https://github.com/Omar-v2/mcp-ical)** - An MCP server that allows you to interact with your MacOS Calendar through natural language, including features such as event creation, modification, schedule listing, finding free time slots etc.
- **[Apple Docs](https://github.com/kimsungwhee/apple-docs-mcp)** - A powerful Model Context Protocol (MCP) server that provides seamless access to Apple Developer Documentation through natural language queries. Search, explore, and get detailed information about Apple frameworks, APIs, sample code, and more directly in your AI-powered development environment.
- **[Apple Script](https://github.com/peakmojo/applescript-mcp)** - MCP server that lets LLM run AppleScript code to to fully control anything on Mac, no setup needed.
- **[APT MCP](https://github.com/GdMacmillan/apt-mcp-server)** - MCP server which runs debian package manager (apt) commands for you using ai agents.
- **[Aranet4](https://github.com/diegobit/aranet4-mcp-server)** - MCP Server to manage your Aranet4 CO2 sensor. Fetch data and store in a local SQLite. Ask questions about historical data.
- **[ArangoDB](https://github.com/ravenwits/mcp-server-arangodb)** - MCP Server that provides database interaction capabilities through [ArangoDB](https://arangodb.com/).
- **[Arduino](https://github.com/vishalmysore/choturobo)** - MCP Server that enables AI-powered robotics using Claude AI and Arduino (ESP32) for real-world automation and interaction with robots.
- **[arXiv API](https://github.com/prashalruchiranga/arxiv-mcp-server)** - An MCP server that enables interacting with the arXiv API using natural language.
- **[arxiv-latex-mcp](https://github.com/takashiishida/arxiv-latex-mcp)** - MCP server that fetches and processes arXiv LaTeX sources for precise interpretation of mathematical expressions in papers.
- **[Atlassian](https://github.com/sooperset/mcp-atlassian)** - Interact with Atlassian Cloud products (Confluence and Jira) including searching/reading Confluence spaces/pages, accessing Jira issues, and project metadata.
- **[Atlassian Server (by phuc-nt)](https://github.com/phuc-nt/mcp-atlassian-server)** - An MCP server that connects AI agents (Cline, Claude Desktop, Cursor, etc.) to Atlassian Jira & Confluence, enabling data queries and actions through the Model Context Protocol.
- **[Attestable MCP](https://github.com/co-browser/attestable-mcp-server)** - An MCP server running inside a trusted execution environment (TEE) via Gramine, showcasing remote attestation using [RA-TLS](https://gramine.readthedocs.io/en/stable/attestation.html). This allows an MCP client to verify the server before connecting.
- **[Audius](https://github.com/glassBead-tc/audius-mcp-atris)** - Audius + AI = Atris. Interact with fans, stream music, tip your favorite artists, and more on Audius: all through Claude.
- **[AutoML](https://github.com/emircansoftware/MCP_Server_DataScience)** – An MCP server for data analysis workflows including reading, preprocessing, feature engineering, model selection, visualization, and hyperparameter tuning.
- **[AWS](https://github.com/rishikavikondala/mcp-server-aws)** - Perform operations on your AWS resources using an LLM.
- **[AWS Athena](https://github.com/lishenxydlgzs/aws-athena-mcp)** - A MCP server for AWS Athena to run SQL queries on Glue Catalog.
- **[AWS Cognito](https://github.com/gitCarrot/mcp-server-aws-cognito)** - A MCP server that connects to AWS Cognito for authentication and user management.
- **[AWS Cost Explorer](https://github.com/aarora79/aws-cost-explorer-mcp-server)** - Optimize your AWS spend (including Amazon Bedrock spend) with this MCP server by examining spend across regions, services, instance types and foundation models ([demo video](https://www.youtube.com/watch?v=WuVOmYLRFmI&feature=youtu.be)).
- **[AWS Resources Operations](https://github.com/baryhuang/mcp-server-aws-resources-python)** - Run generated python code to securely query or modify any AWS resources supported by boto3.
- **[AWS S3](https://github.com/aws-samples/sample-mcp-server-s3)** - A sample MCP server for AWS S3 that flexibly fetches objects from S3 such as PDF documents.
- **[AWS SES](https://github.com/aws-samples/sample-for-amazon-ses-mcp)** Sample MCP Server for Amazon SES (SESv2). See [AWS blog post](https://aws.amazon.com/blogs/messaging - and-targeting/use-ai-agents-and-the-model-context-protocol-with-amazon-ses/) for more details.
- **[Azure ADX](https://github.com/pab1it0/adx-mcp-server)** - Query and analyze Azure Data Explorer databases.
- **[Azure DevOps](https://github.com/Vortiago/mcp-azure-devops)** - An MCP server that provides a bridge to Azure DevOps services, enabling AI assistants to query and manage work items.
- **[Azure MCP Hub](https://github.com/Azure-Samples/mcp)** - A curated list of all MCP servers and related resources for Azure developers by **[Arun Sekhar](https://github.com/achandmsft)**
- **[Azure OpenAI DALL-E 3 MCP Server](https://github.com/jacwu/mcp-server-aoai-dalle3)** - A MCP server for Azure OpenAI DALL-E 3 service to generate image from text.
- **[Azure Wiki Search](https://github.com/coder-linping/azure-wiki-search-server)** - An MCP that enables AI to query the wiki hosted on Azure Devops Wiki.
- **[Baidu AI Search](https://github.com/baidubce/app-builder/tree/master/python/mcp_server/ai_search)** - Web search with Baidu Cloud's AI Search
- **[BambooHR MCP](https://github.com/encoreshao/bamboohr-mcp)** - An MCP server that interfaces with the BambooHR APIs, providing access to employee data, time tracking, and HR management features.
- **[Base Free USDC Transfer](https://github.com/magnetai/mcp-free-usdc-transfer)** - Send USDC on [Base](https://base.org) for free using Claude AI! Built with [Coinbase CDP](https://docs.cdp.coinbase.com/mpc-wallet/docs/welcome).
- **[Basic Memory](https://github.com/basicmachines-co/basic-memory)** - Local-first knowledge management system that builds a semantic graph from Markdown files, enabling persistent memory across conversations with LLMs.
- **[BGG MCP](https://github.com/kkjdaniel/bgg-mcp)** (by kkjdaniel) - MCP to enable interaction with the BoardGameGeek API via AI tooling.
- **[BigQuery](https://github.com/LucasHild/mcp-server-bigquery)** (by LucasHild) - This server enables LLMs to inspect database schemas and execute queries on BigQuery.
- **[BigQuery](https://github.com/ergut/mcp-bigquery-server)** (by ergut) - Server implementation for Google BigQuery integration that enables direct BigQuery database access and querying capabilities
- **[Bilibili](https://github.com/wangshunnn/bilibili-mcp-server)** - This MCP server provides tools to fetch Bilibili user profiles, video metadata, search videos, and more.
- **[Binance](https://github.com/ethancod1ng/binance-mcp-server)** - Cryptocurrency trading and market data access through Binance API integration.
- **[Bing Web Search API](https://github.com/leehanchung/bing-search-mcp)** (by hanchunglee) - Server implementation for Microsoft Bing Web Search API.
- **[BioMCP](https://github.com/genomoncology/biomcp)** (by imaurer) - Biomedical research assistant server providing access to PubMed, ClinicalTrials.gov, and MyVariant.info.
- **[bioRxiv](https://github.com/JackKuo666/bioRxiv-MCP-Server)** - 🔍 Enable AI assistants to search and access bioRxiv papers through a simple MCP interface.
- **[Bitable MCP](https://github.com/lloydzhou/bitable-mcp)** (by lloydzhou) - MCP server provides access to Lark Bitable through the Model Context Protocol. It allows users to interact with Bitable tables using predefined tools.
- **[Blender](https://github.com/ahujasid/blender-mcp)** (by ahujasid) - Blender integration allowing prompt enabled 3D scene creation, modeling and manipulation.
- **[Blockchain MCP](https://github.com/tatumio/blockchain-mcp)** - MCP Server for Blockchain Data from **[Tatum](http://tatum.io/mcp)** that instantly unlocks blockchain access for your AI agents. This official Tatum MCP server connects to any LLM in seconds.
- **[Bluesky](https://github.com/semioz/bluesky-mcp)** (by semioz) - An MCP server for Bluesky, a decentralized social network. It enables automated interactions with the AT Protocol, supporting features like posting, liking, reposting, timeline management, and profile operations.
- **[Bluetooth MCP Server](https://github.com/Hypijump31/bluetooth-mcp-server)** - Control Bluetooth devices and manage connections through natural language commands, including device discovery, pairing, and audio controls.
- **[BNBChain MCP](https://github.com/bnb-chain/bnbchain-mcp)** - An MCP server for interacting with BSC, opBNB, and the Greenfield blockchain.
- **[Braintree](https://github.com/QuentinCody/braintree-mcp-server)** - Unofficial PayPal Braintree payment gateway MCP Server for AI agents to process payments, manage customers, and handle transactions securely.
- **[Brazilian Law](https://github.com/pdmtt/brlaw_mcp_server/)** (by pdmtt) - Agent-driven research on Brazilian law using official sources.
- **[BreakoutRoom](https://github.com/agree-able/room-mcp)** - Agents accomplishing goals together in p2p rooms 
- **[browser-use](https://github.com/co-browser/browser-use-mcp-server)** (by co-browser) - browser-use MCP server with dockerized playwright + chromium + vnc. supports stdio & resumable http.
- **[Browser MCP](https://github.com/bytedance/UI-TARS-desktop/tree/main/packages/agent-infra/mcp-servers/browser)** (by UI-TARS) - A fast, lightweight MCP server that empowers LLMs with browser automation via Puppeteer’s structured accessibility data, featuring optional vision mode for complex visual understanding and flexible, cross-platform configuration.
- **[BrowserLoop](https://github.com/mattiasw/browserloop)** - An MCP server for taking screenshots of web pages using Playwright. Supports high-quality capture with configurable formats, viewport sizes, cookie-based authentication, and both full page and element-specific screenshots.
- **[Bsc-mcp](https://github.com/TermiX-official/bsc-mcp)** The first MCP server that serves as the bridge between AI and BNB Chain, enabling AI agents to execute complex on-chain operations through seamless integration with the BNB Chain, including transfer, swap, launch, security check on any token and even more.
- **[BVG MCP Server - (Unofficial) ](https://github.com/svkaizoku/mcp-bvg)** - Unofficial MCP server for Berliner Verkehrsbetriebe Api. 
- **[CAD-MCP](https://github.com/daobataotie/CAD-MCP#)** (by daobataotie) - Drawing CAD(Line,Circle,Text,Annotation...) through MCP server, supporting mainstream CAD software.
- **[Calculator](https://github.com/githejie/mcp-server-calculator)** - This server enables LLMs to use calculator for precise numerical calculations.
- **[CalDAV MCP](https://github.com/dominik1001/caldav-mcp)** - A CalDAV MCP server to expose calendar operations as tools for AI assistants.
- **[Catalysis Hub](https://github.com/QuentinCody/catalysishub-mcp-server)** - Unofficial MCP server for searching and retrieving scientific data from the Catalysis Hub database, providing access to computational catalysis research and surface reaction data.
- **[CCTV VMS MCP](https://github.com/jyjune/mcp_vms)** - A Model Context Protocol (MCP) server designed to connect to a CCTV recording program (VMS) to retrieve recorded and live video streams. It also provides tools to control the VMS software, such as showing live or playback dialogs for specific channels at specified times.
- **[CFBD API](https://github.com/lenwood/cfbd-mcp-server)** - An MCP server for the [College Football Data API](https://collegefootballdata.com/).
- **[ChatMCP](https://github.com/AI-QL/chat-mcp)** – An Open Source Cross-platform GUI Desktop application compatible with Linux, macOS, and Windows, enabling seamless interaction with MCP servers across dynamically selectable LLMs, by **[AIQL](https://github.com/AI-QL)**
- **[ChatSum](https://github.com/mcpso/mcp-server-chatsum)** - Query and Summarize chat messages with LLM. by [mcpso](https://mcp.so)
- **[Chess.com](https://github.com/pab1it0/chess-mcp)** - Access Chess.com player data, game records, and other public information through standardized MCP interfaces, allowing AI assistants to search and analyze chess information.
- **[ChessPal Chess Engine (stockfish)](https://github.com/wilson-urdaneta/chesspal-mcp-engine)** - A Stockfish-powered chess engine exposed as an MCP server. Calculates best moves and supports both HTTP/SSE and stdio transports.
- **[Chroma](https://github.com/privetin/chroma)** - Vector database server for semantic document search and metadata filtering, built on Chroma
- **[CipherTrust Manager](https://github.com/sanyambassi/ciphertrust-manager-mcp-server)** - MCP server for Thales CipherTrust Manager integration, enabling secure key management and cryptographic operations.
- **[Claude Thread Continuity](https://github.com/peless/claude-thread-continuity)** - Persistent memory system enabling Claude Desktop conversations to resume with full context across sessions. Maintains conversation history, project states, and user preferences for seamless multi-session workflows.
- **[ClaudePost](https://github.com/ZilongXue/claude-post)** - ClaudePost enables seamless email management for Gmail, offering secure features like email search, reading, and sending.
- **[CLDGeminiPDF Analyzer](https://github.com/tfll37/CLDGeminiPDF-Analyzer)** - MCP server tool enabling sharing large PDF files to Google LLMs via API for further/additional analysis and response retrieval to Claude Desktop.
- **[ClearML MCP](https://github.com/prassanna-ravishankar/clearml-mcp)** - Get comprehensive ML experiment context and analysis directly from [ClearML](https://clear.ml) in your AI conversations.
- **[ClickUp](https://github.com/TaazKareem/clickup-mcp-server)** - MCP server for ClickUp task management, supporting task creation, updates, bulk operations, and markdown descriptions.
- **[Cloudinary](https://github.com/felores/cloudinary-mcp-server)** - Cloudinary Model Context Protocol Server to upload media to Cloudinary and get back the media link and details.
- **[CockroachDB](https://github.com/amineelkouhen/mcp-cockroachdb)** - MCP server enabling AI agents and LLMs to manage, monitor, and query **[CockroachDB](https://www.cockroachlabs.com/)** using natural language.
- **[CockroachDB MCP Server](https://github.com/viragtripathi/cockroachdb-mcp-server)** – Full - featured MCP implementation built with FastAPI and CockroachDB. Supports schema bootstrapping, JSONB storage, LLM-ready CLI, and optional `/debug` endpoints.
- **[code-assistant](https://github.com/stippi/code-assistant)** - A coding assistant MCP server that allows to explore a code-base and make changes to code. Should be used with trusted repos only (insufficient protection against prompt injections).
- **[code-context-provider-mcp](https://github.com/AB498/code-context-provider-mcp)** - MCP server that provides code context and analysis for AI assistants. Extracts directory structure and code symbols using WebAssembly Tree-sitter parsers without Native Dependencies.
- **[code-executor](https://github.com/bazinga012/mcp_code_executor)** - An MCP server that allows LLMs to execute Python code within a specified Conda environment.
- **[code-sandbox-mcp](https://github.com/Automata-Labs-team/code-sandbox-mcp)** - An MCP server to create secure code sandbox environment for executing code within Docker containers.
- **[cognee-mcp](https://github.com/topoteretes/cognee/tree/main/cognee-mcp)** - GraphRAG memory server with customizable ingestion, data processing and search
- **[coin_api_mcp](https://github.com/longmans/coin_api_mcp)** - Provides access to [coinmarketcap](https://coinmarketcap.com/) cryptocurrency data.
- **[CoinMarketCap](https://github.com/shinzo-labs/coinmarketcap-mcp)** - Implements the complete [CoinMarketCap](https://coinmarketcap.com/) API for accessing cryptocurrency market data, exchange information, and other blockchain-related metrics.
- **[commands](https://github.com/g0t4/mcp-server-commands)** - Run commands and scripts. Just like in a terminal.
- **[computer-control-mcp](https://github.com/AB498/computer-control-mcp)** - MCP server that provides computer control capabilities, like mouse, keyboard, OCR, etc. using PyAutoGUI, RapidOCR, ONNXRuntime Without External Dependencies.
- **[Computer-Use - Remote MacOS Use](https://github.com/baryhuang/mcp-remote-macos-use)** - Open-source out-of-the-box alternative to OpenAI Operator, providing a full desktop experience and optimized for using remote macOS machines as autonomous AI agents.
- **[Congress.gov API](https://github.com/AshwinSundar/congress_gov_mcp)** - An MCP server to interact with real-time data from the Congress.gov API, which is the official API for the United States Congress.
- **[consul-mcp](https://github.com/kocierik/consul-mcp-server)** - A consul MCP server for service management, health check and Key-Value Store
- **[consult7](https://github.com/szeider/consult7)** - Analyze large codebases and document collections using high-context models via OpenRouter, OpenAI, or Google AI -- very useful, e.g., with Claude Code
- **[Contentful-mcp](https://github.com/ivo-toby/contentful-mcp)** - Read, update, delete, publish content in your [Contentful](https://contentful.com) space(s) from this MCP Server.
- **[context-portal](https://github.com/GreatScottyMac/context-portal)** - Context Portal (ConPort) is a memory bank database system that effectively builds a project-specific knowledge graph, capturing entities like decisions, progress, and architecture, along with their relationships. This serves as a powerful backend for Retrieval Augmented Generation (RAG), enabling AI assistants to access precise, up-to-date project information.
- **[CreateveAI Nexus](https://github.com/spgoodman/createveai-nexus-server)** - Open-Source Bridge Between AI Agents and Enterprise Systems, with simple custom API plug-in capabilities (including close compatibility with ComfyUI nodes), support for Copilot Studio's MCP agent integations, and support for Azure deployment in secure environments with secrets stored in Azure Key Vault, as well as straightforward on-premises deployment.
- **[Creatify](https://github.com/TSavo/creatify-mcp)** - MCP Server that exposes Creatify AI API capabilities for AI video generation, including avatar videos, URL-to-video conversion, text-to-speech, and AI-powered editing tools.
- **[Cronlytic](https://github.com/Cronlytic/cronlytic-mcp-server)** - Create CRUD operations for serverless cron jobs through [Cronlytic](https://cronlytic.com) MCP Server
- **[crypto-feargreed-mcp](https://github.com/kukapay/crypto-feargreed-mcp)**  -  Providing real-time and historical Crypto Fear & Greed Index data.
- **[crypto-indicators-mcp](https://github.com/kukapay/crypto-indicators-mcp)**  -  An MCP server providing a range of cryptocurrency technical analysis indicators and strategies.
- **[crypto-sentiment-mcp](https://github.com/kukapay/crypto-sentiment-mcp)**  -  An MCP server that delivers cryptocurrency sentiment analysis to AI agents.
- **[cryptopanic-mcp-server](https://github.com/kukapay/cryptopanic-mcp-server)** - Providing latest cryptocurrency news to AI agents, powered by CryptoPanic.
- **[Cursor MCP Installer](https://github.com/matthewdcage/cursor-mcp-installer)** - A tool to easily install and configure other MCP servers within Cursor IDE, with support for npm packages, local directories, and Git repositories.
- **[Dappier](https://github.com/DappierAI/dappier-mcp)** - Connect LLMs to real-time, rights-cleared, proprietary data from trusted sources. Access specialized models for Real-Time Web Search, News, Sports, Financial Data, Crypto, and premium publisher content. Explore data models at [marketplace.dappier.com](https://marketplace.dappier.com/marketplace).
- **[Data Exploration](https://github.com/reading-plus-ai/mcp-server-data-exploration)** - MCP server for autonomous data exploration on .csv-based datasets, providing intelligent insights with minimal effort. NOTE: Will execute arbitrary Python code on your machine, please use with caution!
- **[Databricks](https://github.com/JordiNeil/mcp-databricks-server)** - Allows LLMs to run SQL queries, list and get details of jobs executions in a Databricks account.
- **[Databricks Genie](https://github.com/yashshingvi/databricks-genie-MCP)** - A server that connects to the Databricks Genie, allowing LLMs to ask natural language questions, run SQL queries, and interact with Databricks conversational agents.
- **[Databricks Smart SQL](https://github.com/RafaelCartenet/mcp-databricks-server)** - Leveraging Databricks Unity Catalog metadata, perform smart efficient SQL queries to solve Ad-hoc queries and explore data.
- **[Datadog](https://github.com/GeLi2001/datadog-mcp-server)** - Datadog MCP Server for application tracing, monitoring, dashboard, incidents queries built on official datadog api.
- **[Dataset Viewer](https://github.com/privetin/dataset-viewer)** - Browse and analyze Hugging Face datasets with features like search, filtering, statistics, and data export
- **[DaVinci Resolve](https://github.com/samuelgursky/davinci-resolve-mcp)** - MCP server integration for DaVinci Resolve providing powerful tools for video editing, color grading, media management, and project control.
- **[DBHub](https://github.com/bytebase/dbhub/)** - Universal database MCP server connecting to MySQL, MariaDB, PostgreSQL, and SQL Server.
- **[Deebo](https://github.com/snagasuri/deebo-prototype)** – Agentic debugging MCP server that helps AI coding agents delegate and fix hard bugs through isolated multi-agent hypothesis testing.
- **[Deep Research](https://github.com/reading-plus-ai/mcp-server-deep-research)** - Lightweight MCP server offering Grok/OpenAI/Gemini/Perplexity-style automated deep research exploration and structured reporting.
- **[DeepSeek MCP Server](https://github.com/DMontgomery40/deepseek-mcp-server)** - Model Context Protocol server integrating DeepSeek's advanced language models, in addition to [other useful API endpoints](https://github.com/DMontgomery40/deepseek-mcp-server?tab=readme-ov-file#features)
- **[deepseek-thinker-mcp](https://github.com/ruixingshi/deepseek-thinker-mcp)** - A MCP (Model Context Protocol) provider Deepseek reasoning content to MCP-enabled AI Clients, like Claude Desktop. Supports access to Deepseek's thought processes from the Deepseek API service or from a local Ollama server.
- **[Deepseek_R1](https://github.com/66julienmartin/MCP-server-Deepseek_R1)** - A Model Context Protocol (MCP) server implementation connecting Claude Desktop with DeepSeek's language models (R1/V3)
- **[Descope](https://github.com/descope-sample-apps/descope-mcp-server)** - An MCP server to integrate with [Descope](https://descope.com) to search audit logs, manage users, and more.
- **[DesktopCommander](https://github.com/wonderwhy-er/DesktopCommanderMCP)** - Let AI edit and manage files on your computer, run terminal commands, and connect to remote servers via SSH - all powered by one of the most popular local MCP servers.
- **[DevDb](https://github.com/damms005/devdb-vscode?tab=readme-ov-file#mcp-configuration)** - An MCP server that runs right inside the IDE, for connecting to MySQL, Postgres, SQLite, and MSSQL databases.
- **[Dicom](https://github.com/ChristianHinge/dicom-mcp)** - An MCP server to query and retrieve medical images and for parsing and reading dicom-encapsulated documents (pdf etc.). 
- **[Dify](https://github.com/YanxingLiu/dify-mcp-server)** - A simple implementation of an MCP server for dify workflows.
- **[Discogs](https://github.com/cswkim/discogs-mcp-server)** - A MCP server that connects to the Discogs API for interacting with your music collection.
- **[Discord](https://github.com/v-3/discordmcp)** - A MCP server to connect to Discord guilds through a bot and read and write messages in channels
- **[Discord](https://github.com/SaseQ/discord-mcp)** - A MCP server, which connects to Discord through a bot, and provides comprehensive integration with Discord.
- **[Discord](https://github.com/Klavis-AI/klavis/tree/main/mcp_servers/discord)** - For Discord API integration by Klavis AI
- **[Discourse](https://github.com/AshDevFr/discourse-mcp-server)** - A MCP server to search Discourse posts on a Discourse forum.
- **[Docker](https://github.com/ckreiling/mcp-server-docker)** - Integrate with Docker to manage containers, images, volumes, and networks.
- **[Docs](https://github.com/da1z/docsmcp)** - Enable documentation access for the AI agent, supporting llms.txt and other remote or local files.
- **[Docy](https://github.com/oborchers/mcp-server-docy)** - Docy gives your AI direct access to the technical documentation it needs, right when it needs it. No more outdated information, broken links, or rate limits - just accurate, real-time documentation access for more precise coding assistance.
- **[Dodo Payments](https://github.com/dodopayments/dodopayments-node/tree/main/packages/mcp-server)** - Enables AI agents to securely perform payment operations via a lightweight, serverless-compatible interface to the [Dodo Payments](https://dodopayments.com) API.
- **[Domain Tools](https://github.com/deshabhishek007/domain-tools-mcp-server)** - A Model Context Protocol (MCP) server for comprehensive domain analysis: WHOIS, DNS records, and DNS health checks.
- **[DPLP](https://github.com/szeider/mcp-dblp)**  - Searches the [DBLP](https://dblp.org) computer science bibliography database.
- **[Druid MCP Server](https://github.com/iunera/druid-mcp-server)** - STDIO/SEE MCP Server for Apache Druid by [iunera](https://www.iunera.com) that provides extensive tools, resources, and prompts for managing and analyzing Druid clusters.
- **[Drupal](https://github.com/Omedia/mcp-server-drupal)** - Server for interacting with [Drupal](https://www.drupal.org/project/mcp) using STDIO transport layer.
- **[dune-analytics-mcp](https://github.com/kukapay/dune-analytics-mcp)** -  A mcp server that bridges Dune Analytics data to AI agents.
- **[DynamoDB-Toolbox](https://www.dynamodbtoolbox.com/docs/databases/actions/mcp-toolkit)** - Leverages your Schemas and Access Patterns to interact with your [DynamoDB](https://aws.amazon.com/dynamodb) Database using natural language.
- **[eBook-mcp](https://github.com/onebirdrocks/ebook-mcp)** - A lightweight MCP server that allows LLMs to read and interact with your personal PDF and EPUB ebooks. Ideal for building AI reading assistants or chat-based ebook interfaces.
- **[EdgeOne Pages MCP](https://github.com/TencentEdgeOne/edgeone-pages-mcp)** - An MCP service for deploying HTML content to EdgeOne Pages and obtaining a publicly accessible URL.
- **[Edwin](https://github.com/edwin-finance/edwin/tree/main/examples/mcp-server)** - MCP server for edwin SDK - enabling AI agents to interact with DeFi protocols across EVM, Solana and other blockchains.
- **[eechat](https://github.com/Lucassssss/eechat)** - An open-source, cross-platform desktop application that seamlessly connects with MCP servers, across Linux, macOS, and Windows.
- **[Elasticsearch](https://github.com/cr7258/elasticsearch-mcp-server)** - MCP server implementation that provides Elasticsearch interaction.
- **[ElevenLabs](https://github.com/mamertofabian/elevenlabs-mcp-server)** - A server that integrates with ElevenLabs text-to-speech API capable of generating full voiceovers with multiple voices.
- **[Email](https://github.com/Shy2593666979/mcp-server-email)** - This server enables users to send emails through various email providers, including Gmail, Outlook, Yahoo, Sina, Sohu, 126, 163, and QQ Mail. It also supports attaching files from specified directories, making it easy to upload attachments along with the email content.
- **[Email SMTP](https://github.com/egyptianego17/email-mcp-server)** - A simple MCP server that lets your AI agent send emails and attach files through SMTP.
- **[Enhance Prompt](https://github.com/FelixFoster/mcp-enhance-prompt)** - An MCP service for enhance you prompt.
- **[Ergo Blockchain MCP](https://github.com/marctheshark3/ergo-mcp)** -An MCP server to integrate Ergo Blockchain Node and Explorer APIs for checking address balances, analyzing transactions, viewing transaction history, performing forensic analysis of addresses, searching for tokens, and monitoring network status.
- **[ESP MCP Server](https://github.com/horw/esp-mcp)** - An MCP server that integrates ESP IDF commands like building and flashing code for ESP Microcontrollers using an LLM.
- **[Eunomia](https://github.com/whataboutyou-ai/eunomia-MCP-server)** - Extension of the Eunomia framework that connects Eunomia instruments with MCP servers
- **[Everything Search](https://github.com/mamertofabian/mcp-everything-search)** - Fast file searching capabilities across Windows (using [Everything SDK](https://www.voidtools.com/support/everything/sdk/)), macOS (using mdfind command), and Linux (using locate/plocate command).
- **[EVM MCP Server](https://github.com/mcpdotdirect/evm-mcp-server)** - Comprehensive blockchain services for 30+ EVM networks, supporting native tokens, ERC20, NFTs, smart contracts, transactions, and ENS resolution.
- **[Excel](https://github.com/haris-musa/excel-mcp-server)** - Excel manipulation including data reading/writing, worksheet management, formatting, charts, and pivot table.
- **[Excel to JSON MCP by WTSolutions](https://github.com/he-yang/excel-to-json-mcp)** - MCP Server providing a standardized interface for converting (1) Excel or CSV data into JSON format ;(2) Excel(.xlsx) file into Structured JSON.
- **[Extended Memory](https://github.com/ssmirnovpro/extended-memory-mcp)** - Persistent memory across Claude conversations with multi-project support, automatic importance scoring, and tag-based organization. Production-ready with 400+ tests.
- **[F1](https://github.com/AbhiJ2706/f1-mcp/tree/main)** - Access to Formula 1 data including race results, driver information, lap times, telemetry, and circuit details.
- **[Fabric Real-Time Intelligence MCP](https://github.com/Microsoft/fabric-rti-mcp)** - Official Microsoft Fabric RTI server to accelerate working with Eventhouse, Azure Data Explorer(Kusto), Eventstreams and other RTI items using your favorite LLM models.
- **[Fabric MCP](https://github.com/aci-labs/ms-fabric-mcp)** - Microsoft Fabric MCP server to accelerate working in your Fabric Tenant with the help of your favorite LLM models.
- **[fabric-mcp-server](https://github.com/adapoet/fabric-mcp-server)** - The fabric-mcp-server is an MCP server that integrates [Fabric](https://github.com/danielmiessler/fabric) patterns with [Cline](https://cline.bot/), exposing them as tools for AI-driven task execution and enhancing Cline's capabilities.
- **[Facebook Ads](https://github.com/gomarble-ai/facebook-ads-mcp-server)** - MCP server acting as an interface to the Facebook Ads, enabling programmatic access to Facebook Ads data and management features.
- **[Facebook Ads Library](https://github.com/trypeggy/facebook-ads-library-mcp)** - Get any answer from the Facebook Ads Library, conduct deep research including messaging, creative testing and comparisons in seconds.
- **[Fantasy PL](https://github.com/rishijatia/fantasy-pl-mcp)** - Give your coding agent direct access to up-to date Fantasy Premier League data
- **[fastn.ai – Unified API MCP Server](https://github.com/fastnai/mcp-fastn)** - A remote, dynamic MCP server with a unified API that connects to 1,000+ tools, actions, and workflows, featuring built-in authentication and monitoring.
- **[FDIC BankFind MCP Server - (Unofficial)](https://github.com/clafollett/fdic-bank-find-mcp-server)** - The is a MCPserver that brings the power of FDIC BankFind APIs straight to your AI tools and workflows. Structured U.S. banking data, delivered with maximum vibes. 😎📊
- **[Federal Reserve Economic Data (FRED)](https://github.com/stefanoamorelli/fred-mcp-server)** (by Stefano Amorelli) - Community developed MCP server to interact with the Federal Reserve Economic Data.
- **[Fetch](https://github.com/zcaceres/fetch-mcp)** - A server that flexibly fetches HTML, JSON, Markdown, or plaintext.
- **[Feyod](https://github.com/jeroenvdmeer/feyod-mcp)** - A server that answers questions about football matches, and specialised in the football club Feyenoord.
- **[Fibaro HC3](https://github.com/coding-sailor/mcp-server-hc3)** - MCP server for Fibaro Home Center 3 smart home systems.
- **[Figma](https://github.com/GLips/Figma-Context-MCP)** - Give your coding agent direct access to Figma file data, helping it one-shot design implementation.
- **[Figma](https://github.com/paulvandermeijs/figma-mcp)** - A blazingly fast MCP server to read and export your Figma design files.
- **[Firebase](https://github.com/gannonh/firebase-mcp)** - Server to interact with Firebase services including Firebase Authentication, Firestore, and Firebase Storage.
- **[FireCrawl](https://github.com/vrknetha/mcp-server-firecrawl)** - Advanced web scraping with JavaScript rendering, PDF support, and smart rate limiting
- **[Fish Audio](https://github.com/da-okazaki/mcp-fish-audio-server)** - Text-to-Speech integration with Fish Audio's API, supporting multiple voices, streaming, and real-time playback
- **[FitBit MCP Server](https://github.com/NitayRabi/fitbit-mcp)** - An MCP server that connects to FitBit API using a token obtained from OAuth flow.
- **[FlightRadar24](https://github.com/sunsetcoder/flightradar24-mcp-server)** - A Claude Desktop MCP server that helps you track flights in real-time using Flightradar24 data.
- **[Fluent-MCP](https://github.com/modesty/fluent-mcp)** - MCP server for Fluent (ServiceNow SDK) providing access to ServiceNow SDK CLI, API specifications, code snippets, and more.
- **[Flyworks Avatar](https://github.com/Flyworks-AI/flyworks-mcp)** - Fast and free zeroshot lipsync MCP server.
- **[fmp-mcp-server](https://github.com/vipbat/fmp-mcp-server)** - Enable your agent for M&A analysis and investment banking workflows. Access company profiles, financial statements, ratios, and perform sector analysis with the [Financial Modeling Prep APIs]
- **[FoundationModels](https://github.com/phimage/mcp-foundation-models)** - An MCP server that integrates Apple's [FoundationModels](https://developer.apple.com/documentation/foundationmodels) for text generation.
- **[Foursquare](https://github.com/foursquare/foursquare-places-mcp)** - Enable your agent to recommend places around the world with the [Foursquare Places API](https://location.foursquare.com/products/places-api/)
- **[FrankfurterMCP](https://github.com/anirbanbasu/frankfurtermcp)** - MCP server acting as an interface to the [Frankfurter API](https://frankfurter.dev/) for currency exchange data.
- **[freqtrade-mcp](https://github.com/kukapay/freqtrade-mcp)** - An MCP server that integrates with the Freqtrade cryptocurrency trading bot.
- **[GDB](https://github.com/pansila/mcp_server_gdb)** - A GDB/MI protocol server based on the MCP protocol, providing remote application debugging capabilities with AI assistants.
- **[ggRMCP](https://github.com/aalobaidi/ggRMCP)** - A Go gateway that converts gRPC services into MCP-compatible tools, allowing AI models like Claude to directly call your gRPC services.
- **[Ghost](https://github.com/MFYDev/ghost-mcp)** - A Model Context Protocol (MCP) server for interacting with Ghost CMS through LLM interfaces like Claude.
- **[Git](https://github.com/geropl/git-mcp-go)** - Allows LLM to interact with a local git repository, incl. optional push support.
- **[Git Mob](https://github.com/Mubashwer/git-mob-mcp-server)** - MCP server that interfaces with the [git-mob](https://github.com/Mubashwer/git-mob) CLI app for managing co-authors in git commits during pair/mob programming.
- **[GitHub Actions](https://github.com/ko1ynnky/github-actions-mcp-server)** - A Model Context Protocol (MCP) server for interacting with GitHub Actions.
- **[GitHub Enterprise MCP](https://github.com/ddukbg/github-enterprise-mcp)** - A Model Context Protocol (MCP) server for interacting with GitHub Enterprise.
- **[GitHub GraphQL](https://github.com/QuentinCody/github-graphql-mcp-server)** - Unofficial GitHub MCP server that provides access to GitHub's GraphQL API, enabling more powerful and flexible queries for repository data, issues, pull requests, and other GitHub resources.
- **[GitHub Repos Manager MCP Server](https://github.com/kurdin/github-repos-manager-mcp)** - Token-based GitHub automation management. No Docker, Flexible configuration, 80+ tools with direct API integration.
- **[GitMCP](https://github.com/idosal/git-mcp)** - gitmcp.io is a generic remote MCP server to connect to ANY GitHub repository or project documentation effortlessly
- **[Glean](https://github.com/longyi1207/glean-mcp-server)** - A server that uses Glean API to search and chat.
- **[Gmail MCP](https://github.com/gangradeamitesh/mcp-google-email)** - A Gmail service implementation using MCP (Model Context Protocol) that provides functionality for sending, receiving, and managing emails through Gmail's API.
- **[Gmail](https://github.com/GongRzhe/Gmail-MCP-Server)** - A Model Context Protocol (MCP) server for Gmail integration in Claude Desktop with auto authentication support.
- **[Gmail](https://github.com/Ayush-k-Shukla/gmail-mcp-server)** - A Simple MCP server for Gmail with support for all basic operations with oauth2.0.
- **[Gmail Headless](https://github.com/baryhuang/mcp-headless-gmail)** - Remote hostable MCP server that can get and send Gmail messages without local credential or file system setup.
- **[Gnuradio](https://github.com/yoelbassin/gnuradioMCP)** - An MCP server for GNU Radio that enables LLMs to autonomously create and modify RF .grc flowcharts.
- **[Goal Story](https://github.com/hichana/goalstory-mcp)** - a Goal Tracker and Visualization Tool for personal and professional development.
- **[GOAT](https://github.com/goat-sdk/goat/tree/main/typescript/examples/by-framework/model-context-protocol)** - Run more than +200 onchain actions on any blockchain including Ethereum, Solana and Base.
- **[Godot](https://github.com/Coding-Solo/godot-mcp)** - A MCP server providing comprehensive Godot engine integration for project editing, debugging, and scene management.
- **[Golang Filesystem Server](https://github.com/mark3labs/mcp-filesystem-server)** - Secure file operations with configurable access controls built with Go!
- **[Goodnews](https://github.com/VectorInstitute/mcp-goodnews)** - A simple MCP server that delivers curated positive and uplifting news stories.
- **[Google Ads](https://github.com/gomarble-ai/google-ads-mcp-server)** - MCP server acting as an interface to the Google Ads, enabling programmatic access to Facebook Ads data and management features.
- **[Google Analytics](https://github.com/surendranb/google-analytics-mcp)** - Google Analytics MCP Server to bring data across 200+ dimensions & metrics for LLMs to analyse.
- **[Google Calendar](https://github.com/v-3/google-calendar)** - Integration with Google Calendar to check schedules, find time, and add/delete events
- **[Google Calendar](https://github.com/nspady/google-calendar-mcp)** - Google Calendar MCP Server for managing Google calendar events. Also supports searching for events by attributes like title and location.
- **[Google Custom Search](https://github.com/adenot/mcp-google-search)** - Provides Google Search results via the Google Custom Search API
- **[Google Sheets](https://github.com/xing5/mcp-google-sheets)** - Access and editing data to your Google Sheets.
- **[Google Sheets](https://github.com/rohans2/mcp-google-sheets)** - A MCP Server written in TypeScript to access and edit data in your Google Sheets.
- **[Google Tasks](https://github.com/zcaceres/gtasks-mcp)** - Google Tasks API Model Context Protocol Server.
- **[Google Vertex AI Search](https://github.com/ubie-oss/mcp-vertexai-search)** - Provides Google Vertex AI Search results by grounding a Gemini model with your own private data
- **[Google Workspace](https://github.com/taylorwilsdon/google_workspace_mcp)** - Comprehensive Google Workspace MCP with full support for Calendar, Drive, Gmail, and Docs using Streamable HTTP or SSE transport.
- **[Google-Scholar](https://github.com/JackKuo666/Google-Scholar-MCP-Server)** - Enable AI assistants to search and access Google Scholar papers through a simple MCP interface.
- **[Gralio SaaS Database](https://github.com/tymonTe/gralio-mcp)** - Find and compare SaaS products, including data from G2 reviews, Trustpilot, Crunchbase, Linkedin, pricing, features and more, using [Gralio MCP](https://gralio.ai/mcp) server
- **[GraphQL](https://github.com/drestrepom/mcp_graphql)** - Comprehensive GraphQL API integration that automatically exposes each GraphQL query as a separate tool.
- **[GraphQL Schema](https://github.com/hannesj/mcp-graphql-schema)** - Allow LLMs to explore large GraphQL schemas without bloating the context.
- **[HackMD](https://github.com/yuna0x0/hackmd-mcp)** (by yuna0x0) - An MCP server for HackMD, a collaborative markdown editor. It allows users to create, read, and update documents in HackMD using the Model Context Protocol.
- **[HAProxy](https://github.com/tuannvm/haproxy-mcp-server)** - A Model Context Protocol (MCP) server for HAProxy implemented in Go, leveraging HAProxy Runtime API.
- **[Hashing MCP Server](https://github.com/kanad13/MCP-Server-for-Hashing)** - MCP Server with cryptographic hashing functions e.g. SHA256, MD5, etc.
- **[HDW LinkedIn](https://github.com/horizondatawave/hdw-mcp-server)** - Access to profile data and management of user account with [HorizonDataWave.ai](https://horizondatawave.ai/).
- **[HeatPump](https://github.com/jiweiqi/heatpump-mcp-server)** — Residential heat - pump sizing & cost-estimation tools by **HeatPumpHQ**.
- **[Helm Chart CLI](https://github.com/jeff-nasseri/helm-chart-cli-mcp)** - Helm MCP provides a bridge between AI assistants and the Helm package manager for Kubernetes. It allows AI assistants to interact with Helm through natural language requests, executing commands like installing charts, managing repositories, and more.
- **[Heurist Mesh Agent](https://github.com/heurist-network/heurist-mesh-mcp-server)** - Access specialized web3 AI agents for blockchain analysis, smart contract security, token metrics, and blockchain interactions through the [Heurist Mesh network](https://github.com/heurist-network/heurist-agent-framework/tree/main/mesh).
- **[Holaspirit](https://github.com/syucream/holaspirit-mcp-server)** - Interact with [Holaspirit](https://www.holaspirit.com/).
- **[Home Assistant](https://github.com/tevonsb/homeassistant-mcp)** - Interact with [Home Assistant](https://www.home-assistant.io/) including viewing and controlling lights, switches, sensors, and all other Home Assistant entities.
- **[Home Assistant](https://github.com/voska/hass-mcp)** - Docker-ready MCP server for Home Assistant with entity management, domain summaries, automation support, and guided conversations. Includes pre-built container images for easy installation.
- **[HubSpot](https://github.com/buryhuang/mcp-hubspot)** - HubSpot CRM integration for managing contacts and companies. Create and retrieve CRM data directly through Claude chat.
- **[HuggingFace Spaces](https://github.com/evalstate/mcp-hfspace)** - Server for using HuggingFace Spaces, supporting Open Source Image, Audio, Text Models and more. Claude Desktop mode for easy integration.
- **[Human-In-the-Loop](https://github.com/GongRzhe/Human-In-the-Loop-MCP-Server)** - A powerful MCP Server that enables AI assistants like Claude to interact with humans through intuitive GUI dialogs. This server bridges the gap between automated AI processes and human decision-making by providing real-time user input tools, choices, confirmations, and feedback mechanisms.
- **[Human-use](https://github.com/RapidataAI/human-use)** - Instant human feedback through an MCP, have your AI interact with humans around the world. Powered by [Rapidata](https://www.rapidata.ai/)
- **[Hyperledger Fabric Agent Suite](https://github.com/padmarajkore/hlf-fabric-agent)** - Modular toolkit for managing Fabric test networks and chaincode lifecycle via MCP tools.
- **[Hyperliquid](https://github.com/mektigboy/server-hyperliquid)** - An MCP server implementation that integrates the Hyperliquid SDK for exchange data.
- **[hyprmcp](https://github.com/stefanoamorelli/hyprmcp)** (by Stefano Amorelli) - Lightweight MCP server for `hyprland`.
- **[iFlytek SparkAgent Platform](https://github.com/iflytek/ifly-spark-agent-mcp)** - This is a simple example of using MCP Server to invoke the task chain of the  iFlytek SparkAgent Platform.
- **[iFlytek Workflow](https://github.com/iflytek/ifly-workflow-mcp-server)** - Connect to iFlytek Workflow via the MCP server and run your own Agent.
- **[Image Generation](https://github.com/GongRzhe/Image-Generation-MCP-Server)** - This MCP server provides image generation capabilities using the Replicate Flux model.
- **[ImageSorcery MCP](https://github.com/sunriseapps/imagesorcery-mcp)** - ComputerVision-based 🪄 sorcery of image recognition and editing tools for AI assistants.
- **[IMAP MCP](https://github.com/dominik1001/imap-mcp)** - 📧 An IMAP Model Context Protocol (MCP) server to expose IMAP operations as tools for AI assistants.
- **[iMCP](https://github.com/loopwork-ai/iMCP)** - A macOS app that provides an MCP server for your iMessage, Reminders, and other Apple services.
- **[InfluxDB](https://github.com/idoru/influxdb-mcp-server)** - Run queries against InfluxDB OSS API v2.
- **[Inoyu](https://github.com/sergehuber/inoyu-mcp-unomi-server)** - Interact with an Apache Unomi CDP customer data platform to retrieve and update customer profiles
- **[Instagram DM](https://github.com/trypeggy/instagram_dm_mcp)** - Send DMs on Instagram via your LLM
- **[interactive-mcp](https://github.com/ttommyth/interactive-mcp)** - Enables interactive LLM workflows by adding local user prompts and chat capabilities directly into the MCP loop.
- **[Intercom](https://github.com/raoulbia-ai/mcp-server-for-intercom)** - An MCP-compliant server for retrieving customer support tickets from Intercom. This tool enables AI assistants like Claude Desktop and Cline to access and analyze your Intercom support tickets.
- **[iOS Simulator](https://github.com/InditexTech/mcp-server-simulator-ios-idb)** - A Model Context Protocol (MCP) server that enables LLMs to interact with iOS simulators (iPhone, iPad, etc.) through natural language commands.
- **[itemit MCP](https://github.com/umin-ai/itemit-mcp)** - itemit is Asset Tracking MCP that manage the inventory, monitoring and location tracking that powers over +300 organizations.
- **[iTerm MCP](https://github.com/ferrislucas/iterm-mcp)** - Integration with iTerm2 terminal emulator for macOS, enabling LLMs to execute and monitor terminal commands.
- **[iTerm MCP Server](https://github.com/rishabkoul/iTerm-MCP-Server)** - A Model Context Protocol (MCP) server implementation for iTerm2 terminal integration. Able to manage multiple iTerm Sessions.
- **[Java Decompiler](https://github.com/idachev/mcp-javadc)** - Decompile Java bytecode into readable source code from .class files, package names, or JAR archives using CFR decompiler
- **[JavaFX](https://github.com/quarkiverse/quarkus-mcp-servers/tree/main/jfx)** - Make drawings using a JavaFX canvas
- **[JDBC](https://github.com/quarkiverse/quarkus-mcp-servers/tree/main/jdbc)** - Connect to any JDBC-compatible database and query, insert, update, delete, and more. Supports MySQL, PostgreSQL, Oracle, SQL Server, SQLite and [more](https://github.com/quarkiverse/quarkus-mcp-servers/tree/main/jdbc#supported-jdbc-variants).
- **[JMeter](https://github.com/QAInsights/jmeter-mcp-server)** - Run load testing using Apache JMeter via MCP-compliant tools.
- **[Job Searcher](https://github.com/0xDAEF0F/job-searchoor)** - A FastMCP server that provides tools for retrieving and filtering job listings based on time period, keywords, and remote work preferences.
- **[jobswithgpt](https://github.com/jobswithgpt/mcp)** - Job search MCP using jobswithgpt which indexes 500K+ public job listings and refreshed continously.
- **[JSON](https://github.com/GongRzhe/JSON-MCP-Server)** - JSON handling and processing server with advanced query capabilities using JSONPath syntax and support for array, string, numeric, and date operations.
- **[JSON2Video MCP](https://github.com/omergocmen/json2video-mcp-server)** - A Model Context Protocol (MCP) server implementation for programmatically generating videos using the json2video API. This server exposes powerful video generation and status-checking tools for use with LLMs, agents, or any MCP-compatible client.
- **[jupiter-mcp](https://github.com/kukapay/jupiter-mcp)** - An MCP server for executing token swaps on the Solana blockchain using Jupiter's new Ultra API.
- **[Jupyter MCP Server](https://github.com/datalayer/jupyter-mcp-server)** – Real-time interaction with Jupyter Notebooks, allowing AI to edit, document and execute code for data analysis, visualization etc. Compatible with any Jupyter deployment (local, JupyterHub, ...).
- **[Jupyter Notebook](https://github.com/jjsantos01/jupyter-notebook-mcp)** - connects Jupyter Notebook to Claude AI, allowing Claude to directly interact with and control Jupyter Notebooks. This integration enables AI-assisted code execution, data analysis, visualization, and more.
- **[k8s-multicluster-mcp](https://github.com/razvanmacovei/k8s-multicluster-mcp)** - An MCP server for interact with multiple Kubernetes clusters simultaneously using multiple kubeconfig files.
- **[Kafka](https://github.com/tuannvm/kafka-mcp-server)** - A Model Context Protocol (MCP) server for Apache Kafka implemented in Go, leveraging [franz-go](https://github.com/twmb/franz-go).
- **[Kafka Schema Registry MCP](https://github.com/aywengo/kafka-schema-reg-mcp)** \ - A comprehensive MCP server for Kafka Schema Registry with 48 tools, multi-registry support, authentication, and production safety features. Enables AI-powered schema management with enterprise-grade capabilities including schema contexts, migration tools, and comprehensive export capabilities.
- **[kafka-mcp](https://github.com/shivamxtech/kafka-mcp)** - An MCP Server for Kafka clusters to interact with kafka environment via tools on messages, topics, offsets, partitions for consumer and producers along with seamless integration with MCP clients.
- **[Keycloak MCP](https://github.com/ChristophEnglisch/keycloak-model-context-protocol)** - This MCP server enables natural language interaction with Keycloak for user and realm management including creating, deleting, and listing users and realms.
- **[Kibana MCP](https://github.com/TocharianOU/mcp-server-kibana.git)** (by TocharianOU) - A community-maintained MCP server implementation that allows any MCP-compatible client to access and manage Kibana instances through natural language or programmatic requests.
- **[Kibela](https://github.com/kiwamizamurai/mcp-kibela-server)** (by kiwamizamurai) - Interact with Kibela API.
- **[KiCad MCP](https://github.com/lamaalrajih/kicad-mcp)** - MCP server for KiCad on Mac, Windows, and Linux.
- **[kill-process-mcp](https://github.com/misiektoja/kill-process-mcp)** - List and terminate OS processes via natural language queries
- **[Kindred Offers & Discounts MCP](https://github.com/kindred-app/mcp-server-kindred-offers)** (by kindred.co) - This MCP server allows you to get live deals and offers/coupons from e-commerce merchant sites all over the world.
- **[kintone](https://github.com/macrat/mcp-server-kintone)** - Manage records and apps in [kintone](https://kintone.com) through LLM tools.
- **[Kokoro TTS](https://github.com/mberg/kokoro-tts-mcp)** - Use Kokoro text to speech to convert text to MP3s with optional autoupload to S3.
- **[Kong Konnect](https://github.com/Kong/mcp-konnect)** - A Model Context Protocol (MCP) server for interacting with Kong Konnect APIs, allowing AI assistants to query and analyze Kong Gateway configurations, traffic, and analytics.
- **[Kubernetes](https://github.com/Flux159/mcp-server-kubernetes)** - Connect to Kubernetes cluster and manage pods, deployments, and services.
- **[Kubernetes and OpenShift](https://github.com/manusa/kubernetes-mcp-server)** - A powerful Kubernetes MCP server with additional support for OpenShift. Besides providing CRUD operations for any Kubernetes resource, this server provides specialized tools to interact with your cluster.
- **[KubeSphere](https://github.com/kubesphere/ks-mcp-server)** - The KubeSphere MCP Server is a Model Context Protocol(MCP) server that provides integration with KubeSphere APIs, enabling to get resources from KubeSphere. Divided into four tools modules: Workspace Management, Cluster Management, User and Roles, Extensions Center.
- **[Kukapay MCP Servers](https://github.com/kukapay/kukapay-mcp-servers)** - A comprehensive suite of Model Context Protocol (MCP) servers dedicated to cryptocurrency, blockchain, and Web3 data aggregation, analysis, and services from Kukapay.
- **[Langflow-DOC-QA-SERVER](https://github.com/GongRzhe/Langflow-DOC-QA-SERVER)** - A Model Context Protocol server for document Q&A powered by Langflow. It demonstrates core MCP concepts by providing a simple interface to query documents through a Langflow backend.
- **[Language Server](https://github.com/isaacphi/mcp-language-server)** - MCP Language Server helps MCP enabled clients navigate codebases more easily by giving them access to semantic tools like get definition, references, rename, and diagnostics.
- **[Lark(Feishu)](https://github.com/kone-net/mcp_server_lark)** - A Model Context Protocol(MCP) server for Lark(Feishu) sheet, message, doc and etc.
- **[Lazy Toggl MCP](https://github.com/movstox/lazy-toggl-mcp)** - Simple unofficial MCP server to track time via Toggl API
- **[lean-lsp-mcp](https://github.com/oOo0oOo/lean-lsp-mcp)** - Interact with the [Lean theorem prover](https://lean-lang.org/) via the Language Server Protocol.
- **[libvirt-mcp](https://github.com/MatiasVara/libvirt-mcp)** - Allows LLM to interact with libvirt thus enabling to create, destroy or list the Virtual Machines in a system.
- **[Lightdash](https://github.com/syucream/lightdash-mcp-server)** - Interact with [Lightdash](https://www.lightdash.com/), a BI tool.
- **[LINE](https://github.com/amornpan/py-mcp-line)** (by amornpan) - Implementation for LINE Bot integration that enables Language Models to read and analyze LINE conversations through a standardized interface. Features asynchronous operation, comprehensive logging, webhook event handling, and support for various message types.
- **[Linear](https://github.com/tacticlaunch/mcp-linear)** - Interact with Linear project management system.
- **[Linear](https://github.com/jerhadf/linear-mcp-server)** - Allows LLM to interact with Linear's API for project management, including searching, creating, and updating issues.
- **[Linear (Go)](https://github.com/geropl/linear-mcp-go)** - Allows LLM to interact with Linear's API via a single static binary.
- **[Linear MCP](https://github.com/anoncam/linear-mcp)** - Full blown implementation of the Linear SDK to support comprehensive Linear management of projects, initiatives, issues, users, teams and states.
- **[LlamaCloud](https://github.com/run-llama/mcp-server-llamacloud)** (by marcusschiesser) - Integrate the data stored in a managed index on [LlamaCloud](https://cloud.llamaindex.ai/)
- **[lldb-mcp](https://github.com/stass/lldb-mcp)** - A Model Context Protocol server for LLDB that provides LLM-driven debugging.
- **[llm-context](https://github.com/cyberchitta/llm-context.py)** - Provides a repo-packing MCP tool with configurable profiles that specify file inclusion/exclusion patterns and optional prompts.
- **[Locust](https://github.com/QAInsights/locust-mcp-server)** - Allows running and analyzing Locust tests using MCP compatible clients.
- **[Loki](https://github.com/scottlepp/loki-mcp)** - Golang based MCP Server to query logs from [Grafana Loki](https://github.com/grafana/loki).
- **[LottieFiles](https://github.com/junmer/mcp-server-lottiefiles)** - Searching and retrieving Lottie animations from [LottieFiles](https://lottiefiles.com/)
- **[lsp-mcp](https://github.com/Tritlo/lsp-mcp)** - Interact with Language Servers usint the Language Server Protocol to provide additional context information via hover, code actions and completions.
- **[Lspace](https://github.com/Lspace-io/lspace-server)** - Turn scattered ChatGPT/Claude/Cursor conversations into persistent, searchable knowledge.
- **[lucene-mcp-server](https://github.com/VivekKumarNeu/MCP-Lucene-Server)** - spring boot server using Lucene for fast document search and management.
- **[lucid-mcp-server](https://github.com/smartzan63/lucid-mcp-server)** – An MCP server for Lucidchart and Lucidspark: connect, search, and obtain text representations of your Lucid documents and diagrams via LLM - driven AI Vision analysis. [npm](https://www.npmjs.com/package/lucid-mcp-server)
- **[LunarCrush Remote MCP](https://github.com/lunarcrush/mcp-server)** - Get the latest social metrics and posts for both current live social context as well as historical metrics in LLM and token optimized outputs. Ideal for automated trading / financial advisory.
- **[mac-messages-mcp](https://github.com/carterlasalle/mac_messages_mcp)** - An MCP server that securely interfaces with your iMessage database via the Model Context Protocol (MCP), allowing LLMs to query and analyze iMessage conversations. It includes robust phone number validation, attachment processing, contact management, group chat handling, and full support for sending and receiving messages.
- **[Maestro MCP](https://github.com/maestro-org/maestro-mcp)** - An MCP server for interacting with Bitcoin via the Maestro RPC API.
- **[MalwareBazaar_MCP](https://github.com/mytechnotalent/MalwareBazaar_MCP)** (by Kevin Thomas) - An AI-driven MCP server that autonomously interfaces with MalwareBazaar, delivering real-time threat intel and sample metadata for authorized cybersecurity research workflows.
- **[man-mcp-server](https://github.com/guyru/man-mcp-server)** - MCP to search and access man pages on the local machine.
- **[MariaDB](https://github.com/abel9851/mcp-server-mariadb)** - MariaDB database integration with configurable access controls in Python.
- **[Markdown2doc](https://github.com/Klavis-AI/klavis/tree/main/mcp_servers/pandoc)** - Convert between various file formats using Pandoc
- **[Markdownify](https://github.com/zcaceres/mcp-markdownify-server)** - MCP to convert almost anything to Markdown (PPTX, HTML, PDF, Youtube Transcripts and more)
- **[Markitdown](https://github.com/Klavis-AI/klavis/tree/main/mcp_servers/markitdown)** - Convert files to Markdown
- **[Masquerade](https://github.com/postralai/masquerade)** - Redact sensitive information from your PDF documents before sending them to Claude. Masquerade serves as a privacy firewall for LLMs.
- **[MasterGo](https://github.com/mastergo-design/mastergo-magic-mcp)** - The server designed to connect MasterGo design tools with AI models. It enables AI models to directly retrieve DSL data from MasterGo design files.
- **[Matlab-MCP-Tools](https://github.com/neuromechanist/matlab-mcp-tools)** - An MCP to write and execute MATLAB scripts, maintain workspace context between MCP calls, visualize plots, and perform section-by-section analysis of MATLAB code with full access to MATLAB's computational capabilities.
- **[Maton](https://github.com/maton-ai/agent-toolkit/tree/main/modelcontextprotocol)** - Connect to your SaaS tools like HubSpot, Salesforce, and more.
- **[MCP Compass](https://github.com/liuyoshio/mcp-compass)** - Suggest the right MCP server for your needs
- **[MCP Create](https://github.com/tesla0225/mcp-create)** - A dynamic MCP server management service that creates, runs, and manages Model Context Protocol servers on-the-fly.
- **[MCP Documentation Server](https://github.com/andrea9293/mcp-documentation-server)** - Server that provides local document management and semantic search capabilities. Upload documents, search them with AI embeddings, and integrate seamlessly with MCP clients like Claude Desktop and vs code.
- **[MCP Installer](https://github.com/anaisbetts/mcp-installer)** - This server is a server that installs other MCP servers for you.
- **[MCP Proxy Server](https://github.com/TBXark/mcp-proxy)** - An MCP proxy server that aggregates and serves multiple MCP resource servers through a single HTTP server.
- **[MCP Server Creator](https://github.com/GongRzhe/MCP-Server-Creator)** - A powerful Model Context Protocol (MCP) server that creates other MCP servers! This meta-server provides tools for dynamically generating FastMCP server configurations and Python code.
- **[MCP Server Generator](https://github.com/SerhatUzbas/mcp-server-generator)** - An MCP server that creates and manages  MCP servers! Helps both non-technical users and developers build custom JavaScript MCP servers with AI guidance, automatic dependency management, and Claude Desktop integration.
- **[MCP STDIO to Streamable HTTP Adapter](https://github.com/pyroprompts/mcp-stdio-to-streamable-http-adapter)** - Connect to Streamable HTTP MCP Servers even if the MCP Client only supports STDIO.
- **[mcp-containerd](https://github.com/jokemanfire/mcp-containerd)** - The containerd MCP implemented by Rust supports the operation of the CRI interface.
- **[MCP-Database-Server](https://github.com/executeautomation/mcp-database-server)** - Fastest way to interact with your Database such as SQL Server, SQLite and PostgreSQL
- **[mcp-grep](https://github.com/erniebrodeur/mcp-grep)** - Python-based MCP server that brings grep functionality to LLMs. Supports common grep features including pattern searching, case-insensitive matching, context lines, and recursive directory searches.
- **[mcp-k8s-go](https://github.com/strowk/mcp-k8s-go)** - Golang-based Kubernetes server for MCP to browse pods and their logs, events, namespaces and more. Built to be extensible.
- **[mcp-local-rag](https://github.com/nkapila6/mcp-local-rag)** - "primitive" RAG-like web search model context protocol (MCP) server that runs locally using Google's MediaPipe Text Embedder and DuckDuckGo Search.
- **[mcp-mcp](https://github.com/wojtyniak/mcp-mcp)** - Meta-MCP Server that acts as a tool discovery service for MCP clients.
- **[mcp-meme-sticky](https://github.com/nkapila6/mcp-meme-sticky)** - Make memes or stickers using MCP server for WhatsApp or Telegram.
- **[MCP-NixOS](https://github.com/utensils/mcp-nixos)** - A Model Context Protocol server that provides AI assistants with accurate, real-time information about NixOS packages, system options, Home Manager settings, and nix-darwin macOS configurations.
- **[mcp-open-library](https://github.com/8enSmith/mcp-open-library)** - A Model Context Protocol (MCP) server for the Open Library API that enables AI assistants to search for book and author information.
- **[mcp-proxy](https://github.com/sparfenyuk/mcp-proxy)** - Connect to MCP servers that run on SSE transport, or expose stdio servers as an SSE server.
- **[mcp-read-website-fast](https://github.com/just-every/mcp-read-website-fast)** - Fast, token-efficient web content extraction that converts websites to clean Markdown. Features Mozilla Readability, smart caching, polite crawling with robots.txt support, and concurrent fetching with minimal dependencies.
- **[mcp-salesforce](https://github.com/lciesielski/mcp-salesforce-example)** - MCP server with basic demonstration of interactions with your Salesforce instance
- **[mcp-sanctions](https://github.com/madupay/mcp-sanctions)** - Screen individuals and organizations against global sanctions lists (OFAC, SDN, UN, etc). Query by prompt or document upload.
- **[mcp-screenshot-website-fast](https://github.com/just-every/mcp-screenshot-website-fast)** - High-quality screenshot capture optimized for Claude Vision API. Automatically tiles full pages into 1072x1072 chunks (1.15 megapixels) with configurable viewports and wait strategies for dynamic content.
- **[mcp-server-leetcode](https://github.com/doggybee/mcp-server-leetcode)** - Practice and retrieve problems from LeetCode. Automate problem retrieval, solutions, and insights for coding practice and competitions.
- **[mcp-vision](https://github.com/groundlight/mcp-vision)** - A MCP server exposing HuggingFace computer vision models such as zero-shot object detection as tools, enhancing the vision capabilities of large language or vision-language models.
- **[mcp-weather](https://github.com/TimLukaHorstmann/mcp-weather)** - Accurate weather forecasts via the AccuWeather API (free tier available).
- **[mcp-youtube-extract](https://github.com/sinjab/mcp_youtube_extract)** - A Model Context Protocol server for YouTube operations, extracting video information and transcripts with intelligent fallback logic. Features comprehensive logging, error handling, and support for both auto-generated and manual transcripts.
- **[mcp_weather](https://github.com/isdaniel/mcp_weather_server)** - Get weather information from https://api.open-meteo.com API.
- **[MCPfinder](https://github.com/mcpfinder/server)** - The AI Agent's "App Store": Discover, install, and monetize AI capabilities — all within the MCP ecosystem.
- **[MCPIgnore Filesytem](https://github.com/CyberhavenInc/filesystem-mcpignore)** - A Data Security First filesystem MCP server that implements .mcpignore to prevent MCP clients from accessing sensitive data.
- **[Md2doc](https://github.com/Yorick-Ryu/md2doc-mcp)** - Convert Markdown text to DOCX format using an external conversion service
- **[MeasureSpace MCP](https://github.com/MeasureSpace/measure-space-mcp-server)** - A free [Model Context Protocol (MCP) Server](https://smithery.ai/server/@MeasureSpace/measure-space-mcp-server) that provides global weather, climate, air quality forecast and geocoding services by [measurespace.io](https://measurespace.io).
- **[MediaWiki](https://github.com/ProfessionalWiki/MediaWiki-MCP-Server)** - A Model Context Protocol (MCP) Server that interacts with any MediaWiki wiki
- **[MediaWiki MCP adapter](https://github.com/lucamauri/MediaWiki-MCP-adapter)** - A custom Model Context Protocol adapter for MediaWiki and WikiBase APIs
- **[medRxiv](https://github.com/JackKuo666/medRxiv-MCP-Server)** - Enable AI assistants to search and access medRxiv papers through a simple MCP interface.
- **[mem0-mcp](https://github.com/mem0ai/mem0-mcp)** - A Model Context Protocol server for Mem0, which helps with managing coding preferences.
- **[Membase](https://github.com/unibaseio/membase-mcp)** - Save and query your agent memory in distributed way by Membase.
- **[Meta Ads Remote MCP](https://github.com/pipeboard-co/meta-ads-mcp)** - Remote MCP server to interact with Meta Ads API - access, analyze, and manage Facebook, Instagram, and other Meta platforms advertising campaigns.
- **[Meme MCP](https://github.com/lidorshimoni/meme-mcp)** - Generate memes via AI using the Imgflip API through the Model Context Protocol.
- **[memento-mcp](https://github.com/gannonh/memento-mcp)** - Knowledge graph memory system built on Neo4j with semantic search, temporal awareness.
- **[MetaTrader MCP](https://github.com/ariadng/metatrader-mcp-server)** - Enable AI LLMs to execute trades using MetaTrader 5 platform.
- **[Metricool MCP](https://github.com/metricool/mcp-metricool)** - A Model Context Protocol server that integrates with Metricool's social media analytics platform to retrieve performance metrics and schedule content across networks like Instagram, Facebook, Twitter, LinkedIn, TikTok and YouTube.
- **[Microsoft 365](https://github.com/merill/lokka)** - (by Merill) A Model Context Protocol (MCP) server for Microsoft 365. Includes support for all services including Teams, SharePoint, Exchange, OneDrive, Entra, Intune and more. See [Lokka](https://lokka.dev/) for more details.
- **[Microsoft 365](https://github.com/softeria/ms-365-mcp-server)** - MCP server that connects to Microsoft Office and the whole Microsoft 365 suite using Graph API (including Outlook/mail, files, Excel, calendar)
- **[Microsoft 365](https://github.com/pnp/cli-microsoft365-mcp-server)** - Single MCP server that allows to manage many different areas of Microsoft 365, for example: Entra ID, OneDrive, OneNote, Outlook, Planner, Power Apps, Power Automate, Power Platform, SharePoint Embedded, SharePoint Online, Teams, Viva Engage, and many more.
- **[Microsoft 365 Files (SharePoint/OneDrive)](https://github.com/godwin3737/mcp-server-microsoft365-filesearch)** (by godwin3737) - MCP server with tools to search and get file content from Microsoft 365 including Onedrive and SharePoint. Works with Documents (pdf/docx), Presentations, Spreadsheets and Images.
- **[Microsoft Teams](https://github.com/InditexTech/mcp-teams-server)** - MCP server that integrates Microsoft Teams messaging (read, post, mention, list members and threads) 
- **[Mifos X](https://github.com/openMF/mcp-mifosx)** - A MCP server for the Mifos X Open Source Banking useful for managing clients, loans, savings, shares, financial transactions and generating financial reports.
- **[Mikrotik](https://github.com/jeff-nasseri/mikrotik-mcp)** - Mikrotik MCP server which cover networking operations (IP, DHCP, Firewall, etc)
- **[Mindmap](https://github.com/YuChenSSR/mindmap-mcp-server)** (by YuChenSSR) - A server that generates mindmaps from input containing markdown code.
- **[Minima](https://github.com/dmayboroda/minima)** - MCP server for RAG on local files
- **[Mobile MCP](https://github.com/mobile-next/mobile-mcp)** (by Mobile Next) - MCP server for Mobile(iOS/Android) automation, app scraping and development using physical devices or simulators/emulators.
- **[Monday.com](https://github.com/sakce/mcp-server-monday)** - MCP Server to interact with Monday.com boards and items.
- **[MongoDB](https://github.com/kiliczsh/mcp-mongo-server)** - A Model Context Protocol Server for MongoDB.
- **[MongoDB & Mongoose](https://github.com/nabid-pf/mongo-mongoose-mcp)** - MongoDB MCP Server with Mongoose Schema and Validation.
- **[MongoDB Lens](https://github.com/furey/mongodb-lens)** - Full Featured MCP Server for MongoDB Databases.
- **[Monzo](https://github.com/BfdCampos/monzo-mcp-bfdcampos)** - Access and manage your Monzo bank accounts through natural language, including balance checking, pot management, transaction listing, and transaction annotation across multiple account types (personal, joint, flex).
- **[Morningstar](https://github.com/Morningstar/morningstar-mcp-server)** - MCP Server to interact with Morningstar Research, Editorial and Datapoints
- **[MSSQL](https://github.com/aekanun2020/mcp-server/)** - MSSQL database integration with configurable access controls and schema inspection
- **[MSSQL](https://github.com/JexinSam/mssql_mcp_server)** (by jexin) - MCP Server for MSSQL database in Python
- **[MSSQL-MCP](https://github.com/daobataotie/mssql-mcp)** (by daobataotie) - MSSQL MCP that refer to the official website's SQLite MCP for modifications to adapt to MSSQL
- **[MSSQL-MCP-Node](https://github.com/mihai-dulgheru/mssql-mcp-node)** (by mihai - dulgheru) – Node.js MCP server for Microsoft SQL Server featuring auto-detected single / multi-database configs, execute-SQL and schema tools, robust Zod validation, and optional Express endpoints for local testing
- **[MSSQL-Python](https://github.com/amornpan/py-mcp-mssql)** (by amornpan) - A read-only Python implementation for MSSQL database access with enhanced security features, configurable access controls, and schema inspection capabilities. Focuses on safe database interaction through Python ecosystem.
- **[Multi-Model Advisor](https://github.com/YuChenSSR/multi-ai-advisor-mcp)** - A Model Context Protocol (MCP) server that orchestrates queries across multiple Ollama models, synthesizing their insights to deliver a comprehensive and multifaceted AI perspective on any given query.
- **[Multicluster-MCP-Sever](https://github.com/yanmxa/multicluster-mcp-server)** - The gateway for GenAI systems to interact with multiple Kubernetes clusters.
- **[MySQL](https://github.com/benborla/mcp-server-mysql)** (by benborla) - MySQL database integration in NodeJS with configurable access controls and schema inspection
- **[MySQL](https://github.com/designcomputer/mysql_mcp_server)** (by DesignComputer) - MySQL database integration in Python with configurable access controls and schema inspection
- **[MySQL-Server](https://github.com/tonycai/mcp-mysql-server)** (by TonyCai) - MySQL Database Integration using Python script with configurable access controls and schema inspection, usng stdio mode to suitable local deployment, you can run it in docker container.
- **[n8n](https://github.com/leonardsellem/n8n-mcp-server)** - This MCP server provides tools and resources for AI assistants to manage n8n workflows and executions, including listing, creating, updating, and deleting workflows, as well as monitoring their execution status.
- **[Nacos MCP Router](https://github.com/nacos-group/nacos-mcp-router)** - This MCP(Model Context Protocol) Server provides tools to search, install, proxy other MCP servers.
- **[NASA](https://github.com/ProgramComputer/NASA-MCP-server)** (by ProgramComputer) - Access to a unified gateway of NASA's data sources including but not limited to APOD, NEO, EPIC, GIBS.
- **[NASA Image MCP Server](https://github.com/adithya1012/NASA-MCP-Server/blob/main/README.md)** - MCP server providing access to NASA's visual data APIs including Mars Rover photos, Earth satellite imagery (EPIC/GIBS), and Astronomy picture of the day. Features built-in image analysis tools with automatic format detection, compression, and base64 conversion for LLM integration.
- **[Nasdaq Data Link](https://github.com/stefanoamorelli/nasdaq-data-link-mcp)** (by stefanoamorelli) - An MCP server to access, explore, and interact with Nasdaq Data Link's extensive and valuable financial and economic datasets.
- **[National Parks](https://github.com/KyrieTangSheng/mcp-server-nationalparks)** - The server provides latest information of park details, alerts, visitor centers, campgrounds, hiking trails, and events for U.S. National Parks.
- **[NAVER](https://github.com/pfldy2850/py-mcp-naver)** (by pfldy2850) - This MCP server provides tools to interact with various Naver services, such as searching blogs, news, books, and more.
- **[Naver](https://github.com/isnow890/naver-search-mcp)** (by isnow890) - MCP server for Naver Search API integration, supporting blog, news, shopping search and DataLab analytics features.
- **[NBA](https://github.com/Taidgh-Robinson/nba-mcp-server)** - This MCP server provides tools to fetch recent and historical NBA games including basic and advanced statistics.
- **[Neo4j](https://github.com/da-okazaki/mcp-neo4j-server)** - A community built server that interacts with Neo4j Graph Database.
- **[Neovim](https://github.com/bigcodegen/mcp-neovim-server)** - An MCP Server for your Neovim session.
- **[Netbird](https://github.com/aantti/mcp-netbird)** - List and analyze Netbird network peers, groups, policies, and more.
- **[NetMind ParsePro](https://github.com/protagolabs/Netmind-Parse-PDF-MCP)** - The PDF Parser AI service, built and customized by the [NetMind](https://www.netmind.ai/) team.
- **[NocoDB](https://github.com/edwinbernadus/nocodb-mcp-server)** - Read and write access to NocoDB database.
- **[Node Code Sandbox](https://github.com/alfonsograziano/node-code-sandbox-mcp)** – A Node.js MCP server that spins up isolated Docker - based sandboxes for executing JavaScript snippets with on-the-fly npm dependency installation
- **[nomad-mcp](https://github.com/kocierik/mcp-nomad)** - A server that provides a set of tools for managing Nomad clusters through the MCP.
- **[Notion](https://github.com/suekou/mcp-notion-server)** (by suekou) - Interact with Notion API.
- **[Notion](https://github.com/v-3/notion-server)** (by v-3) - Notion MCP integration. Search, Read, Update, and Create pages through Claude chat.
- **[NS Travel Information](https://github.com/r-huijts/ns-mcp-server)** - Access Dutch Railways (NS) real-time train travel information and disruptions through the official NS API.
- **[ntfy-mcp](https://github.com/teddyzxcv/ntfy-mcp)** (by teddyzxcv) - The MCP server that keeps you informed by sending the notification on phone using ntfy
- **[ntfy-me-mcp](https://github.com/gitmotion/ntfy-me-mcp)** (by gitmotion) - An ntfy MCP server for sending/fetching ntfy notifications to your self-hosted ntfy server from AI Agents 📤 (supports secure token auth & more - use with npx or docker!)
- **[oatpp-mcp](https://github.com/oatpp/oatpp-mcp)** - C++ MCP integration for Oat++. Use [Oat++](https://oatpp.io) to build MCP servers.
- **[Obsidian Markdown Notes](https://github.com/calclavia/mcp-obsidian)** - Read and search through your Obsidian vault or any directory containing Markdown notes
- **[obsidian-mcp](https://github.com/StevenStavrakis/obsidian-mcp)** - (by Steven Stavrakis) An MCP server for Obsidian.md with tools for searching, reading, writing, and organizing notes.
- **[OceanBase](https://github.com/yuanoOo/oceanbase_mcp_server)** - (by yuanoOo) A Model Context Protocol (MCP) server that enables secure interaction with OceanBase databases.
- **[Octocode](https://github.com/bgauryy/octocode-mcp)** - (by Guy Bary) AI-powered developer assistant that enables advanced code research, analysis and discovery across GitHub and NPM realms in realtime
- **[Odoo](https://github.com/ivnvxd/mcp-server-odoo)** - Connect AI assistants to Odoo ERP systems for business data access and workflow automation.
- **[Office-PowerPoint-MCP-Server](https://github.com/GongRzhe/Office-PowerPoint-MCP-Server)** - A Model Context Protocol (MCP) server for creating, reading, and manipulating Microsoft PowerPoint documents.
- **[Office-Visio-MCP-Server](https://github.com/GongRzhe/Office-Visio-MCP-Server)** - A Model Context Protocol (MCP) server for creating, reading, and manipulating Microsoft Visio documents.
- **[Office-Word-MCP-Server](https://github.com/GongRzhe/Office-Word-MCP-Server)** - A Model Context Protocol (MCP) server for creating, reading, and manipulating Microsoft Word documents.
- **[Okta](https://github.com/kapilduraphe/okta-mcp-server)** - Interact with Okta API.
- **[OKX-MCP-Server](https://github.com/memetus/okx-mcp-playground)** - An MCP server provides various blockchain data and market price data via the OKX API. The server enables Claude to perform operations like retrieve assets prices, transaction data, account history data and trade instruction data.
- **[OneNote](https://github.com/rajvirtual/MCP-Servers/tree/master/onenote)** - (by Rajesh Vijay) An MCP server that connects to Microsoft OneNote using the Microsoft Graph API. Reading notebooks, sections, and pages from OneNote,Creating new notebooks, sections, and pages in OneNote.
- **[Open Strategy Partners Marketing Tools](https://github.com/open-strategy-partners/osp_marketing_tools)** - Content editing codes, value map, and positioning tools for product marketing.
- **[OpenAI WebSearch MCP](https://github.com/ConechoAI/openai-websearch-mcp)** - This is a Python-based MCP server that provides OpenAI `web_search` built-in tool.
- **[OpenAlex.org MCP](https://github.com/drAbreu/alex-mcp)** - Professional MCP server providing ML-powered author disambiguation and comprehensive researcher profiles using the OpenAlex database.
- **[OpenAPI](https://github.com/snaggle-ai/openapi-mcp-server)** - Interact with [OpenAPI](https://www.openapis.org/) APIs.
- **[OpenAPI AnyApi](https://github.com/baryhuang/mcp-server-any-openapi)** - Interact with large [OpenAPI](https://www.openapis.org/) docs using built-in semantic search for endpoints. Allows for customizing the MCP server prefix.
- **[OpenAPI Schema](https://github.com/hannesj/mcp-openapi-schema)** - Allow LLMs to explore large [OpenAPI](https://www.openapis.org/) schemas without bloating the context.
- **[OpenAPI Schema Explorer](https://github.com/kadykov/mcp-openapi-schema-explorer)** - Token-efficient access to local or remote OpenAPI/Swagger specs via MCP Resources.
- **[OpenCTI](https://github.com/Spathodea-Network/opencti-mcp)** - Interact with OpenCTI platform to retrieve threat intelligence data including reports, indicators, malware and threat actors.
- **[OpenCV](https://github.com/GongRzhe/opencv-mcp-server)** - A MCP server providing OpenCV computer vision capabilities. This allows AI assistants and language models to access powerful computer vision tools.
- **[OpenDota](https://github.com/asusevski/opendota-mcp-server)** - Interact with OpenDota API to retrieve Dota 2 match data, player statistics, and more.
- **[OpenMetadata](https://github.com/yangkyeongmo/mcp-server-openmetadata)** - MCP Server for OpenMetadata, an open-source metadata management platform.
- **[OpenRPC](https://github.com/shanejonas/openrpc-mpc-server)** - Interact with and discover JSON-RPC APIs via [OpenRPC](https://open-rpc.org).
- **[OpenStack](https://github.com/wangsqly0407/openstack-mcp-server)** - MCP server implementation that provides OpenStack interaction.
- **[OpenWeather](https://github.com/mschneider82/mcp-openweather)** - Interact with the free openweathermap API to get the current and forecast weather for a location.
- **[Operative WebEvalAgent](https://github.com/Operative-Sh/web-eval-agent)** (by [Operative.sh](https://www.operative.sh)) - An MCP server to test, debug, and fix web applications autonomously.
- **[OPNSense MCP](https://github.com/vespo92/OPNSenseMCP)** - MCP Server for OPNSense Firewall Management and API access
- **[Optimade MCP](https://github.com/dianfengxiaobo/optimade-mcp-server)** - An MCP server conducts real-time material science data queries with the Optimade database (for example, elemental composition, crystal structure).
- **[Oracle](https://github.com/marcelo-ochoa/servers)** (by marcelo-ochoa) - Oracle Database integration in NodeJS with configurable access controls, query explain, stats and schema inspection
- **[Oura MCP server](https://github.com/tomekkorbak/oura-mcp-server)** - MCP server for Oura API to retrieve one's sleep data
- **[Oura Ring](https://github.com/rajvirtual/oura-mcp-server)** (by Rajesh Vijay) - MCP Server to access and analyze your Oura Ring data. It provides a structured way to fetch and understand your health metrics.
- **[Outline](https://github.com/Vortiago/mcp-outline)** - MCP Server to interact with [Outline](https://www.getoutline.com) knowledge base to search, read, create, and manage documents and their content, access collections, add comments, and manage document backlinks.
- **[Pacman](https://github.com/oborchers/mcp-server-pacman)** - An MCP server that provides package index querying capabilities. This server is able to search and retrieve information from package repositories like PyPI, npm, crates.io, Docker Hub, and Terraform Registry.
- **[pancakeswap-poolspy-mcp](https://github.com/kukapay/pancakeswap-poolspy-mcp)** - An MCP server that tracks newly created liquidity pools on Pancake Swap.
- **[Pandoc](https://github.com/vivekVells/mcp-pandoc)** - MCP server for seamless document format conversion using Pandoc, supporting Markdown, HTML, PDF, DOCX (.docx), csv and more.
- **[Paradex MCP](https://github.com/sv/mcp-paradex-py)** - MCP native server for interacting with Paradex platform, including fully features trading.
- **[PDF reader MCP](https://github.com/gpetraroli/mcp_pdf_reader)** - MCP server to read and search text in a local PDF file.
- **[PDF Tools MCP](https://github.com/Sohaib-2/pdf-mcp-server)** - Comprehensive PDF manipulation toolkit (merge, split, encrypt, optimize and much more)
- **[Peacock for VS Code](https://github.com/johnpapa/peacock-mcp)** - MCP Server for the Peacock extension for VS Code, coloring your world, one Code editor at a time. The main goal of the project is to show how an MCP server can be used to interact with APIs.
- **[Phone MCP](https://github.com/hao-cyber/phone-mcp)** - 📱 A powerful plugin that lets you control your Android phone. Enables AI agents to perform complex tasks like automatically playing music based on weather or making calls and sending texts.
- **[PIF](https://github.com/hungryrobot1/MCP-PIF)** - A Personal Intelligence Framework (PIF), providing tools for file operations, structured reasoning, and journal-based documentation to support continuity and evolving human-AI collaboration across sessions.
- **[Pinecone](https://github.com/sirmews/mcp-pinecone)** - MCP server for searching and uploading records to Pinecone. Allows for simple RAG features, leveraging Pinecone's Inference API.
- **[Pinner MCP](https://github.com/safedep/pinner-mcp)** - A MCP server for pinning GitHub Actions and container base images to their immutable SHA hashes to prevent supply chain attacks.
- **[Pixelle MCP](https://github.com/AIDC-AI/Pixelle-MCP)** - An omnimodal AIGC framework that seamlessly converts ComfyUI workflows into MCP tools with zero code, enabling full-modal support for Text, Image, Sound, and Video generation with Chainlit-based web interface.
- **[Placid.app](https://github.com/felores/placid-mcp-server)** - Generate image and video creatives using Placid.app templates
- **[Plane](https://github.com/kelvin6365/plane-mcp-server)** - This MCP Server will help you to manage projects and issues through Plane's API
- **[Playwright](https://github.com/executeautomation/mcp-playwright)** - This MCP Server will help you run browser automation and webscraping using Playwright
- **[Podbean](https://github.com/amurshak/podbeanMCP)** - MCP server for managing your podcasts, episodes, and analytics through the Podbean API. Allows for updating, adding, deleting podcasts, querying show description, notes, analytics, and more.
- **[Polarsteps](https://github.com/remuzel/polarsteps-mcp)** - An MCP server to help you review your previous Trips and plan new ones!
- **[PostgreSQL](https://github.com/ahmedmustahid/postgres-mcp-server)** - A PostgreSQL MCP server offering dual HTTP/Stdio transports for database schema inspection and read-only query execution with session management and Podman(or Docker) support.
- **[Postman](https://github.com/shannonlal/mcp-postman)** - MCP server for running Postman Collections locally via Newman. Allows for simple execution of Postman Server and returns the results of whether the collection passed all the tests.
- **[Powerdrill](https://github.com/powerdrillai/powerdrill-mcp)** - Interact with Powerdrill datasets, authenticated with [Powerdrill](https://powerdrill.ai) User ID and Project API Key.
- **[Prefect](https://github.com/allen-munsch/mcp-prefect)** - MCP Server for workflow orchestration and ELT/ETL with Prefect Server, and Prefect Cloud [https://www.prefect.io/] using the `prefect` python client.
- **[Productboard](https://github.com/kenjihikmatullah/productboard-mcp)** - Integrate the Productboard API into agentic workflows via MCP.
- **[Prometheus](https://github.com/pab1it0/prometheus-mcp-server)** - Query and analyze Prometheus - open-source monitoring system.
- **[PubChem](https://github.com/sssjiang/pubchem_mcp_server)** - extract drug information from pubchem API.
- **[PubMed](https://github.com/JackKuo666/PubMed-MCP-Server)** - Enable AI assistants to search, access, and analyze PubMed articles through a simple MCP interface.
- **[Pulumi](https://github.com/dogukanakkaya/pulumi-mcp-server)** - MCP Server to Interact with Pulumi API, creates and lists Stacks
- **[Puppeteer vision](https://github.com/djannot/puppeteer-vision-mcp)** - Use Puppeteer to browse a webpage and return a high quality Markdown. Use AI vision capabilities to handle cookies, captchas, and other interactive elements automatically.
- **[Pushover](https://github.com/ashiknesin/pushover-mcp)** - Send instant notifications to your devices using [Pushover.net](https://pushover.net/)
- **[py-mcp-qdrant-rag](https://github.com/amornpan/py-mcp-qdrant-rag)** (by amornpan) - A Model Context Protocol server implementation that provides RAG capabilities through Qdrant vector database integration, enabling AI agents to perform semantic search and document retrieval with local or cloud-based embedding generation support across Mac, Linux, and Windows platforms.
- **[pydantic/pydantic-ai/mcp-run-python](https://github.com/pydantic/pydantic-ai/tree/main/mcp-run-python)** - Run Python code in a secure sandbox via MCP tool calls, powered by Deno and Pyodide
- **[Python CLI MCP](https://github.com/ofek/pycli-mcp)** - Interact with local Python command line applications.
- **[QGIS](https://github.com/jjsantos01/qgis_mcp)** - connects QGIS to Claude AI through the MCP. This integration enables prompt-assisted project creation, layer loading, code execution, and more.
- **[Qiniu MCP Server](https://github.com/qiniu/qiniu-mcp-server)** - The Model Context Protocol (MCP) Server built on Qiniu Cloud products supports users in accessing Qiniu Cloud Storage, intelligent multimedia services, and more through this MCP Server within the context of AI large model clients.
- **[Quarkus](https://github.com/quarkiverse/quarkus-mcp-servers)** - MCP servers for the Quarkus Java framework.
- **[QuickChart](https://github.com/GongRzhe/Quickchart-MCP-Server)** - A Model Context Protocol server for generating charts using QuickChart.io
- **[Qwen_Max](https://github.com/66julienmartin/MCP-server-Qwen_Max)** - A Model Context Protocol (MCP) server implementation for the Qwen models.
- **[RabbitMQ](https://github.com/kenliao94/mcp-server-rabbitmq)** - The MCP server that interacts with RabbitMQ to publish and consume messages.
- **[RAE](https://github.com/rae-api-com/rae-mcp)** - MPC Server to connect your preferred model with rae-api.com, Roya Academy of Spanish Dictionary
- **[RAG Local](https://github.com/renl/mcp-rag-local)** - This MCP server for storing and retrieving text passages locally based on their semantic meaning.
- **[RAG Web Browser](https://github.com/apify/mcp-server-rag-web-browser)** An MCP server for Apify's open-source RAG Web Browser [Actor](https://apify.com/apify/rag-web-browser) to perform web searches, scrape URLs, and return content in Markdown.
- **[Raindrop.io](https://github.com/hiromitsusasaki/raindrop-io-mcp-server)** - An integration that allows LLMs to interact with Raindrop.io bookmarks using the Model Context Protocol (MCP).
- **[Random Number](https://github.com/zazencodes/random-number-mcp)** - Provides LLMs with essential random generation abilities, built entirely on Python's standard library.
- **[Reaper](https://github.com/dschuler36/reaper-mcp-server)** - Interact with your [Reaper](https://www.reaper.fm/) (Digital Audio Workstation) projects.
- **[Redis](https://github.com/GongRzhe/REDIS-MCP-Server)** - Redis database operations and caching microservice server with support for key-value operations, expiration management, and pattern-based key listing.
- **[Redis](https://github.com/prajwalnayak7/mcp-server-redis)** MCP server to interact with Redis Server, AWS Memory DB, etc for caching or other use-cases where in-memory and key-value based storage is appropriate
- **[RedNote MCP](https://github.com/ifuryst/rednote-mcp)** - MCP server for accessing RedNote(XiaoHongShu, xhs) content
- **[Reed Jobs](https://github.com/kld3v/reed_jobs_mcp)** - Search and retrieve job listings from Reed.co.uk.
- **[Rememberizer AI](https://github.com/skydeckai/mcp-server-rememberizer)** - An MCP server designed for interacting with the Rememberizer data source, facilitating enhanced knowledge retrieval.
- **[Replicate](https://github.com/deepfates/mcp-replicate)** - Search, run and manage machine learning models on Replicate through a simple tool-based interface. Browse models, create predictions, track their status, and handle generated images.
- **[Resend](https://github.com/Klavis-AI/klavis/tree/main/mcp_servers/resend)** - Send email using Resend services
- **[Revit MCP](https://github.com/revit-mcp)** - A service implementing the MCP protocol for Autodesk Revit.
- **[Rijksmuseum](https://github.com/r-huijts/rijksmuseum-mcp)** - Interface with the Rijksmuseum API to search artworks, retrieve artwork details, access image tiles, and explore user collections.
- **[Riot Games](https://github.com/jifrozen0110/mcp-riot)** - MCP server for League of Legends – fetch player info, ranks, champion stats, and match history via Riot API.
- **[Rquest](https://github.com/xxxbrian/mcp-rquest)** - An MCP server providing realistic browser-like HTTP request capabilities with accurate TLS/JA3/JA4 fingerprints for bypassing anti-bot measures.
- **[Rust MCP Filesystem](https://github.com/rust-mcp-stack/rust-mcp-filesystem)** - Fast, asynchronous MCP server for efficient handling of various filesystem operations built with the power of Rust.
- **[SafetySearch](https://github.com/surabhya/SafetySearch)** - Real-time FDA food safety data: recalls, adverse events, analysis.
- **[Salesforce MCP](https://github.com/smn2gnt/MCP-Salesforce)** - Interact with Salesforce Data and Metadata
- **[Salesforce MCP (AiondaDotCom)](https://github.com/AiondaDotCom/mcp-salesforce)** - Universal Salesforce integration with OAuth authentication, smart learning system, comprehensive backup capabilities, and full CRUD operations for any Salesforce org including custom objects and fields.
- **[Salesforce MCP Server](https://github.com/tsmztech/mcp-server-salesforce)** - Comprehensive Salesforce integration with tools for querying records, executing Apex, managing fields/objects, and handling debug logs
- **[SchemaCrawler](https://github.com/schemacrawler/SchemaCrawler-MCP-Server-Usage)** - Connect to any relational database, and be able to get valid SQL, and ask questions like what does a certain column prefix mean.
- **[SchemaFlow](https://github.com/CryptoRadi/schemaflow-mcp-server)** - Real-time PostgreSQL & Supabase database schema access for AI-IDEs via Model Context Protocol. Provides live database context through secure SSE connections with three powerful tools: get_schema, analyze_database, and check_schema_alignment. [SchemaFlow](https://schemaflow.dev)
- **[Scholarly](https://github.com/adityak74/mcp-scholarly)** - A MCP server to search for scholarly and academic articles.
- **[scrapling-fetch](https://github.com/cyberchitta/scrapling-fetch-mcp)** - Access text content from bot-protected websites. Fetches HTML/markdown from sites with anti-automation measures using Scrapling.
- **[Screeny](https://github.com/rohanrav/screeny)** - Privacy-first macOS MCP server that provides visual context for AI agents through window screenshots
- **[SearXNG](https://github.com/ihor-sokoliuk/mcp-searxng)** - A Model Context Protocol Server for [SearXNG](https://docs.searxng.org)
- **[SearXNG](https://github.com/erhwenkuo/mcp-searxng)** - A MCP server provide web searching via [SearXNG](https://docs.searxng.org) & retrieve url as makrdown.
- **[SearXNG Public](https://github.com/pwilkin/mcp-searxng-public)** - A Model Context Protocol Server for retrieving data from public [SearXNG](https://docs.searxng.org) instances, with fallback support
- **[SEC EDGAR](https://github.com/stefanoamorelli/sec-edgar-mcp)** - (by Stefano Amorelli) A community Model Context Protocol Server to access financial filings and data through the U.S. Securities and Exchange Commission ([SEC](https://www.sec.gov/)) `Electronic Data Gathering, Analysis, and Retrieval` ([EDGAR](https://www.sec.gov/submit-filings/about-edgar)) database
- **[SEO MCP](https://github.com/cnych/seo-mcp)** - A free SEO tool MCP (Model Control Protocol) service based on Ahrefs data. Includes features such as backlinks, keyword ideas, and more. by [claudemcp](https://www.claudemcp.com/servers/seo-mcp).
- **[Serper](https://github.com/garymengcom/serper-mcp-server)** - An MCP server that performs Google searches using [Serper](https://serper.dev).
- **[ServiceNow](https://github.com/osomai/servicenow-mcp)** - A MCP server to interact with a ServiceNow instance
- **[ShaderToy](https://github.com/wilsonchenghy/ShaderToy-MCP)** - This MCP server lets LLMs to interact with the ShaderToy API, allowing LLMs to learn from compute shaders examples and enabling them to create complex GLSL shaders that they are previously not capable of.
- **[ShareSeer](https://github.com/shareseer/shareseer-mcp-server)** - MCP to Access SEC filings, financials & insider trading data in real time using [ShareSeer](https://shareseer.com)
- **[Shell](https://github.com/sonirico/mcp-shell)** - Give hands to AI. MCP server to run shell commands securely, auditably, and on demand
- **[Shodan MCP](https://github.com/Hexix23/shodan-mcp)** - MCP server to interact with [Shodan](https://www.shodan.io/)
- **[Shopify](https://github.com/GeLi2001/shopify-mcp)** - MCP to interact with Shopify API including order, product, customers and so on.
- **[Shopify Storefront](https://github.com/QuentinCody/shopify-storefront-mcp-server)** - Unofficial MCP server that allows AI agents to discover Shopify storefronts and interact with them to fetch products, collections, and other store data through the Storefront API.
- **[Simple Loki MCP](https://github.com/ghrud92/simple-loki-mcp)** - A simple MCP server to query Loki logs using logcli.
- **[Siri Shortcuts](https://github.com/dvcrn/mcp-server-siri-shortcuts)** - MCP to interact with Siri Shortcuts on macOS. Exposes all Shortcuts as MCP tools.
- **[Skyvern](https://github.com/Skyvern-AI/skyvern/tree/main/integrations/mcp)** - MCP to let Claude / Windsurf / Cursor / your LLM control the browser
- **[Slack](https://github.com/korotovsky/slack-mcp-server)** - The most powerful MCP server for Slack Workspaces. This integration supports both Stdio and SSE transports, proxy settings and does not require any permissions or bots being created or approved by Workspace admins 😏.
- **[Slack](https://github.com/zencoderai/slack-mcp-server)** - Slack MCP server which supports both stdio and Streamable HTTP transports. Extended from the original Anthropic's implementation which is now [archived](https://github.com/modelcontextprotocol/servers-archived/tree/main/src/slack)
- **[Slidespeak](https://github.com/SlideSpeak/slidespeak-mcp)** - Create PowerPoint presentations using the [Slidespeak](https://slidespeak.com/) API.
- **[Smartlead](https://github.com/jean-technologies/smartlead-mcp-server-local)** - MCP to connect to Smartlead. Additional, tooling, functionality, and connection to workflow automation platforms also available.
- **[Snowflake](https://github.com/isaacwasserman/mcp-snowflake-server)** - This MCP server enables LLMs to interact with Snowflake databases, allowing for secure and controlled data operations.
- **[SoccerDataAPI](https://github.com/yeonupark/mcp-soccer-data)** - This MCP server provides real-time football match data based on the SoccerDataAPI.
- **[Solana Agent Kit](https://github.com/sendaifun/solana-agent-kit/tree/main/examples/agent-kit-mcp-server)** - This MCP server enables LLMs to interact with the Solana blockchain with help of Solana Agent Kit by SendAI, allowing for 40+ protocol actions and growing
- **[Solr MCP](https://github.com/mjochum64/mcp-solr-search)** - This MCP server offers a basic functionality to perform a search on Solr servers.
- **[Solver](https://github.com/szeider/mcp-solver)** - Solves constraint satisfaction and optimization problems . 
- **[Specbridge](https://github.com/TBosak/specbridge)** - Easily turn your OpenAPI specs into MCP Tools.
- **[Splunk](https://github.com/jkosik/mcp-server-splunk)** - Golang MCP server for Splunk (lists saved searches, alerts, indexes, macros...). Supports SSE and STDIO.
- **[Spotify](https://github.com/varunneal/spotify-mcp)** - This MCP allows an LLM to play and use Spotify.
- **[Spring Initializr](https://github.com/hpalma/springinitializr-mcp)** - This MCP allows an LLM to create Spring Boot projects with custom configurations. Instead of manually visiting start.spring.io, you can now ask your AI assistant to generate projects with specific dependencies, Java versions, and project structures.
- **[SSH](https://github.com/AiondaDotCom/mcp-ssh)** - Agent for managing and controlling SSH connections.
- **[SSH](https://github.com/classfang/ssh-mcp-server)** - An MCP server that can execute SSH commands remotely, upload files, download files, and so on.
- **[Standard Korean Dictionary](https://github.com/privetin/stdict)** - Search the dictionary using API
- **[Star Wars](https://github.com/johnpapa/mcp-starwars)** -MCP Server for the SWAPI Star Wars API. The main goal of the project is to show how an MCP server can be used to interact with APIs.
- **[Starknet MCP Server](https://github.com/mcpdotdirect/starknet-mcp-server)** - A comprehensive MCP server for interacting with the Starknet blockchain, providing tools for querying blockchain data, resolving StarknetIDs, and performing token transfers.
- **[Starwind UI](https://github.com/Boston343/starwind-ui-mcp/)** - This MCP provides relevant commands, documentation, and other information to allow LLMs to take full advantage of Starwind UI's open source Astro components.
- **[Stellar](https://github.com/syronlabs/stellar-mcp/)** - This MCP server enables LLMs to interact with the Stellar blockchain to create accounts, check address balances, analyze transactions, view transaction history, mint new assets, interact with smart contracts and much more.
- **[Stitch AI](https://github.com/StitchAI/stitch-ai-mcp/)** - Knowledge management system for AI agents with memory space creation and retrieval capabilities.
- **[Stockfish](https://github.com/sonirico/mcp-stockfish)** - MCP server connecting AI systems to Stockfish chess engine
- **[Strava](https://github.com/r-huijts/strava-mcp)** - Connect to the Strava API to access activity data, athlete profiles, segments, and routes, enabling fitness tracking and analysis with Claude.
- **[Strava API](https://github.com/tomekkorbak/strava-mcp-server)** - MCP server for Strava API to retrieve one's activities
- **[Stripe](https://github.com/atharvagupta2003/mcp-stripe)** - This MCP allows integration with Stripe for handling payments, customers, and refunds.
- **[Substack/Medium](https://github.com/jonathan-politzki/mcp-writer-substack)** - Connect Claude to your Substack/Medium writing, enabling semantic search and analysis of your published content.
- **[System Health](https://github.com/thanhtung0201/mcp-remote-system-health)** - The MCP (Multi-Channel Protocol) System Health Monitoring is a robust, real-time monitoring solution designed to provide comprehensive health metrics and alerts for remote Linux servers.
- **[SystemSage](https://github.com/Tarusharma1/SystemSage)** - A powerful, cross-platform system management and monitoring tool for Windows, Linux, and macOS.
- **[Talk To Figma](https://github.com/sonnylazuardi/cursor-talk-to-figma-mcp)** - This MCP server enables LLMs to interact with Figma, allowing them to read and modify designs programmatically.
- **[Talk To Figma via Claude](https://github.com/gaganmanku96/talk-with-figma-claude)** - TMCP server that provides seamless Figma integration specifically for Claude Desktop, enabling design creation, modification, and real-time collaboration through natural language commands.
- **[TAM MCP Server](https://github.com/gvaibhav/TAM-MCP-Server)** - Market research and business intelligence with TAM/SAM calculations and integration across 8 economic data sources: Alpha Vantage, BLS, Census Bureau, FRED, IMF, Nasdaq Data Link, OECD, and World Bank.
- **[Tavily search](https://github.com/RamXX/mcp-tavily)** - An MCP server for Tavily's search & news API, with explicit site inclusions/exclusions
- **[TeamRetro](https://github.com/adepanges/teamretro-mcp-server)** - This MCP server allows LLMs to interact with TeamRetro, allowing LLMs to manage user, team, team member, retrospective, health check, action, agreement and fetch the reports.
- **[Telegram](https://github.com/chigwell/telegram-mcp)** - An MCP server that provides paginated chat reading, message retrieval, and message sending capabilities for Telegram through Telethon integration.
- **[Telegram-Client](https://github.com/chaindead/telegram-mcp)** - A Telegram API bridge that manages user data, dialogs, messages, drafts, read status, and more for seamless interactions.
- **[Telegram-mcp-server](https://github.com/DLHellMe/telegram-mcp-server)** - Access Telegram channels and groups directly in Claude. Features dual-mode operation with API access (100x faster) or web scraping, unlimited post retrieval, and search functionality.
- **[Template MCP Server](https://github.com/mcpdotdirect/template-mcp-server)** - A CLI tool to create a new Model Context Protocol server project with TypeScript support, dual transport options, and an extensible structure
- **[Tempo](https://github.com/scottlepp/tempo-mcp-server)** - An MCP server to query traces/spans from [Grafana Tempo](https://github.com/grafana/tempo).
- **[Teradata](https://github.com/arturborycki/mcp-teradata)** - his MCP server enables LLMs to interact with Teradata databases. This MCP Server support tools and prompts for multi task data analytics
- **[Terminal-Control](https://github.com/GongRzhe/terminal-controller-mcp)** - A MCP server that enables secure terminal command execution, directory navigation, and file system operations through a standardized interface.
- **[Terraform-Cloud](https://github.com/severity1/terraform-cloud-mcp)** - An MCP server that integrates AI assistants with the Terraform Cloud API, allowing you to manage your infrastructure through natural conversation.
- **[TFT-Match-Analyzer](https://github.com/GeLi2001/tft-mcp-server)** - MCP server for teamfight tactics match history & match details fetching, providing user the detailed context for every match.
- **[thegraph-mcp](https://github.com/kukapay/thegraph-mcp)** - An MCP server that powers AI agents with indexed blockchain data from The Graph.
- **[Things3 MCP](https://github.com/urbanogardun/things3-mcp)** - Things3 task management integration for macOS with comprehensive TODO, project, and tag management.
- **[Think MCP](https://github.com/Rai220/think-mcp)** - Enhances any agent's reasoning capabilities by integrating the think-tools, as described in [Anthropic's article](https://www.anthropic.com/engineering/claude-think-tool).
- **[Ticketmaster](https://github.com/delorenj/mcp-server-ticketmaster)** - Search for events, venues, and attractions through the Ticketmaster Discovery API
- **[TickTick](https://github.com/alexarevalo9/ticktick-mcp-server)** - A Model Context Protocol (MCP) server designed to integrate with the TickTick task management platform, enabling intelligent context-aware task operations and automation.
- **[TigerGraph](https://github.com/custom-discoveries/TigerGraph_MCP)** - A community built MCP server that interacts with TigerGraph Graph Database.
- **[tip.md](https://github.com/tipdotmd#-mcp-server-for-ai-assistants)** - An MCP server that enables AI assistants to interact with tip.md's crypto tipping functionality, allowing agents or supporters to tip registered developers directly from AI chat interfaces.
- **[TMDB](https://github.com/Laksh-star/mcp-server-tmdb)** - This MCP server integrates with The Movie Database (TMDB) API to provide movie information, search capabilities, and recommendations.
- **[Todoist](https://github.com/abhiz123/todoist-mcp-server)** - Interact with Todoist to manage your tasks.
- **[Todos](https://github.com/tomelliot/todos-mcp)** - A practical todo list manager to use with your favourite chatbot.
- **[token-minter-mcp](https://github.com/kukapay/token-minter-mcp)** - An MCP server providing tools for AI agents to mint ERC-20 tokens across multiple blockchains.
- **[token-revoke-mcp](https://github.com/kukapay/token-revoke-mcp)** - An MCP server for checking and revoking ERC-20 token allowances across multiple blockchains.
- **[Ton Blockchain MCP](https://github.com/devonmojito/ton-blockchain-mcp)** - An MCP server for interacting with Ton Blockchain.
- **[TouchDesigner](https://github.com/8beeeaaat/touchdesigner-mcp)** - An MCP server for TouchDesigner, enabling interaction with TouchDesigner projects, nodes, and parameters.
- **[Travel Planner](https://github.com/GongRzhe/TRAVEL-PLANNER-MCP-Server)** - Travel planning and itinerary management server integrating with Google Maps API for location search, place details, and route calculations.
- **[Trello MCP Server](https://github.com/lioarce01/trello-mcp-server)** - An MCP server that interact with user Trello boards, modifying them with prompting.
- **[Trino](https://github.com/tuannvm/mcp-trino)** - A high-performance Model Context Protocol (MCP) server for Trino implemented in Go.
- **[Tripadvisor](https://github.com/pab1it0/tripadvisor-mcp)** - A MCP server that enables LLMs to interact with Tripadvisor API, supporting location data, reviews, and photos through standardized MCP interfaces
- **[TrueNAS Core MCP](https://github.com/vespo92/TrueNasCoreMCP)** - An MCP server for interacting with TrueNAS Core.
- **[Tyk API Management](https://github.com/TykTechnologies/tyk-dashboard-mcp)** - Chat with all of your organization's managed APIs and perform other API lifecycle operations, managing tokens, users, analytics, and more.
- **[Typesense](https://github.com/suhail-ak-s/mcp-typesense-server)** - A Model Context Protocol (MCP) server implementation that provides AI models with access to Typesense search capabilities. This server enables LLMs to discover, search, and analyze data stored in Typesense collections.
- **[uniswap-poolspy-mcp](https://github.com/kukapay/uniswap-poolspy-mcp)** - An MCP server that tracks newly created liquidity pools on Uniswap across nine blockchain networks.
- **[uniswap-trader-mcp](https://github.com/kukapay/uniswap-trader-mcp)** -An MCP server for AI agents to automate token swaps on Uniswap DEX across multiple blockchains.
- **[Unity Catalog](https://github.com/ognis1205/mcp-server-unitycatalog)** - An MCP server that enables LLMs to interact with Unity Catalog AI, supporting CRUD operations on Unity Catalog Functions and executing them as MCP tools.
- **[Unity Integration (Advanced)](https://github.com/quazaai/UnityMCPIntegration)** - Advanced Unity3d Game Engine MCP which supports ,Execution of Any Editor Related Code Directly Inside of Unity, Fetch Logs, Get Editor State and Allow File Access of the Project making it much more useful in Script Editing or asset creation.
- **[Unity3d Game Engine](https://github.com/CoderGamester/mcp-unity)** - An MCP server that enables LLMs to interact with Unity3d Game Engine, supporting access to a variety of the Unit's Editor engine tools (e.g. Console Logs, Test Runner logs, Editor functions, hierarchy state, etc) and executing them as MCP tools or gather them as resources.
- **[Universal MCP Servers](https://github.com/universal-mcp)** - A collection of MCP servers created using the [AgentR Universal MCP SDK](https://github.com/universal-mcp/universal-mcp).
- **[Unleash Integration (Feature Toggle)](https://github.com/cuongtl1992/unleash-mcp)** - A Model Context Protocol (MCP) server implementation that integrates with Unleash Feature Toggle system. Provide a bridge between LLM applications and Unleash feature flag system
- **[Upbit MCP Server](https://github.com/solangii/upbit-mcp-server)** – An MCP server that enables real - time access to cryptocurrency prices, market summaries, and asset listings from the Upbit exchange.
- **[use_aws_mcp](https://github.com/runjivu/use_aws_mcp)** - amazon-q-cli's use_aws tool extracted into independent mcp, for general aws api usage.
- **[User Feedback](https://github.com/mrexodia/user-feedback-mcp)** - Simple MCP Server to enable a human-in-the-loop workflow in tools like Cline and Cursor.
- **[USPTO](https://github.com/riemannzeta/patent_mcp_server)** - MCP server for accessing United States Patent & Trademark Office data through its Open Data Protocol (ODP) API.
- **[Vectara](https://github.com/vectara/vectara-mcp)** - Query Vectara's trusted RAG-as-a-service platform.
- **[Vega-Lite](https://github.com/isaacwasserman/mcp-vegalite-server)** - Generate visualizations from fetched data using the VegaLite format and renderer.
- **[Vertica](https://github.com/nolleh/mcp-vertica)** - Vertica database integration in Python with configurable access controls and schema inspection
- **[Vibe Check](https://github.com/PV-Bhat/vibe-check-mcp-server)** - An MCP server leveraging an external oversight layer to "vibe check" agents, and also self-improve accuracy & user alignment over time. Prevents scope creep, code bloat, misalignment, misinterpretation, tunnel vision, and overcomplication.
- **[Video Editor](https://github.com/burningion/video-editing-mcp)** - A Model Context Protocol Server to add, edit, and search videos with [Video Jungle](https://www.video-jungle.com/).
- **[Video Still Capture](https://github.com/13rac1/videocapture-mcp)** - 📷 Capture video stills from an OpenCV-compatible webcam or other video source.
- **[Virtual location (Google Street View,etc.)](https://github.com/mfukushim/map-traveler-mcp)** - Integrates Google Map, Google Street View, PixAI, Stability.ai, ComfyUI API and Bluesky to provide a virtual location simulation in LLM (written in Effect.ts)
- **[VMware Fusion](https://github.com/yeahdongcn/vmware-fusion-mcp-server)** - Manage VMware Fusion virtual machines via the Fusion REST API.
- **[Voice MCP](https://github.com/mbailey/voice-mcp)** - Enable voice conversations with Claude using any OpenAI-compatible STT/TTS service ([voice-mcp.com](https://voice-mcp.com))
- **[Voice Status Report](https://github.com/tomekkorbak/voice-status-report-mcp-server)** - An MCP server that provides voice status updates using OpenAI's text-to-speech API, to be used with Cursor or Claude Code.
- **[VolcEngine TOS](https://github.com/dinghuazhou/sample-mcp-server-tos)** - A sample MCP server for VolcEngine TOS that flexibly get objects from TOS.
- **[Voyp](https://github.com/paulotaylor/voyp-mcp)** - VOYP MCP server for making calls using Artificial Intelligence.
- **[vulnicheck](https://github.com/andrasfe/vulnicheck)** - Real-time Python package vulnerability scanner that checks dependencies against OSV and NVD databases, providing comprehensive security analysis with CVE details, lock file support, and actionable upgrade recommendations.
- **[Wanaku MCP Router](https://github.com/wanaku-ai/wanaku/)** - The Wanaku MCP Router is a SSE-based MCP server that provides an extensible routing engine that allows integrating your enterprise systems with AI agents.
- **[weather-mcp-server](https://github.com/devilcoder01/weather-mcp-server)** - Get real-time weather data for any location using weatherapi.
- **[Web Search MCP](https://github.com/mrkrsl/web-search-mcp)** - A server that provides full web search, summaries and page extration for use with Local LLMs.
- **[Webex](https://github.com/Kashyap-AI-ML-Solutions/webex-messaging-mcp-server)** - A Model Context Protocol (MCP) server that provides AI assistants with comprehensive access to Cisco Webex messaging capabilities.
- **[Webflow](https://github.com/kapilduraphe/webflow-mcp-server)** - Interact with the Webflow APIs
- **[webhook-mcp](https://github.com/noobnooc/webhook-mcp)** (by Nooc) - A Model Context Protocol (MCP) server that sends webhook notifications when called.
- **[whale-tracker-mcp](https://github.com/kukapay/whale-tracker-mcp)**  -  A mcp server for tracking cryptocurrency whale transactions.
- **[WhatsApp MCP Server](https://github.com/lharries/whatsapp-mcp)** - MCP server for your personal WhatsApp handling individuals, groups, searching and sending.
- **[Whois MCP](https://github.com/bharathvaj-ganesan/whois-mcp)** - MCP server that performs whois lookup against domain, IP, ASN and TLD.
- **[Wikidata MCP](https://github.com/zzaebok/mcp-wikidata)** - Wikidata MCP server that interact with Wikidata, by searching identifiers, extracting metadata, and executing sparql query.
- **[Wikipedia MCP](https://github.com/Rudra-ravi/wikipedia-mcp)** - Access and search Wikipedia articles via MCP for AI-powered information retrieval.
- **[WildFly MCP](https://github.com/wildfly-extras/wildfly-mcp)** - WildFly MCP server that enables LLM to interact with running WildFly servers (retrieve metrics, logs, invoke operations, ...).
- **[Windows CLI](https://github.com/SimonB97/win-cli-mcp-server)** - MCP server for secure command-line interactions on Windows systems, enabling controlled access to PowerShell, CMD, and Git Bash shells.
- **[WordPress MCP](https://github.com/Automattic/wordpress-mcp)** - Make your WordPress site into a simple MCP server, exposing functionality to LLMs and AI agents.
- **[Workflowy](https://github.com/danield137/mcp-workflowy)** - A server that interacts with [workflowy](https://workflowy.com/).
- **[World Bank data API](https://github.com/anshumax/world_bank_mcp_server)** - A server that fetches data indicators available with the World Bank as part of their data API
- **[Wren Engine](https://github.com/Canner/wren-engine)** - The Semantic Engine for Model Context Protocol(MCP) Clients and AI Agents
- **[X (Twitter)](https://github.com/EnesCinr/twitter-mcp)** (by EnesCinr) - Interact with twitter API. Post tweets and search for tweets by query.
- **[X (Twitter)](https://github.com/vidhupv/x-mcp)** (by vidhupv) - Create, manage and publish X/Twitter posts directly through Claude chat.
- **[Xcode](https://github.com/r-huijts/xcode-mcp-server)** - MCP server that brings AI to your Xcode projects, enabling intelligent code assistance, file operations, project management, and automated development tasks.
- **[xcodebuild](https://github.com/ShenghaiWang/xcodebuild)**  - 🍎 Build iOS Xcode workspace/project and feed back errors to llm.
- **[Xero-mcp-server](https://github.com/john-zhang-dev/xero-mcp)** - Enabling clients to interact with Xero system for streamlined accounting, invoicing, and business operations.
- **[XiYan](https://github.com/XGenerationLab/xiyan_mcp_server)** - 🗄️ An MCP server that supports fetching data from a database using natural language queries, powered by XiyanSQL as the text-to-SQL LLM.
- **[XMind](https://github.com/apeyroux/mcp-xmind)** - Read and search through your XMind directory containing XMind files.
- **[yfinance](https://github.com/Adity-star/mcp-yfinance-server)** -💹The MCP YFinance Stock Server provides real-time and historical stock data in a standard format, powering dashboards, AI agents,and research tools with seamless financial insights.
- **[YNAB](https://github.com/ChuckBryan/ynabmcpserver)** - A Model Context Protocol (MCP) server for integrating with YNAB (You Need A Budget), allowing AI assistants to securely access and analyze your financial data.
- **[YouTrack](https://github.com/tonyzorin/youtrack-mcp)** - A Model Context Protocol (MCP) server implementation for JetBrains YouTrack, allowing AI assistants to interact with YouTrack issue tracking system.
- **[YouTube](https://github.com/Klavis-AI/klavis/tree/main/mcp_servers/youtube)** - Extract Youtube video information (with proxies support).
- **[YouTube](https://github.com/ZubeidHendricks/youtube-mcp-server)** - Comprehensive YouTube API integration for video management, Shorts creation, and analytics.
- **[Youtube Uploader MCP](https://github.com/anwerj/youtube-uploader-mcp)** - AI‑powered YouTube uploader—no CLI, no YouTube Studio.
- **[YouTube Video Summarizer](https://github.com/nabid-pf/youtube-video-summarizer-mcp)** - Summarize lengthy youtube videos.
- **[yutu](https://github.com/eat-pray-ai/yutu)** - A fully functional MCP server and CLI for YouTube to automate YouTube operation.
- **[ZapCap](https://github.com/bogdan01m/zapcap-mcp-server)** - MCP server for ZapCap API providing video caption and B-roll generation via natural language
- **[Zoom](https://github.com/Prathamesh0901/zoom-mcp-server/tree/main)** - Create, update, read and delete your zoom meetings.
## 📚 Frameworks

These are high-level frameworks that make it easier to build MCP servers or clients.

### For servers

* **[ModelFetch](https://github.com/phuctm97/modelfetch/)** (TypeScript) - Runtime-agnostic SDK to create and deploy MCP servers anywhere TypeScript/JavaScript runs
* **[EasyMCP](https://github.com/zcaceres/easy-mcp/)** (TypeScript)
* **[FastAPI to MCP auto generator](https://github.com/tadata-org/fastapi_mcp)** – A zero-configuration tool for automatically exposing FastAPI endpoints as MCP tools by **[Tadata](https://tadata.com/)**
* **[FastMCP](https://github.com/punkpeye/fastmcp)** (TypeScript)
* **[Foobara MCP Connector](https://github.com/foobara/mcp-connector)** - Easily expose Foobara commands written in Ruby as tools via MCP
* **[Foxy Contexts](https://github.com/strowk/foxy-contexts)** – A library to build MCP servers in Golang by **[strowk](https://github.com/strowk)**
* **[Higress MCP Server Hosting](https://github.com/alibaba/higress/tree/main/plugins/wasm-go/mcp-servers)** - A solution for hosting MCP Servers by extending the API Gateway (based on Envoy) with wasm plugins.
* **[MCP Declarative Java SDK](https://github.com/codeboyzhou/mcp-declarative-java-sdk)** Annotation-driven MCP servers development with Java, no Spring Framework Required, minimize dependencies as much as possible.
* **[MCP-Framework](https://mcp-framework.com)** Build MCP servers with elegance and speed in TypeScript. Comes with a CLI to create your project with `mcp create app`. Get started with your first server in under 5 minutes by **[Alex Andru](https://github.com/QuantGeekDev)**
* **[MCP Plexus](https://github.com/Super-I-Tech/mcp_plexus)**: A secure, **multi-tenant** and Multi-user MCP python server framework built to integrate easily with external services via OAuth 2.1, offering scalable and robust solutions for managing complex AI applications.
* **[mcp_sse (Elixir)](https://github.com/kEND/mcp_sse)** An SSE implementation in Elixir for rapidly creating MCP servers.
* **[Next.js MCP Server Template](https://github.com/vercel-labs/mcp-for-next.js)** (Typescript) - A starter Next.js project that uses the MCP Adapter to allow MCP clients to connect and access resources.
* **[PayMCP](https://github.com/blustAI/paymcp)** (Python & TypeScript) - Lightweight payments layer for MCP servers: turn tools into paid endpoints with a two-line decorator. [PyPI](https://pypi.org/project/paymcp/) · [npm](https://www.npmjs.com/package/paymcp) · [TS repo](https://github.com/blustAI/paymcp-ts)
* **[Quarkus MCP Server SDK](https://github.com/quarkiverse/quarkus-mcp-server)** (Java)
- **[R mcptools](https://github.com/posit-dev/mcptools)** - An R SDK for creating R-based MCP servers and retrieving functionality from third-party MCP servers as R functions.
* **[SAP ABAP MCP Server SDK](https://github.com/abap-ai/mcp)** - Build SAP ABAP based MCP servers. ABAP 7.52 based with 7.02 downport; runs on R/3 & S/4HANA on-premises, currently not cloud-ready.
* **[Spring AI MCP Server](https://docs.spring.io/spring-ai/reference/api/mcp/mcp-server-boot-starter-docs.html)** - Provides auto-configuration for setting up an MCP server in Spring Boot applications.
* **[Template MCP Server](https://github.com/mcpdotdirect/template-mcp-server)** - A CLI tool to create a new Model Context Protocol server project with TypeScript support, dual transport options, and an extensible structure
* **[AgentR Universal MCP SDK](https://github.com/universal-mcp/universal-mcp)** - A python SDK to build MCP Servers with inbuilt credential management by **[Agentr](https://agentr.dev/home)**
* **[Vercel MCP Adapter](https://github.com/vercel/mcp-adapter)** (TypeScript) - A simple package to start serving an MCP server on most major JS meta-frameworks including Next, Nuxt, Svelte, and more.
* **[Hermes MCP](https://github.com/cloudwalk/hermes-mcp)** (Elixir) - A high-performance and high-level Model Context Protocol (MCP) implementation in Elixir. Think like "Live View" for MCP.
* **[PHP MCP Server](https://github.com/php-mcp/server)** (PHP) - Core PHP implementation for the Model Context Protocol (MCP) server


### For clients

* **[codemirror-mcp](https://github.com/marimo-team/codemirror-mcp)** - CodeMirror extension that implements the Model Context Protocol (MCP) for resource mentions and prompt commands
* **[llm-analysis-assistant](https://github.com/xuzexin-hz/llm-analysis-assistant)** <img height="12" width="12" src="https://raw.githubusercontent.com/xuzexin-hz/llm-analysis-assistant/refs/heads/main/src/llm_analysis_assistant/pages/html/imgs/favicon.ico" alt="Langfuse Logo" /> - A very streamlined mcp client that supports calling and monitoring stdio/sse/streamableHttp, and can also view request responses through the /logs page. It also supports monitoring and simulation of ollama/openai interface.
* **[MCP-Agent](https://github.com/lastmile-ai/mcp-agent)** - A simple, composable framework to build agents using Model Context Protocol by **[LastMile AI](https://www.lastmileai.dev)**
* **[Spring AI MCP Client](https://docs.spring.io/spring-ai/reference/api/mcp/mcp-client-boot-starter-docs.html)** - Provides auto-configuration for MCP client functionality in Spring Boot applications.
* **[MCP CLI Client](https://github.com/vincent-pli/mcp-cli-host)** - A CLI host application that enables Large Language Models (LLMs) to interact with external tools through the Model Context Protocol (MCP).
* **[OpenMCP Client](https://github.com/LSTM-Kirigaya/openmcp-client/)** - An all-in-one vscode/trae/cursor plugin for MCP server debugging. [Document](https://kirigaya.cn/openmcp/) & [OpenMCP SDK](https://kirigaya.cn/openmcp/sdk-tutorial/).
<<<<<<< HEAD
* **[Pixelle MCP](https://github.com/AIDC-AI/Pixelle-MCP)** - A comprehensive MCP client framework built on Chainlit, providing a web-based interface for interacting with MCP servers. Features include authentication, file upload, and seamless integration with various MCP servers including its own ComfyUI workflow tools.
=======
* **[PHP MCP Client](https://github.com/php-mcp/client)** - Core PHP implementation for the Model Context Protocol (MCP) Client
>>>>>>> 0603044a


## 📚 Resources

Additional resources on MCP.

- **[A2A-MCP Java Bridge](https://github.com/vishalmysore/a2ajava)** - A2AJava brings powerful A2A-MCP integration directly into your Java applications. It enables developers to annotate standard Java methods and instantly expose them as MCP Server, A2A-discoverable actions — with no boilerplate or service registration overhead.
- **[AiMCP](https://www.aimcp.info)** - A collection of MCP clients&servers to find the right mcp tools by **[Hekmon](https://github.com/hekmon8)**
- **[Awesome Crypto MCP Servers by badkk](https://github.com/badkk/awesome-crypto-mcp-servers)** - A curated list of MCP servers by **[Luke Fan](https://github.com/badkk)**
- **[Awesome MCP Servers by appcypher](https://github.com/appcypher/awesome-mcp-servers)** - A curated list of MCP servers by **[Stephen Akinyemi](https://github.com/appcypher)**
- **[Awesome MCP Servers by punkpeye](https://github.com/punkpeye/awesome-mcp-servers)** (**[website](https://glama.ai/mcp/servers)**) - A curated list of MCP servers by **[Frank Fiegel](https://github.com/punkpeye)**
- **[Awesome MCP Servers by wong2](https://github.com/wong2/awesome-mcp-servers)** (**[website](https://mcpservers.org)**) - A curated list of MCP servers by **[wong2](https://github.com/wong2)**
- **[Awesome Remote MCP Servers by JAW9C](https://github.com/jaw9c/awesome-remote-mcp-servers)** - A curated list of **remote** MCP servers, including their authentication support by **[JAW9C](https://github.com/jaw9c)**
- **[Discord Server](https://glama.ai/mcp/discord)** – A community discord server dedicated to MCP by **[Frank Fiegel](https://github.com/punkpeye)**
- **[Discord Server (ModelContextProtocol)](https://discord.gg/jHEGxQu2a5)** – Connect with developers, share insights, and collaborate on projects in an active Discord community dedicated to the Model Context Protocol by **[Alex Andru](https://github.com/QuantGeekDev)**
- <img height="12" width="12" src="https://raw.githubusercontent.com/klavis-ai/klavis/main/static/klavis-ai.png" alt="Klavis Logo" /> **[Klavis AI](https://www.klavis.ai)** - Open Source MCP Infra. Hosted MCP servers and MCP clients on Slack and Discord.
- **[MCP Badges](https://github.com/mcpx-dev/mcp-badges)** – Quickly highlight your MCP project with clear, eye-catching badges, by **[Ironben](https://github.com/nanbingxyz)**
- **[MCPRepository.com](https://mcprepository.com/)** - A repository that indexes and organizes all MCP servers for easy discovery.
- **[mcp-cli](https://github.com/wong2/mcp-cli)** - A CLI inspector for the Model Context Protocol by **[wong2](https://github.com/wong2)**
- **[mcp-dockmaster](https://mcp-dockmaster.com)** - An Open-Sourced UI to install and manage MCP servers for Windows, Linux and MacOS.
- **[mcp-get](https://mcp-get.com)** - Command line tool for installing and managing MCP servers by **[Michael Latman](https://github.com/michaellatman)**
- **[mcp-guardian](https://github.com/eqtylab/mcp-guardian)** - GUI application + tools for proxying / managing control of MCP servers by **[EQTY Lab](https://eqtylab.io)**
- **[MCP Linker](https://github.com/milisp/mcp-linker)** - A cross-platform Tauri GUI tool for one-click setup and management of MCP servers, supporting Claude Desktop, Cursor, Windsurf, VS Code, Cline, and Neovim.
- **[mcp-manager](https://github.com/zueai/mcp-manager)** - Simple Web UI to install and manage MCP servers for Claude Desktop by **[Zue](https://github.com/zueai)**
- **[MCP Marketplace Web Plugin](https://github.com/AI-Agent-Hub/mcp-marketplace)** MCP Marketplace is a small Web UX plugin to integrate with AI applications, Support various MCP Server API Endpoint (e.g pulsemcp.com/deepnlp.org and more). Allowing user to browse, paginate and select various MCP servers by different categories. [Pypi](https://pypi.org/project/mcp-marketplace) | [Maintainer](https://github.com/AI-Agent-Hub) | [Website](http://www.deepnlp.org/store/ai-agent/mcp-server)
- **[mcp.natoma.ai](https://mcp.natoma.ai)** – A Hosted MCP Platform to discover, install, manage and deploy MCP servers by **[Natoma Labs](https://www.natoma.ai)**
- **[mcp.run](https://mcp.run)** - A hosted registry and control plane to install & run secure + portable MCP Servers.
- **[MCPHub](https://www.mcphub.com)** - Website to list high quality MCP servers and reviews by real users. Also provide online chatbot for popular LLM models with MCP server support.
- **[MCP Router](https://mcp-router.net)** – Free Windows and macOS app that simplifies MCP management while providing seamless app authentication and powerful log visualization by **[MCP Router](https://github.com/mcp-router/mcp-router)**
- **[MCP Servers Hub](https://github.com/apappascs/mcp-servers-hub)** (**[website](https://mcp-servers-hub-website.pages.dev/)**) - A curated list of MCP servers by **[apappascs](https://github.com/apappascs)**
- **[MCPServers.com](https://mcpservers.com)** - A growing directory of high-quality MCP servers with clear setup guides for a variety of MCP clients. Built by the team behind the **[Highlight MCP client](https://highlightai.com/)**
- **[MCP Servers Rating and User Reviews](http://www.deepnlp.org/store/ai-agent/mcp-server)** - Website to rate MCP servers, write authentic user reviews, and [search engine for agent & mcp](http://www.deepnlp.org/search/agent)
- **[MCP X Community](https://x.com/i/communities/1861891349609603310)** – A X community for MCP by **[Xiaoyi](https://x.com/chxy)**
- **[MCPHub](https://github.com/Jeamee/MCPHub-Desktop)** – An Open Source macOS & Windows GUI Desktop app for discovering, installing and managing MCP servers by **[Jeamee](https://github.com/jeamee)**
- **[mcpm](https://github.com/pathintegral-institute/mcpm.sh)** ([website](https://mcpm.sh)) - MCP Manager (MCPM) is a Homebrew-like service for managing Model Context Protocol (MCP) servers across clients by **[Pathintegral](https://github.com/pathintegral-institute)**
- **[MCPVerse](https://mcpverse.dev)** - A portal for creating & hosting authenticated MCP servers and connecting to them securely.
- **[MCP Servers Search](https://github.com/atonomus/mcp-servers-search)** - An MCP server that provides tools for querying and discovering available MCP servers from this list.
- **[MCPWatch](https://github.com/kapilduraphe/mcp-watch)** - A comprehensive security scanner for Model Context Protocol (MCP) servers that detects vulnerabilities and security issues in your MCP server implementations.
- <img height="12" width="12" src="https://mkinf.io/favicon-lilac.png" alt="mkinf Logo" /> **[mkinf](https://mkinf.io)** - An Open Source registry of hosted MCP Servers to accelerate AI agent workflows.
- **[Open-Sourced MCP Servers Directory](https://github.com/chatmcp/mcp-directory)** - A curated list of MCP servers by **[mcpso](https://mcp.so)**
- <img height="12" width="12" src="https://opentools.com/favicon.ico" alt="OpenTools Logo" /> **[OpenTools](https://opentools.com)** - An open registry for finding, installing, and building with MCP servers by **[opentoolsteam](https://github.com/opentoolsteam)**
- **[PulseMCP](https://www.pulsemcp.com)** ([API](https://www.pulsemcp.com/api)) - Community hub & weekly newsletter for discovering MCP servers, clients, articles, and news by **[Tadas Antanavicius](https://github.com/tadasant)**, **[Mike Coughlin](https://github.com/macoughl)**, and **[Ravina Patel](https://github.com/ravinahp)**
- **[r/mcp](https://www.reddit.com/r/mcp)** – A Reddit community dedicated to MCP by **[Frank Fiegel](https://github.com/punkpeye)**
- **[r/modelcontextprotocol](https://www.reddit.com/r/modelcontextprotocol)** – A Model Context Protocol community Reddit page - discuss ideas, get answers to your questions, network with like-minded people, and showcase your projects! by **[Alex Andru](https://github.com/QuantGeekDev)**
- **[MCP.ing](https://mcp.ing/)** - A list of MCP services for discovering MCP servers in the community and providing a convenient search function for MCP services by **[iiiusky](https://github.com/iiiusky)**
- **[MCP Hunt](https://mcp-hunt.com)** - Realtime platform for discovering trending MCP servers with momentum tracking, upvoting, and community discussions - like Product Hunt meets Reddit for MCP
- **[Smithery](https://smithery.ai/)** - A registry of MCP servers to find the right tools for your LLM agents by **[Henry Mao](https://github.com/calclavia)**
- **[Toolbase](https://gettoolbase.ai)** - Desktop application that manages tools and MCP servers with just a few clicks - no coding required by **[gching](https://github.com/gching)**
- **[ToolHive](https://github.com/StacklokLabs/toolhive)** - A lightweight utility designed to simplify the deployment and management of MCP servers, ensuring ease of use, consistency, and security through containerization by **[StacklokLabs](https://github.com/StacklokLabs)**
- **[NetMind](https://www.netmind.ai/AIServices)** - Access powerful AI services via simple APIs or MCP servers to supercharge your productivity.

## 🚀 Getting Started

### Using MCP Servers in this Repository
TypeScript-based servers in this repository can be used directly with `npx`.

For example, this will start the [Memory](src/memory) server:
```sh
npx -y @modelcontextprotocol/server-memory
```

Python-based servers in this repository can be used directly with [`uvx`](https://docs.astral.sh/uv/concepts/tools/) or [`pip`](https://pypi.org/project/pip/). `uvx` is recommended for ease of use and setup.

For example, this will start the [Git](src/git) server:
```sh
# With uvx
uvx mcp-server-git

# With pip
pip install mcp-server-git
python -m mcp_server_git
```

Follow [these](https://docs.astral.sh/uv/getting-started/installation/) instructions to install `uv` / `uvx` and [these](https://pip.pypa.io/en/stable/installation/) to install `pip`.

### Using an MCP Client
However, running a server on its own isn't very useful, and should instead be configured into an MCP client. For example, here's the Claude Desktop configuration to use the above server:

```json
{
  "mcpServers": {
    "memory": {
      "command": "npx",
      "args": ["-y", "@modelcontextprotocol/server-memory"]
    }
  }
}
```

Additional examples of using the Claude Desktop as an MCP client might look like:

```json
{
  "mcpServers": {
    "filesystem": {
      "command": "npx",
      "args": ["-y", "@modelcontextprotocol/server-filesystem", "/path/to/allowed/files"]
    },
    "git": {
      "command": "uvx",
      "args": ["mcp-server-git", "--repository", "path/to/git/repo"]
    },
    "github": {
      "command": "npx",
      "args": ["-y", "@modelcontextprotocol/server-github"],
      "env": {
        "GITHUB_PERSONAL_ACCESS_TOKEN": "<YOUR_TOKEN>"
      }
    },
    "postgres": {
      "command": "npx",
      "args": ["-y", "@modelcontextprotocol/server-postgres", "postgresql://localhost/mydb"]
    }
  }
}
```

## 🛠️ Creating Your Own Server

Interested in creating your own MCP server? Visit the official documentation at [modelcontextprotocol.io](https://modelcontextprotocol.io/introduction) for comprehensive guides, best practices, and technical details on implementing MCP servers.

## 🤝 Contributing

See [CONTRIBUTING.md](CONTRIBUTING.md) for information about contributing to this repository.

## 🔒 Security

See [SECURITY.md](SECURITY.md) for reporting security vulnerabilities.

## 📜 License

This project is licensed under the MIT License - see the [LICENSE](LICENSE) file for details.

## 💬 Community

- [GitHub Discussions](https://github.com/orgs/modelcontextprotocol/discussions)

## ⭐ Support

If you find MCP servers useful, please consider starring the repository and contributing new servers or improvements!

---

Managed by Anthropic, but built together with the community. The Model Context Protocol is open source and we encourage everyone to contribute their own servers and improvements!<|MERGE_RESOLUTION|>--- conflicted
+++ resolved
@@ -1092,11 +1092,8 @@
 * **[Spring AI MCP Client](https://docs.spring.io/spring-ai/reference/api/mcp/mcp-client-boot-starter-docs.html)** - Provides auto-configuration for MCP client functionality in Spring Boot applications.
 * **[MCP CLI Client](https://github.com/vincent-pli/mcp-cli-host)** - A CLI host application that enables Large Language Models (LLMs) to interact with external tools through the Model Context Protocol (MCP).
 * **[OpenMCP Client](https://github.com/LSTM-Kirigaya/openmcp-client/)** - An all-in-one vscode/trae/cursor plugin for MCP server debugging. [Document](https://kirigaya.cn/openmcp/) & [OpenMCP SDK](https://kirigaya.cn/openmcp/sdk-tutorial/).
-<<<<<<< HEAD
+* **[PHP MCP Client](https://github.com/php-mcp/client)** - Core PHP implementation for the Model Context Protocol (MCP) Client
 * **[Pixelle MCP](https://github.com/AIDC-AI/Pixelle-MCP)** - A comprehensive MCP client framework built on Chainlit, providing a web-based interface for interacting with MCP servers. Features include authentication, file upload, and seamless integration with various MCP servers including its own ComfyUI workflow tools.
-=======
-* **[PHP MCP Client](https://github.com/php-mcp/client)** - Core PHP implementation for the Model Context Protocol (MCP) Client
->>>>>>> 0603044a
 
 
 ## 📚 Resources
