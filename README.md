# Model Context Protocol servers

This repository is a collection of *reference implementations* for the [Model Context Protocol](https://modelcontextprotocol.io/) (MCP), as well as references
to community built servers and additional resources.

The servers in this repository showcase the versatility and extensibility of MCP, demonstrating how it can be used to give Large Language Models (LLMs) secure, controlled access to tools and data sources.
Each MCP server is implemented with either the [Typescript MCP SDK](https://github.com/modelcontextprotocol/typescript-sdk) or [Python MCP SDK](https://github.com/modelcontextprotocol/python-sdk).

> Note: Lists in this README are maintained in alphabetical order to minimize merge conflicts when adding new items.

## 🌟 Reference Servers

These servers aim to demonstrate MCP features and the TypeScript and Python SDKs.

- **[Everything](src/everything)** - Reference / test server with prompts, resources, and tools
- **[Fetch](src/fetch)** - Web content fetching and conversion for efficient LLM usage
- **[Filesystem](src/filesystem)** - Secure file operations with configurable access controls
- **[Git](src/git)** - Tools to read, search, and manipulate Git repositories
- **[Memory](src/memory)** - Knowledge graph-based persistent memory system
- **[Sequential Thinking](src/sequentialthinking)** - Dynamic and reflective problem-solving through thought sequences
- **[Time](src/time)** - Time and timezone conversion capabilities

### Archived

The following reference servers are now archived and can be found at [servers-archived](https://github.com/modelcontextprotocol/servers-archived).

- **[AWS KB Retrieval](https://github.com/modelcontextprotocol/servers-archived/tree/main/src/aws-kb-retrieval-server)** - Retrieval from AWS Knowledge Base using Bedrock Agent Runtime
- **[Brave Search](https://github.com/modelcontextprotocol/servers-archived/tree/main/src/brave-search)** - Web and local search using Brave's Search API
- **[EverArt](https://github.com/modelcontextprotocol/servers-archived/tree/main/src/everart)** - AI image generation using various models
- **[GitHub](https://github.com/modelcontextprotocol/servers-archived/tree/main/src/github)** - Repository management, file operations, and GitHub API integration
- **[GitLab](https://github.com/modelcontextprotocol/servers-archived/tree/main/src/gitlab)** - GitLab API, enabling project management
- **[Google Drive](https://github.com/modelcontextprotocol/servers-archived/tree/main/src/gdrive)** - File access and search capabilities for Google Drive
- **[Google Maps](https://github.com/modelcontextprotocol/servers-archived/tree/main/src/google-maps)** - Location services, directions, and place details
- **[PostgreSQL](https://github.com/modelcontextprotocol/servers-archived/tree/main/src/postgres)** - Read-only database access with schema inspection
- **[Puppeteer](https://github.com/modelcontextprotocol/servers-archived/tree/main/src/puppeteer)** - Browser automation and web scraping
- **[Redis](https://github.com/modelcontextprotocol/servers-archived/tree/main/src/redis)** - Interact with Redis key-value stores
- **[Sentry](https://github.com/modelcontextprotocol/servers-archived/tree/main/src/sentry)** - Retrieving and analyzing issues from Sentry.io
- **[Slack](https://github.com/modelcontextprotocol/servers-archived/tree/main/src/slack)** - Channel management and messaging capabilities
- **[Sqlite](https://github.com/modelcontextprotocol/servers-archived/tree/main/src/sqlite)** - Database interaction and business intelligence capabilities

## 🤝 Third-Party Servers

### 🎖️ Official Integrations

Official integrations are maintained by companies building production ready MCP servers for their platforms.

- <img height="12" width="12" src="https://www.21st.dev/favicon.ico" alt="21st.dev Logo" /> **[21st.dev Magic](https://github.com/21st-dev/magic-mcp)** - Create crafted UI components inspired by the best 21st.dev design engineers.
- <img height="12" width="12" src="https://invoxx-public-bucket.s3.eu-central-1.amazonaws.com/frontend-resources/adfin-logo-small.svg" alt="Adfin Logo" /> **[Adfin](https://github.com/Adfin-Engineering/mcp-server-adfin)** - The only platform you need to get paid - all payments in one place, invoicing and accounting reconciliations with [Adfin](https://www.adfin.com/).
- <img height="12" width="12" src="https://www.agentql.com/favicon/favicon.png" alt="AgentQL Logo" /> **[AgentQL](https://github.com/tinyfish-io/agentql-mcp)** - Enable AI agents to get structured data from unstructured web with [AgentQL](https://www.agentql.com/).
- <img height="12" width="12" src="https://agentrpc.com/favicon.ico" alt="AgentRPC Logo" /> **[AgentRPC](https://github.com/agentrpc/agentrpc)** - Connect to any function, any language, across network boundaries using [AgentRPC](https://www.agentrpc.com/).
- **[Agentset](https://github.com/agentset-ai/mcp-server)** - RAG for your knowledge base connected to [Agentset](https://agentset.ai).
- <img height="12" width="12" src="https://aiven.io/favicon.ico" alt="Aiven Logo" /> **[Aiven](https://github.com/Aiven-Open/mcp-aiven)** - Navigate your [Aiven projects](https://go.aiven.io/mcp-server) and interact with the PostgreSQL®, Apache Kafka®, ClickHouse® and OpenSearch® services
- <img height="12" width="12" src="https://www.alation.com/resource-center/download/7p3vnbbznfiw/34FMtBTex5ppvs2hNYa9Fc/c877c37e88e5339878658697c46d2d58/Alation-Logo-Bug-Primary.svg" alt="Alation Logo" /> **[Alation](https://github.com/Alation/alation-ai-agent-sdk)** - Unlock the power of the enterprise Data Catalog by harnessing tools provided by the Alation MCP server.
- <img height="12" width="12" src="https://www.algolia.com/files/live/sites/algolia-assets/files/icons/algolia-logo-for-favicon.svg" alt="Algolia Logo" /> **[Algolia MCP](https://github.com/algolia/mcp-node)** Algolia MCP Server exposes a natural language interface to query, inspect, and manage Algolia indices and configs. Useful for monitoring, debugging and optimizing search performance within your agentic workflows. See [demo](https://www.youtube.com/watch?v=UgCOLcDI9Lg).
- <img height="12" width="12" src="https://img.alicdn.com/imgextra/i4/O1CN01epkXwH1WLAXkZfV6N_!!6000000002771-2-tps-200-200.png" alt="Alibaba Cloud AnalyticDB for MySQL Logo" /> **[Alibaba Cloud AnalyticDB for MySQL](https://github.com/aliyun/alibabacloud-adb-mysql-mcp-server)** - Connect to a [AnalyticDB for MySQL](https://www.alibabacloud.com/en/product/analyticdb-for-mysql) cluster for getting database or table metadata, querying and analyzing data.It will be supported to add the openapi for cluster operation in the future.
- <img height="12" width="12" src="https://github.com/aliyun/alibabacloud-adbpg-mcp-server/blob/master/images/AnalyticDB.png" alt="Alibaba Cloud AnalyticDB for PostgreSQL Logo" /> **[Alibaba Cloud AnalyticDB for PostgreSQL](https://github.com/aliyun/alibabacloud-adbpg-mcp-server)** - An MCP server to connect to [AnalyticDB for PostgreSQL](https://github.com/aliyun/alibabacloud-adbpg-mcp-server) instances, query and analyze data.
- <img height="12" width="12" src="https://img.alicdn.com/imgextra/i3/O1CN0101UWWF1UYn3rAe3HU_!!6000000002530-2-tps-32-32.png" alt="DataWorks Logo" /> **[Alibaba Cloud DataWorks](https://github.com/aliyun/alibabacloud-dataworks-mcp-server)** - A Model Context Protocol (MCP) server that provides tools for AI, allowing it to interact with the [DataWorks](https://www.alibabacloud.com/help/en/dataworks/) Open API through a standardized interface. This implementation is based on the Alibaba Cloud Open API and enables AI agents to perform cloud resources operations seamlessly.
- <img height="12" width="12" src="https://opensearch-shanghai.oss-cn-shanghai.aliyuncs.com/ouhuang/aliyun-icon.png" alt="Alibaba Cloud OpenSearch Logo" /> **[Alibaba Cloud OpenSearch](https://github.com/aliyun/alibabacloud-opensearch-mcp-server)** - This MCP server equips AI Agents with tools to interact with [OpenSearch](https://help.aliyun.com/zh/open-search/?spm=5176.7946605.J_5253785160.6.28098651AaYZXC) through a standardized and extensible interface.
- <img height="12" width="12" src="https://github.com/aliyun/alibaba-cloud-ops-mcp-server/blob/master/image/alibaba-cloud.png" alt="Alibaba Cloud OPS Logo" /> **[Alibaba Cloud OPS](https://github.com/aliyun/alibaba-cloud-ops-mcp-server)** - Manage the lifecycle of your Alibaba Cloud resources with [CloudOps Orchestration Service](https://www.alibabacloud.com/en/product/oos) and Alibaba Cloud OpenAPI.
- <img height="12" width="12" src="https://github.com/aliyun/alibabacloud-rds-openapi-mcp-server/blob/main/assets/alibabacloudrds.png" alt="Alibaba Cloud RDS MySQL Logo" /> **[Alibaba Cloud RDS](https://github.com/aliyun/alibabacloud-rds-openapi-mcp-server)** - An MCP server designed to interact with the Alibaba Cloud RDS OpenAPI, enabling programmatic management of RDS resources via an LLM.
- <img height="12" width="12" src="https://files.alpaca.markets/webassets/favicon-32x32.png" alt="Alpaca Logo" /> **[Alpaca](https://github.com/alpacahq/alpaca-mcp-server)** – Alpaca's MCP server lets you trade stocks and options, analyze market data, and build strategies through [Alpaca's Trading API](https://alpaca.markets/)
- <img height="12" width="12" src="https://www.alphavantage.co/logo.png/" alt="AlphaVantage Logo" /> **[AlphaVantage](https://github.com/calvernaz/alphavantage)** - Connect to 100+ APIs for financial market data, including stock prices, fundamentals, and more from [AlphaVantage](https://www.alphavantage.co)
- <img height="12" width="12" src="https://doris.apache.org/images/favicon.ico" alt="Apache Doris Logo" /> **[Apache Doris](https://github.com/apache/doris-mcp-server)** - MCP Server For [Apache Doris](https://doris.apache.org/), an MPP-based real-time data warehouse.
- <img height="12" width="12" src="https://iotdb.apache.org/img/logo.svg" alt="Apache IoTDB Logo" /> **[Apache IoTDB](https://github.com/apache/iotdb-mcp-server)** - MCP Server for [Apache IoTDB](https://github.com/apache/iotdb) database and its tools
- <img height="12" width="12" src="https://apify.com/favicon.ico" alt="Apify Logo" /> **[Apify](https://github.com/apify/actors-mcp-server)** - [Actors MCP Server](https://apify.com/apify/actors-mcp-server): Use 3,000+ pre-built cloud tools to extract data from websites, e-commerce, social media, search engines, maps, and more
- <img height="12" width="12" src="https://2052727.fs1.hubspotusercontent-na1.net/hubfs/2052727/cropped-cropped-apimaticio-favicon-1-32x32.png" alt="APIMatic Logo" /> **[APIMatic MCP](https://github.com/apimatic/apimatic-validator-mcp)** - APIMatic MCP Server is used to validate OpenAPI specifications using [APIMatic](https://www.apimatic.io/). The server processes OpenAPI files and returns validation summaries by leveraging APIMatic's API.
- <img height="12" width="12" src="https://apollo-server-landing-page.cdn.apollographql.com/_latest/assets/favicon.png" alt="Apollo Graph Logo" /> **[Apollo MCP Server](https://github.com/apollographql/apollo-mcp-server/)** - Connect your GraphQL APIs to AI agents
- <img height="12" width="12" src="https://phoenix.arize.com/wp-content/uploads/2023/04/cropped-Favicon-32x32.png" alt="Arize-Phoenix Logo" /> **[Arize Phoenix](https://github.com/Arize-ai/phoenix/tree/main/js/packages/phoenix-mcp)** - Inspect traces, manage prompts, curate datasets, and run experiments using [Arize Phoenix](https://github.com/Arize-ai/phoenix), an open-source AI and LLM observability tool.
- <img height="12" width="12" src="https://731523176-files.gitbook.io/~/files/v0/b/gitbook-x-prod.appspot.com/o/spaces%2FaVUBXRZbpAgtjYf5HsvO%2Fuploads%2FaRRrVVocXCTr6GkepfCx%2Flogo_color.svg?alt=media&token=3ba24089-0ab2-421f-a9d9-41f2f94f954a" alt="Armor Logo" /> **[Armor Crypto MCP](https://github.com/armorwallet/armor-crypto-mcp)** - MCP to interface with multiple blockchains, staking, DeFi, swap, bridging, wallet management, DCA, Limit Orders, Coin Lookup, Tracking and more.
- <img height="12" width="12" src="https://console.asgardeo.io/app/libs/themes/wso2is/assets/images/branding/favicon.ico" alt="Asgardeo Logo" /> **[Asgardeo](https://github.com/asgardeo/asgardeo-mcp-server)** - MCP server to interact with your [Asgardeo](https://wso2.com/asgardeo) organization through LLM tools.
- <img height="12" width="12" src="https://www.datastax.com/favicon-32x32.png" alt="DataStax logo" /> **[Astra DB](https://github.com/datastax/astra-db-mcp)** - Comprehensive tools for managing collections and documents in a [DataStax Astra DB](https://www.datastax.com/products/datastax-astra) NoSQL database with a full range of operations such as create, update, delete, find, and associated bulk actions.
- <img height="12" width="12" src="https://assets.atlan.com/assets/atlan-a-logo-blue-background.png" alt="Atlan Logo" /> **[Atlan](https://github.com/atlanhq/agent-toolkit/tree/main/modelcontextprotocol)** - The Atlan Model Context Protocol server allows you to interact with the [Atlan](https://www.atlan.com/) services through multiple tools.
- <img height="12" width="12" src="https://resources.audiense.com/hubfs/favicon-1.png" alt="Audiense Logo" /> **[Audiense Insights](https://github.com/AudienseCo/mcp-audiense-insights)** - Marketing insights and audience analysis from [Audiense](https://www.audiense.com/products/audiense-insights) reports, covering demographic, cultural, influencer, and content engagement analysis.
- <img height="12" width="12" src="https://cdn.auth0.com/website/website/favicons/auth0-favicon.svg" alt="Auth0 Logo" /> **[Auth0](https://github.com/auth0/auth0-mcp-server)** - MCP server for interacting with your Auth0 tenant, supporting creating and modifying actions, applications, forms, logs, resource servers, and more.
- <img height="12" width="12" src="https://firstorder.ai/favicon_auth.ico" alt="Authenticator App Logo" /> **[Authenticator App · 2FA](https://github.com/firstorderai/authenticator_mcp)** - A secure MCP (Model Context Protocol) server that enables AI agents to interact with the Authenticator App.
- <img height="12" width="12" src="https://a0.awsstatic.com/libra-css/images/site/fav/favicon.ico" alt="AWS Logo" /> **[AWS](https://github.com/awslabs/mcp)** -  Specialized MCP servers that bring AWS best practices directly to your development workflow.
- <img height="12" width="12" src="https://axiom.co/favicon.ico" alt="Axiom Logo" /> **[Axiom](https://github.com/axiomhq/mcp-server-axiom)** - Query and analyze your Axiom logs, traces, and all other event data in natural language
- <img height="12" width="12" src="https://cdn-dynmedia-1.microsoft.com/is/content/microsoftcorp/acom_social_icon_azure" alt="Microsoft Azure Logo" /> **[Azure](https://github.com/Azure/azure-mcp)** - The Azure MCP Server gives MCP Clients access to key Azure services and tools like Azure Storage, Cosmos DB, the Azure CLI, and more.
- <img height="12" width="12" src="https://www.bankless.com/favicon.ico" alt="Bankless Logo" /> **[Bankless Onchain](https://github.com/bankless/onchain-mcp)** - Query Onchain data, like ERC20 tokens, transaction history, smart contract state.
- <img height="12" width="12" src="https://bicscan.io/favicon.png" alt="BICScan Logo" /> **[BICScan](https://github.com/ahnlabio/bicscan-mcp)** - Risk score / asset holdings of EVM blockchain address (EOA, CA, ENS) and even domain names.
- <img height="12" width="12" src="https://web-cdn.bitrise.io/favicon.ico" alt="Bitrise Logo" /> **[Bitrise](https://github.com/bitrise-io/bitrise-mcp)** - Chat with your builds, CI, and [more](https://bitrise.io/blog/post/chat-with-your-builds-ci-and-more-introducing-the-bitrise-mcp-server).
- <img height="12" width="12" src="https://boldsign.com/favicon.ico" alt="BoldSign Logo" /> **[BoldSign](https://github.com/boldsign/boldsign-mcp)** - Search, request, and manage e-signature contracts effortlessly with [BoldSign](https://boldsign.com/).
- <img height="12" width="12" src="https://boost.space/favicon.ico" alt="Boost.space Logo" /> **[Boost.space](https://github.com/boostspace/boostspace-mcp-server)** - An MCP server integrating with [Boost.space](https://boost.space) for centralized, automated business data from 2000+ sources.
- <img height="12" width="12" src="https://www.box.com/favicon.ico" alt="Box Logo" /> **[Box](https://github.com/box-community/mcp-server-box)** - Interact with the Intelligent Content Management platform through Box AI.
- <img height="12" width="12" src="https://browserbase.com/favicon.ico" alt="Browserbase Logo" /> **[Browserbase](https://github.com/browserbase/mcp-server-browserbase)** - Automate browser interactions in the cloud (e.g. web navigation, data extraction, form filling, and more)
- <img height="12" width="12" src="https://browserstack.wpenginepowered.com/wp-content/themes/browserstack/img/favicons/favicon.ico" alt="BrowserStack Logo" /> **[BrowserStack](https://github.com/browserstack/mcp-server)** - Access BrowserStack's [Test Platform](https://www.browserstack.com/test-platform) to debug, write and fix tests, do accessibility testing and more.
- <img height="12" width="12" src="https://builtwith.com/favicon.ico" alt="BuiltWith Logo" /> **[BuiltWith](https://github.com/builtwith/mcp)** - Identify the technology stack behind any website.
- <img height="12" width="12" src="https://portswigger.net/favicon.ico" alt="PortSwigger Logo" /> **[Burp Suite](https://github.com/PortSwigger/mcp-server)** - MCP Server extension allowing AI clients to connect to [Burp Suite](https://portswigger.net)
- <img height="12" width="12" src="https://campertunity.com/assets/icon/favicon.ico" alt="Campertunity Logo" /> **[Campertunity](https://github.com/campertunity/mcp-server)** - Search campgrounds around the world on campertunity, check availability, and provide booking links.
- <img height="12" width="12" src="https://play.cartesia.ai/icon.png" alt="Cartesia logo" /> **[Cartesia](https://github.com/cartesia-ai/cartesia-mcp)** - Connect to the [Cartesia](https://cartesia.ai/) voice platform to perform text-to-speech, voice cloning etc. 
- <img height="12" width="12" src="https://www.cashfree.com/favicon.ico" alt="Cashfree logo" /> **[Cashfree](https://github.com/cashfree/cashfree-mcp)** - [Cashfree Payments](https://www.cashfree.com/) official MCP server.
- <img height="12" width="12" src="https://www.chargebee.com/static/resources/brand/favicon.png" alt="Chargebee Logo" /> **[Chargebee](https://github.com/chargebee/agentkit/tree/main/modelcontextprotocol)** - MCP Server that connects AI agents to [Chargebee platform](https://www.chargebee.com).
- <img height="12" width="12" src="https://cheqd.io/wp-content/uploads/2023/03/logo_cheqd_favicon.png" alt="Cheqd Logo" /> **[Cheqd](https://github.com/cheqd/mcp-toolkit)** - Enable AI Agents to be trusted, verified, prevent fraud, protect your reputation, and more through [cheqd's](https://cheqd.io) Trust Registries and Credentials.
- <img height="12" width="12" src="https://cdn.chiki.studio/brand/logo.png" alt="Chiki StudIO Logo" /> **[Chiki StudIO](https://chiki.studio/galimybes/mcp/)** - Create your own configurable MCP servers purely via configuration (no code), with instructions, prompts, and tools support.
- <img height="12" width="12" src="https://trychroma.com/_next/static/media/chroma-logo.ae2d6e4b.svg" alt="Chroma Logo" /> **[Chroma](https://github.com/chroma-core/chroma-mcp)** - Embeddings, vector search, document storage, and full-text search with the open-source AI application database
- <img height="12" width="12" src="https://www.chronulus.com/favicon/chronulus-logo-blue-on-alpha-square-128x128.ico" alt="Chronulus AI Logo" /> **[Chronulus AI](https://github.com/ChronulusAI/chronulus-mcp)** - Predict anything with Chronulus AI forecasting and prediction agents.
- <img height="12" width="12" src="https://circleci.com/favicon.ico" alt="CircleCI Logo" /> **[CircleCI](https://github.com/CircleCI-Public/mcp-server-circleci)** - Enable AI Agents to fix build failures from CircleCI.
- <img height="12" width="12" src="https://clickhouse.com/favicon.ico" alt="ClickHouse Logo" /> **[ClickHouse](https://github.com/ClickHouse/mcp-clickhouse)** - Query your [ClickHouse](https://clickhouse.com/) database server.
- <img height="12" width="12" src="https://cdn.simpleicons.org/cloudflare" /> **[Cloudflare](https://github.com/cloudflare/mcp-server-cloudflare)** - Deploy, configure & interrogate your resources on the Cloudflare developer platform (e.g. Workers/KV/R2/D1)
- <img height="12" width="12" src="https://app.codacy.com/static/images/favicon-16x16.png" alt="Codacy Logo" /> **[Codacy](https://github.com/codacy/codacy-mcp-server/)** - Interact with [Codacy](https://www.codacy.com) API to query code quality issues, vulnerabilities, and coverage insights about your code.
- <img height="12" width="12" src="https://codelogic.com/wp-content/themes/codelogic/assets/img/favicon.png" alt="CodeLogic Logo" /> **[CodeLogic](https://github.com/CodeLogicIncEngineering/codelogic-mcp-server)** - Interact with [CodeLogic](https://codelogic.com), a Software Intelligence platform that graphs complex code and data architecture dependencies, to boost AI accuracy and insight.
- <img height="12" width="12" src="https://www.comet.com/favicon.ico" alt="Comet Logo" /> **[Comet Opik](https://github.com/comet-ml/opik-mcp)** - Query and analyze your [Opik](https://github.com/comet-ml/opik) logs, traces, prompts and all other telemtry data from your LLMs in natural language.
- <img height="12" width="12" src="https://www.confluent.io/favicon.ico" alt="Confluent Logo" /> **[Confluent](https://github.com/confluentinc/mcp-confluent)** - Interact with Confluent Kafka and Confluent Cloud REST APIs.
- <img src="https://contrastsecurity.com/favicon.ico" alt="Contrast Security" width="12" height="12"> **[Contrast Security](https://github.com/Contrast-Security-OSS/mcp-contrast)** - Brings Contrast's vulnerability and SCA data into your coding agent to quickly remediate vulnerabilities.
- <img height="12" width="12" src="https://www.convex.dev/favicon.ico" alt="Convex Logo" /> **[Convex](https://stack.convex.dev/convex-mcp-server)** - Introspect and query your apps deployed to Convex.
- <img height="12" width="12" src="https://avatars.githubusercontent.com/u/605755?s=200&v=4" alt="Couchbase Logo" /> **[Couchbase](https://github.com/Couchbase-Ecosystem/mcp-server-couchbase)** - Interact with the data stored in Couchbase clusters.
- <img height="12" width="12" src="https://github.com/user-attachments/assets/b256f9fa-2020-4b37-9644-c77229ef182b" alt="CRIC 克而瑞 LOGO"> **[CRIC Wuye AI](https://github.com/wuye-ai/mcp-server-wuye-ai)** - Interact with capabilities of the CRIC Wuye AI platform, an intelligent assistant specifically for the property management industry.
- <img height="12" width="12" src="http://app.itsdart.com/static/img/favicon.png" alt="Dart Logo" /> **[Dart](https://github.com/its-dart/dart-mcp-server)** - Interact with task, doc, and project data in [Dart](https://itsdart.com), an AI-native project management tool
- <img height="12" width="12" src="https://datahub.com/wp-content/uploads/2025/04/cropped-Artboard-1-32x32.png" alt="DataHub Logo" /> **[DataHub](https://github.com/acryldata/mcp-server-datahub)** - Search your data assets, traverse data lineage, write SQL queries, and more using [DataHub](https://datahub.com/) metadata.
- <img height="12" width="12" src="https://debugg.ai/favicon.svg" alt="Debugg AI Logo" /> **[Debugg.AI](https://github.com/debugg-ai/debugg-ai-mcp)** - Zero-Config, Fully AI-Managed End-to-End Testing for any code gen platform via [Debugg.AI](https://debugg.ai) remote browsing test agents.
- <img height="12" width="12" src="https://www.deepl.com/img/logo/deepl-logo-blue.svg" alt="DeepL Logo" /> **[DeepL](https://github.com/DeepLcom/deepl-mcp-server)** - Translate or rewrite text with [DeepL](https://deepl.com)'s very own AI models using [the DeepL API](https://developers.deepl.com/docs)
- <img height="12" width="12" src="https://defang.io/_next/static/media/defang-icon-dark-colour.25f95b77.svg" alt="Defang Logo" /> **[Defang](https://github.com/DefangLabs/defang/blob/main/src/pkg/mcp/README.md)** - Deploy your project to the cloud seamlessly with the [Defang](https://www.defang.io) platform without leaving your integrated development environment
- <img height="12" width="12" src="https://www.devhub.com/img/upload/favicon-196x196-dh.png" alt="DevHub Logo" /> **[DevHub](https://github.com/devhub/devhub-cms-mcp)** - Manage and utilize website content within the [DevHub](https://www.devhub.com) CMS platform
- <img height="12" width="12" src="https://devrev.ai/favicon.ico" alt="DevRev Logo" /> **[DevRev](https://github.com/devrev/mcp-server)** - An MCP server to integrate with DevRev APIs to search through your DevRev Knowledge Graph where objects can be imported from diff. Sources listed [here](https://devrev.ai/docs/import#available-sources).
- <img height="12" width="12" src="https://dexpaprika.com/favicon.ico" alt="DexPaprika Logo" /> **[DexPaprika (CoinPaprika)](https://github.com/coinpaprika/dexpaprika-mcp)** - Access real-time DEX data, liquidity pools, token information, and trading analytics across multiple blockchain networks with [DexPaprika](https://dexpaprika.com) by CoinPaprika.
- <img height="12" width="12" src="https://avatars.githubusercontent.com/u/204530939?s=200&v=4" alt="Dumpling AI Logo" /> **[Dumpling AI](https://github.com/Dumpling-AI/mcp-server-dumplingai)** - Access data, web scraping, and document conversion APIs by [Dumpling AI](https://www.dumplingai.com/)
- <img height="12" width="12" src="https://avatars.githubusercontent.com/u/58178984" alt="Dynatrace Logo" /> **[Dynatrace](https://github.com/dynatrace-oss/dynatrace-mcp)** - Manage and interact with the [Dynatrace Platform ](https://www.dynatrace.com/platform) for real-time observability and monitoring.
- <img height="12" width="12" src="https://e2b.dev/favicon.ico" alt="E2B Logo" /> **[E2B](https://github.com/e2b-dev/mcp-server)** - Run code in secure sandboxes hosted by [E2B](https://e2b.dev)
- <img height="12" width="12" src="https://www.edgee.cloud/favicon.ico" alt="Edgee Logo" /> **[Edgee](https://github.com/edgee-cloud/mcp-server-edgee)** - Deploy and manage [Edgee](https://www.edgee.cloud) components and projects
- <img height="12" width="12" src="https://static.edubase.net/media/brand/favicon/favicon-32x32.png" alt="EduBase Logo" /> **[EduBase](https://github.com/EduBase/MCP)** - Interact with [EduBase](https://www.edubase.net), a comprehensive e-learning platform with advanced quizzing, exam management, and content organization capabilities
- <img height="12" width="12" src="https://www.elastic.co/favicon.ico" alt="Elasticsearch Logo" /> **[Elasticsearch](https://github.com/elastic/mcp-server-elasticsearch)** - Query your data in [Elasticsearch](https://www.elastic.co/elasticsearch)
- <img height="12" width="12" src="https://esignatures.com/favicon.ico" alt="eSignatures Logo" /> **[eSignatures](https://github.com/esignaturescom/mcp-server-esignatures)** - Contract and template management for drafting, reviewing, and sending binding contracts.
- <img height="12" width="12" src="https://exa.ai/images/favicon-32x32.png" alt="Exa Logo" /> **[Exa](https://github.com/exa-labs/exa-mcp-server)** - Search Engine made for AIs by [Exa](https://exa.ai)
- <img height="12" width="12" src="https://fewsats.com/favicon.svg" alt="Fewsats Logo" /> **[Fewsats](https://github.com/Fewsats/fewsats-mcp)** - Enable AI Agents to purchase anything in a secure way using [Fewsats](https://fewsats.com)
- <img height="12" width="12" src="https://fibery.io/favicon.svg" alt="Fibery Logo" /> **[Fibery](https://github.com/Fibery-inc/fibery-mcp-server)** - Perform queries and entity operations in your [Fibery](https://fibery.io) workspace.
- <img height="12" width="12" src="https://financialdatasets.ai/favicon.ico" alt="Financial Datasets Logo" /> **[Financial Datasets](https://github.com/financial-datasets/mcp-server)** - Stock market API made for AI agents
- <img height="12" width="12" src="https://firecrawl.dev/favicon.ico" alt="Firecrawl Logo" /> **[Firecrawl](https://github.com/mendableai/firecrawl-mcp-server)** - Extract web data with [Firecrawl](https://firecrawl.dev)
- <img height="12" width="12" src="https://avatars.githubusercontent.com/u/100200663?s=200&v=4" alt="Firefly Logo" /> **[Firefly](https://github.com/gofireflyio/firefly-mcp)** - Integrates, discovers, manages, and codifies cloud resources with [Firefly](https://firefly.ai).
- <img height="12" width="12" src="https://fireproof.storage/favicon.ico" alt="Fireproof Logo" /> **[Fireproof](https://github.com/fireproof-storage/mcp-database-server)** - Immutable ledger database with live synchronization
- <img height="12" width="12" src="https://forevervm.com/icon.png" alt="ForeverVM Logo" /> **[ForeverVM](https://github.com/jamsocket/forevervm/tree/main/javascript/mcp-server)** - Run Python in a code sandbox.
- <img height="12" width="12" src="https://app.gibsonai.com/favicon.ico" alt="GibsonAI Logo" /> **[GibsonAI](https://github.com/GibsonAI/mcp)** - AI-Powered Cloud databases: Build, migrate, and deploy database instances with AI
- <img height="12" width="12" src="https://gitea.com/assets/img/favicon.svg" alt="Gitea Logo" /> **[Gitea](https://gitea.com/gitea/gitea-mcp)** - Interact with Gitea instances with MCP.
- <img height="12" width="12" src="https://gitee.com/favicon.ico" alt="Gitee Logo" /> **[Gitee](https://github.com/oschina/mcp-gitee)** - Gitee API integration, repository, issue, and pull request management, and more.
- <img height="12" width="12" src="https://github.githubassets.com/assets/GitHub-Mark-ea2971cee799.png" alt="GitHub Logo" /> **[Github](https://github.com/github/github-mcp-server)** - GitHub's official MCP Server
- <img height="12" width="12" src="https://app.glean.com/images/favicon3-196x196.png" alt="Glean Logo" /> **[Glean](https://github.com/gleanwork/mcp-server)** - Enterprise search and chat using Glean's API.
- <img height="12" width="12" src="https://cdn.jsdelivr.net/gh/jsdelivr/globalping-media@refs/heads/master/icons/android-chrome-192x192.png" alt="Globalping Logo" /> **[Globalping](https://github.com/jsdelivr/globalping-mcp-server)** - Access a network of thousands of probes to run network commands like ping, traceroute, mtr, http and DNS resolve.
- <img height="12" width="12" src="https://gnucleus.ai/favicon.ico" alt="gNucleus Logo" /> **[gNucleus Text-To-CAD](https://github.com/gNucleus/text-to-cad-mcp)** - Generate CAD parts and assemblies from text using gNucleus AI models.
- <img height="12" width="12" src="https://cdn.prod.website-files.com/6605a2979ff17b2cd1939cd4/6605a460de47e7596ed84f06_icon256.png" alt="gotoHuman Logo" /> **[gotoHuman](https://github.com/gotohuman/gotohuman-mcp-server)** - Human-in-the-loop platform - Allow AI agents and automations to send requests for approval to your [gotoHuman](https://www.gotohuman.com) inbox.
- <img height="12" width="12" src="https://grafana.com/favicon.ico" alt="Grafana Logo" /> **[Grafana](https://github.com/grafana/mcp-grafana)** - Search dashboards, investigate incidents and query datasources in your Grafana instance
- <img height="12" width="12" src="https://grafbase.com/favicon.ico" alt="Grafbase Logo" /> **[Grafbase](https://github.com/grafbase/grafbase/tree/main/crates/mcp)** - Turn your GraphQL API into an efficient MCP server with schema intelligence in a single command.
- <img height="12" width="12" src="https://framerusercontent.com/images/KCOWBYLKunDff1Dr452y6EfjiU.png" alt="Graphlit Logo" /> **[Graphlit](https://github.com/graphlit/graphlit-mcp-server)** - Ingest anything from Slack to Gmail to podcast feeds, in addition to web crawling, into a searchable [Graphlit](https://www.graphlit.com) project.
- <img height="12" width="12" src="https://greptime.com/favicon.ico" alt="Greptime Logo" /> **[GreptimeDB](https://github.com/GreptimeTeam/greptimedb-mcp-server)** - Provides AI assistants with a secure and structured way to explore and analyze data in [GreptimeDB](https://github.com/GreptimeTeam/greptimedb).
- <img height="12" width="12" src="https://gyazo.com/favicon.ico" alt="Gyazo Logo" /> **[Gyazo](https://github.com/nota/gyazo-mcp-server)** - Search, fetch, upload, and interact with Gyazo images, including metadata and OCR data.
- <img height="12" width="12" src="https://www.herokucdn.com/favicons/favicon.ico" alt="Heroku Logo" /> **[Heroku](https://github.com/heroku/heroku-mcp-server)** - Interact with the Heroku Platform through LLM-driven tools for managing apps, add-ons, dynos, databases, and more.
- <img height="12" width="12" src="https://img.alicdn.com/imgextra/i3/O1CN01d9qrry1i6lTNa2BRa_!!6000000004364-2-tps-218-200.png" alt="Hologres Logo" /> **[Hologres](https://github.com/aliyun/alibabacloud-hologres-mcp-server)** - Connect to a [Hologres](https://www.alibabacloud.com/en/product/hologres) instance, get table metadata, query and analyze data.
- <img height="12" width="12" src="https://www.honeycomb.io/favicon.ico" alt="Honeycomb Logo" /> **[Honeycomb](https://github.com/honeycombio/honeycomb-mcp)** Allows [Honeycomb](https://www.honeycomb.io/) Enterprise customers to query and analyze their data, alerts, dashboards, and more; and cross-reference production behavior with the codebase.
- <img height="12" width="12" src="https://static.hsinfrastatic.net/StyleGuideUI/static-3.438/img/sprocket/favicon-32x32.png" alt="HubSpot Logo" /> **[HubSpot](https://developer.hubspot.com/mcp)** - Connect, manage, and interact with [HubSpot](https://www.hubspot.com/) CRM data
- <img height="12" width="12" src="https://hunter.io/favicon.ico" alt="Hunter Logo" /> **[Hunter](https://github.com/hunter-io/hunter-mcp)** - Interact with the [Hunter API](https://hunter.io) to get B2B data using natural language.
- <img height="12" width="12" src="https://hyperbrowser-assets-bucket.s3.us-east-1.amazonaws.com/Hyperbrowser-logo.png" alt="Hyperbrowsers23 Logo" /> **[Hyperbrowser](https://github.com/hyperbrowserai/mcp)** - [Hyperbrowser](https://www.hyperbrowser.ai/) is the next-generation platform empowering AI agents and enabling effortless, scalable browser automation.
- **[IBM wxflows](https://github.com/IBM/wxflows/tree/main/examples/mcp/javascript)** - Tool platform by IBM to build, test and deploy tools for any data source
- <img height="12" width="12" src="https://www.getinboxzero.com/icon.png" alt="Inbox Zero Logo" /> **[Inbox Zero](https://github.com/elie222/inbox-zero/tree/main/apps/mcp-server)** - AI personal assistant for email [Inbox Zero](https://www.getinboxzero.com)
- <img height="12" width="12" src="https://inkeep.com/favicon.ico" alt="Inkeep Logo" /> **[Inkeep](https://github.com/inkeep/mcp-server-python)** - RAG Search over your content powered by [Inkeep](https://inkeep.com)
- <img height="12" width="12" src="https://integration.app/favicon.ico" alt="Integration App Icon" /> **[Integration App](https://github.com/integration-app/mcp-server)** - Interact with any other SaaS applications on behalf of your customers.
- <img height="12" width="12" src="https://cdn.simpleicons.org/jetbrains" /> **[JetBrains](https://github.com/JetBrains/mcp-jetbrains)** – Work on your code with JetBrains IDEs
- <img height="12" width="12" src="https://speedmedia.jfrog.com/08612fe1-9391-4cf3-ac1a-6dd49c36b276/media.jfrog.com/wp-content/uploads/2019/04/20131046/Jfrog16-1.png" alt="JFrog Logo" /> **[JFrog](https://github.com/jfrog/mcp-jfrog)** - Model Context Protocol (MCP) Server for the [JFrog](https://jfrog.com/) Platform API, enabling repository management, build tracking, release lifecycle management, and more.
- <img height="12" width="12" src="https://kagi.com/favicon.ico" alt="Kagi Logo" /> **[Kagi Search](https://github.com/kagisearch/kagimcp)** - Search the web using Kagi's search API
- <img height="12" width="12" src="https://connection.keboola.com/favicon.ico" alt="Keboola Logo" /> **[Keboola](https://github.com/keboola/keboola-mcp-server)** - Build robust data workflows, integrations, and analytics on a single intuitive platform.
- <img height="12" width="12" src="https://keywordspeopleuse.com/favicon.ico" alt="KeywordsPeopleUse Logo" /> **[KeywordsPeopleUse.com](https://github.com/data-skunks/kpu-mcp)** - Find questions people ask online with [KeywordsPeopleUse](https://keywordspeopleuse.com).
- <img height="12" width="12" src="https://raw.githubusercontent.com/klavis-ai/klavis/main/static/klavis-ai.png" alt="Klavis Logo" /> **[Klavis ReportGen](https://github.com/Klavis-AI/klavis/tree/main/mcp_servers/report_generation)** - Create professional reports from a simple user query.
- <img height="12" width="12" src="https://www.kurrent.io/favicon.ico" alt="Kurrent Logo" /> **[KurrentDB](https://github.com/kurrent-io/mcp-server)** - This is a simple MCP server to help you explore data and prototype projections faster on top of KurrentDB.
- <img height="12" width="12" src="https://avatars.githubusercontent.com/u/187484914" alt="KWDB Logo" /> **[KWDB](https://github.com/KWDB/kwdb-mcp-server)** - Reading, writing, querying, modifying data, and performing DDL operations with data in your KWDB Database.
- <img height="12" width="12" src="https://labelstud.io/favicon-16x16.png" alt="Label Studio Logo" /> **[Label Studio](https://github.com/HumanSignal/label-studio-mcp-server)** - Open Source data labeling platform.
- <img src="https://avatars.githubusercontent.com/u/188884511?s=48&v=4" alt="Lambda Capture" width="12" height="12"> **[Lambda Capture](https://github.com/lambda-capture/mcp-server)** - Macroeconomic Forecasts & Semantic Context from Federal Reserve, Bank of England, ECB.
- <img height="12" width="12" src="https://langfuse.com/favicon.ico" alt="Langfuse Logo" /> **[Langfuse Prompt Management](https://github.com/langfuse/mcp-server-langfuse)** - Open-source tool for collaborative editing, versioning, evaluating, and releasing prompts.
- <img height="12" width="12" src="https://laratranslate.com/favicon.ico" alt="Lara Translate Logo" /> **[Lara Translate](https://github.com/translated/lara-mcp)** - MCP Server for Lara Translate API, enabling powerful translation capabilities with support for language detection and context-aware translations.
- <img height="12" width="12" src="https://www.launchdarkly.com/favicon.ico" alt="LaunchDarkly Logo" /> **[LaunchDarkly](https://github.com/launchdarkly/mcp-server)** - LaunchDarkly is a continuous delivery platform that provides feature flags as a service and allows developers to iterate quickly and safely.
- <img height="12" width="12" src="https://linear.app/favicon.ico" alt="Linear Logo" /> **[Linear](https://linear.app/docs/mcp)** - Search, create, and update Linear issues, projects, and comments.
- <img height="12" width="12" src="https://lingo.dev/favicon.ico" alt="Lingo.dev Logo" /> **[Lingo.dev](https://github.com/lingodotdev/lingo.dev/blob/main/mcp.md)** - Make your AI agent speak every language on the planet, using [Lingo.dev](https://lingo.dev) Localization Engine.
- <img height="12" width="12" src="https://ligo.ertiqah.com/favicon.avif" alt="LiGo Logo" /> **[LinkedIn MCP Runner](https://github.com/ertiqah/linkedin-mcp-runner)** - Write, edit, and schedule LinkedIn posts right from ChatGPT and Claude with [LiGo](https://ligo.ertiqah.com/).
- <img height="12" width="12" src="https://litmus.io/favicon.ico" alt="Litmus.io Logo" /> **[Litmus.io](https://github.com/litmusautomation/litmus-mcp-server)** - Official MCP server for configuring [Litmus](https://litmus.io) Edge for Industrial Data Collection, Edge Analytics & Industrial AI.
- <img height="12" width="12" src="https://liveblocks.io/favicon.ico" alt="Liveblocks Logo" /> **[Liveblocks](https://github.com/liveblocks/liveblocks-mcp-server)** - Ready‑made features for AI & human collaboration—use this to develop your [Liveblocks](https://liveblocks.io) app quicker.
- <img height="12" width="12" src="https://logfire.pydantic.dev/favicon.ico" alt="Logfire Logo" /> **[Logfire](https://github.com/pydantic/logfire-mcp)** - Provides access to OpenTelemetry traces and metrics through Logfire.
- <img height="12" width="12" src="https://make.magicmealkits.com/favicon.ico" alt="Magic Meal Kits Logo" /> **[Magic Meal Kits](https://github.com/pureugong/mmk-mcp)** - Unleash Make's Full Potential by [Magic Meal Kits](https://make.magicmealkits.com/)
- <img height="12" width="12" src="https://www.mailgun.com/favicon.ico" alt="Mailgun Logo" /> **[Mailgun](https://github.com/mailgun/mailgun-mcp-server)** - Interact with Mailgun API.
- <img height="12" width="12" src="https://www.make.com/favicon.ico" alt="Make Logo" /> **[Make](https://github.com/integromat/make-mcp-server)** - Turn your [Make](https://www.make.com/) scenarios into callable tools for AI assistants.
- <img height="14" width="14" src="https://raw.githubusercontent.com/rust-mcp-stack/mcp-discovery/refs/heads/main/docs/_media/mcp-discovery-logo.png" alt="mcp-discovery logo" /> **[MCP Discovery](https://github.com/rust-mcp-stack/mcp-discovery)** - A lightweight CLI tool built in Rust for discovering MCP server capabilities.
- <img height="12" width="12" src="https://googleapis.github.io/genai-toolbox/favicons/favicon.ico" alt="MCP Toolbox for Databases Logo" /> **[MCP Toolbox for Databases](https://github.com/googleapis/genai-toolbox)** - Open source MCP server specializing in easy, fast, and secure tools for Databases. Supports  AlloyDB, BigQuery, Bigtable, Cloud SQL, Dgraph, MySQL, Neo4j, Postgres, Spanner, and more.
- <img height="12" width="12" src="https://www.meilisearch.com/favicon.ico" alt="Meilisearch Logo" /> **[Meilisearch](https://github.com/meilisearch/meilisearch-mcp)** - Interact & query with Meilisearch (Full-text & semantic search API)
- <img height="12" width="12" src="https://memgraph.com/favicon.png" alt="Memgraph Logo" /> **[Memgraph](https://github.com/memgraph/mcp-memgraph)** - Query your data in [Memgraph](https://memgraph.com/) graph database.
- <img height="12" width="12" src="https://www.mercadopago.com/favicon.ico" alt="MercadoPago Logo" /> **[Mercado Pago](https://mcp.mercadopago.com/)** - Mercado Pago's official MCP server.
- <img height="12" width="12" src="https://metoro.io/static/images/logos/Metoro.svg" alt="Metoro Logo" /> **[Metoro](https://github.com/metoro-io/metoro-mcp-server)** - Query and interact with kubernetes environments monitored by Metoro
- <img height="12" width="12" src="https://claritystatic.azureedge.net/images/logo.ico" alt="Microsoft Clarity Logo"/> **[Microsoft Clarity](https://github.com/microsoft/clarity-mcp-server)** - Official MCP Server to get your behavioral analytics data and insights from [Clarity](https://clarity.microsoft.com)
- <img height="12" width="12" src="https://www.microsoft.com/favicon.ico" alt="microsoft.com favicon" /> **[Microsoft Docs](https://github.com/microsoftdocs/mcp)** - An MCP server that provides structured access to Microsoft’s official documentation. Retrieves accurate, authoritative, and context-aware technical content for code generation, question answering, and workflow grounding.
- <img height="12" width="12" src="https://conn-afd-prod-endpoint-bmc9bqahasf3grgk.b01.azurefd.net/releases/v1.0.1735/1.0.1735.4099/commondataserviceforapps/icon.png" alt="Microsoft Dataverse Logo" /> **[Microsoft Dataverse](https://go.microsoft.com/fwlink/?linkid=2320176)** - Chat over your business data using NL - Discover tables, run queries, retrieve data, insert or update records, and execute custom prompts grounded in business knowledge and context.
- <img height="12" width="12" src="https://milvus.io/favicon-32x32.png" /> **[Milvus](https://github.com/zilliztech/mcp-server-milvus)** - Search, Query and interact with data in your Milvus Vector Database.
- <img height="12" width="12" src="https://console.gomomento.com/favicon.ico" /> **[Momento](https://github.com/momentohq/mcp-momento)** - Momento Cache lets you quickly improve your performance, reduce costs, and handle load at any scale.
- <img height="12" width="12" src="https://www.mongodb.com/favicon.ico" /> **[MongoDB](https://github.com/mongodb-js/mongodb-mcp-server)** - Both MongoDB Community Server and MongoDB Atlas are supported.
- <img height="12" width="12" src="https://www.motherduck.com/favicon.ico" alt="MotherDuck Logo" /> **[MotherDuck](https://github.com/motherduckdb/mcp-server-motherduck)** - Query and analyze data with MotherDuck and local DuckDB
- <img height="12" width="12" src="https://avatars.githubusercontent.com/u/38020270" alt="NanoVMs Logo" /> **[NanoVMs](https://github.com/nanovms/ops-mcp)** - Easily Build and Deploy unikernels to any cloud.
- <img height="12" width="12" src="https://needle-ai.com/images/needle-logo-orange-2-rounded.png" alt="Needle AI Logo" /> **[Needle](https://github.com/needle-ai/needle-mcp)** - Production-ready RAG out of the box to search and retrieve data from your own documents.
- <img height="12" width="12" src="https://neo4j.com/favicon.ico" alt="Neo4j Logo" /> **[Neo4j](https://github.com/neo4j-contrib/mcp-neo4j/)** - Neo4j graph database server (schema + read/write-cypher) and separate graph database backed memory
- <img height="12" width="12" src="https://avatars.githubusercontent.com/u/183852044?s=48&v=4" alt="Neon Logo" /> **[Neon](https://github.com/neondatabase/mcp-server-neon)** - Interact with the Neon serverless Postgres platform
- <img height="12" width="12" src="https://www.netdata.cloud/favicon-32x32.png" alt="Netdata Logo" /> **[Netdata](https://github.com/netdata/netdata/blob/master/src/web/mcp/README.md)** - Discovery, exploration, reporting and root cause analysis using all observability data, including metrics, logs, systems, containers, processes, and network connections
- <img height="12" width="12" src="https://www.netlify.com/favicon/icon.svg" alt="Netlify Logo" /> **[Netlify](https://docs.netlify.com/welcome/build-with-ai/netlify-mcp-server/)** - Create, build, deploy, and manage your websites with Netlify web platform.
- <img height="12" width="12" src="https://www.thenile.dev/favicon.ico" alt="Nile Logo" /> **[Nile](https://github.com/niledatabase/nile-mcp-server)** - An MCP server that talks to Nile - Postgres re-engineered for B2B apps. Manage and query databases, tenants, users, auth using LLMs
- <img height="12" width="12" src="https://avatars.githubusercontent.com/u/208441832?s=400&v=4" alt="Nodit Logo" /> **[Nodit](https://github.com/noditlabs/nodit-mcp-server)** - Official Nodit MCP Server enabling access to multi-chain RPC Nodes and Data APIs for blockchain data.
- <img height="12" width="12" src="https://avatars.githubusercontent.com/u/4792552?s=200&v=4" alt="Notion Logo" /> **[Notion](https://github.com/makenotion/notion-mcp-server#readme)** - This project implements an MCP server for the Notion API.
- <img height="12" width="12" src="https://www.nutrient.io/assets/images/logos/nutrient.svg" alt="Nutrient Logo" /> **[Nutrient](https://github.com/PSPDFKit/nutrient-dws-mcp-server)** - Create, Edit, Sign, Extract Documents using Natural Language
- <img height="12" width="12" src="https://nx.dev/favicon/favicon.svg" alt="Nx Logo" /> **[Nx](https://github.com/nrwl/nx-console/blob/master/apps/nx-mcp)** - Makes [Nx's understanding](https://nx.dev/features/enhance-AI) of your codebase accessible to LLMs, providing insights into the codebase architecture, project relationships and runnable tasks thus allowing AI to make precise code suggestions.
- <img height="12" width="12" src="https://avatars.githubusercontent.com/u/82347605?s=48&v=4" alt="OceanBase Logo" /> **[OceanBase](https://github.com/oceanbase/mcp-oceanbase)** - MCP Server for OceanBase database and its tools
- <img height="12" width="12" src="https://docs.octagonagents.com/logo.svg" alt="Octagon Logo" /> **[Octagon](https://github.com/OctagonAI/octagon-mcp-server)** - Deliver real-time investment research with extensive private and public market data.
- <img height="12" width="12" src="https://octoeverywhere.com/img/logo.png" alt="OctoEverywhere Logo" /> **[OctoEverywhere](https://github.com/OctoEverywhere/mcp)** - A 3D Printing MCP server that allows for querying for live state, webcam snapshots, and 3D printer control.
- <img height="12" width="12" src="https://avatars.githubusercontent.com/u/211697972" alt="Offorte Logo" /> **[Offorte](https://github.com/offorte/offorte-mcp-server#readme)** - Offorte Proposal Software official MCP server enables creation and sending of business proposals.
- <img height="12" width="12" src="https://maps.olakrutrim.com/favicon.ico" alt="Ola Maps" /> **[OlaMaps](https://pypi.org/project/ola-maps-mcp-server)** - Official Ola Maps MCP Server for services like geocode, directions, place details and many more.
- <img height="12" width="12" src="https://static.onlyoffice.com/images/favicon.ico" alt="ONLYOFFICE DocSpace" /> **[ONLYOFFICE DocSpace](https://github.com/ONLYOFFICE/docspace-mcp)** - Interact with [ONLYOFFICE DocSpace](https://www.onlyoffice.com/docspace.aspx) API to create rooms, manage files and folders.
- <img height="12" width="12" src="https://op.gg/favicon.ico" alt="OP.GG Logo" /> **[OP.GG](https://github.com/opgginc/opgg-mcp)** - Access real-time gaming data across popular titles like League of Legends, TFT, and Valorant, offering champion analytics, esports schedules, meta compositions, and character statistics.
- <img height="12" width="12" src="https://app.opslevel.com/favicon.ico" alt="OpsLevel" /> **[OpsLevel](https://github.com/opslevel/opslevel-mcp)** - Official MCP Server for [OpsLevel](https://www.opslevel.com).
- <img height="12" width="12" src="https://oxylabs.io/favicon.ico" alt="Oxylabs Logo" /> **[Oxylabs](https://github.com/oxylabs/oxylabs-mcp)** - Scrape websites with Oxylabs Web API, supporting dynamic rendering and parsing for structured data extraction.
- <img height="12" width="12" src="https://developer.paddle.com/favicon.svg" alt="Paddle Logo" /> **[Paddle](https://github.com/PaddleHQ/paddle-mcp-server)** - Interact with the Paddle API. Manage product catalog, billing and subscriptions, and reports.
- <img height="12" width="12" src="https://secure.pagos.ai/favicon.svg" alt="Pagos Logo" /> **[Pagos](https://github.com/pagos-ai/pagos-mcp)** - Interact with the Pagos API. Query Credit Card BIN Data with more to come.
- <img height="12" width="12" src="https://paiml.com/favicon.ico" alt="PAIML Logo" /> **[PAIML MCP Agent Toolkit](https://github.com/paiml/paiml-mcp-agent-toolkit)** - Professional project scaffolding toolkit with zero-configuration AI context generation, template generation for Rust/Deno/Python projects, and hybrid neuro-symbolic code analysis.
- **[Patronus AI](https://github.com/patronus-ai/patronus-mcp-server)** - Test, evaluate, and optimize AI agents and RAG apps
- <img height="12" width="12" src="https://www.paypalobjects.com/webstatic/icon/favicon.ico" alt="PayPal Logo" /> **[PayPal](https://mcp.paypal.com)** - PayPal's official MCP server.
- <img height="12" width="12" src="https://www.perplexity.ai/favicon.ico" alt="Perplexity Logo" /> **[Perplexity](https://github.com/ppl-ai/modelcontextprotocol)** - An MCP server that connects to Perplexity's Sonar API, enabling real-time web-wide research in conversational AI.
- <img height="12" width="12" src="https://avatars.githubusercontent.com/u/54333248" /> **[Pinecone](https://github.com/pinecone-io/pinecone-mcp)** - [Pinecone](https://docs.pinecone.io/guides/operations/mcp-server)'s developer MCP Server assist developers in searching documentation and managing data within their development environment.
- <img height="12" width="12" src="https://avatars.githubusercontent.com/u/54333248" /> **[Pinecone Assistant](https://github.com/pinecone-io/assistant-mcp)** - Retrieves context from your [Pinecone Assistant](https://docs.pinecone.io/guides/assistant/mcp-server) knowledge base.
- **[PostHog](https://github.com/posthog/mcp)** - Interact with PostHog analytics, feature flags, error tracking and more with the official PostHog MCP server.
- <img height="12" width="12" src="https://www.prisma.io/images/favicon-32x32.png" alt="Prisma Logo" /> **[Prisma](https://www.prisma.io/docs/postgres/mcp-server)** - Create and manage Prisma Postgres databases
- <img src="https://www.pubnub.com/favicon/favicon-32x32.png" alt="PubNub" width="12" height="12"> **[PubNub](https://github.com/pubnub/pubnub-mcp-server)** - Retrieves context for developing with PubNub SDKs and calling APIs.
- <img height="12" width="12" src="https://www.pulumi.com/images/favicon.ico" alt="Pulumi Logo" /> **[Pulumi](https://github.com/pulumi/mcp-server)** - Deploy and manage cloud infrastructure using [Pulumi](https://pulumi.com).
- <img height="12" width="12" src="https://pure.md/favicon.png" alt="Pure.md Logo" /> **[Pure.md](https://github.com/puremd/puremd-mcp)** - Reliably access web content in markdown format with [pure.md](https://pure.md) (bot detection avoidance, proxy rotation, and headless JS rendering built in).
- <img height="12" width="12" src="https://put.io/images/favicon.ico" alt="Put.io Logo" /> **[Put.io](https://github.com/putdotio/putio-mcp-server)** - Interact with your Put.io account to download torrents.
- <img height="12" width="12" src="https://qdrant.tech/img/brand-resources-logos/logomark.svg" /> **[Qdrant](https://github.com/qdrant/mcp-server-qdrant/)** - Implement semantic memory layer on top of the Qdrant vector search engine
- <img height="12" width="12" src="https://avatars.githubusercontent.com/u/165178062" alt="Ragie Logo" /> **[Ragie](https://github.com/ragieai/ragie-mcp-server/)** - Retrieve context from your [Ragie](https://www.ragie.ai) (RAG) knowledge base connected to integrations like Google Drive, Notion, JIRA and more.
- <img height="12" width="12" src="https://www.ramp.com/favicon.ico" /> **[Ramp](https://github.com/ramp-public/ramp-mcp)** - Interact with [Ramp](https://ramp.com)'s Developer API to run analysis on your spend and gain insights leveraging LLMs
- **[Raygun](https://github.com/MindscapeHQ/mcp-server-raygun)** - Interact with your crash reporting and real using monitoring data on your Raygun account
- <img height="12" width="12" src="https://framerusercontent.com/images/CU1m0xFonUl76ZeaW0IdkQ0M.png" alt="Razorpay Logo" /> **[Razorpay](https://github.com/razorpay/razorpay-mcp-server)** - Razorpay's official MCP server
- <img height="12" width="12" src="https://www.recraft.ai/favicons/icon.svg" alt="Recraft Logo" /> **[Recraft](https://github.com/recraft-ai/mcp-recraft-server)** - Generate raster and vector (SVG) images using [Recraft](https://recraft.ai). Also you can edit, upscale images, create your own styles, and vectorize raster images
- <img height="12" width="12" src="https://avatars.githubusercontent.com/u/1529926" alt="Redis Logo" /> **[Redis](https://github.com/redis/mcp-redis/)** - The Redis official MCP Server offers an interface to manage and search data in Redis.
- <img height="12" width="12" src="https://avatars.githubusercontent.com/u/1529926" alt="Redis Logo" /> **[Redis Cloud API](https://github.com/redis/mcp-redis-cloud/)** - The Redis Cloud API MCP Server allows you to manage your Redis Cloud resources using natural language.
- <img src="https://avatars.githubusercontent.com/u/149024635" alt="Reexpress" width="12" height="12"> **[Reexpress](https://github.com/ReexpressAI/reexpress_mcp_server)** - Enable Similarity-Distance-Magnitude statistical verification for your search, software, and data science workflows
- <img height="12" width="12" src="https://www.rember.com/favicon.ico" alt="Rember Logo" /> **[Rember](https://github.com/rember/rember-mcp)** - Create spaced repetition flashcards in [Rember](https://rember.com) to remember anything you learn in your chats
- <img height="12" width="12" src="https://ui.rilldata.com/favicon.png" alt="Rill Data Logo" /> **[Rill Data](https://docs.rilldata.com/explore/mcp)** - Interact with Rill Data to query and analyze your data.
- <img height="12" width="12" src="https://riza.io/favicon.ico" alt="Riza logo" /> **[Riza](https://github.com/riza-io/riza-mcp)** - Arbitrary code execution and tool-use platform for LLMs by [Riza](https://riza.io)
- <img height="12" width="12" src="https://cdn.prod.website-files.com/66b7de6a233c04f4dac200a6/66bed52680d689629483c18b_faviconV2%20(2).png" alt="Root Signals Logo" /> **[Root Signals](https://github.com/root-signals/root-signals-mcp)** - Improve and quality control your outputs with evaluations using LLM-as-Judge
- <img height="12" width="12" src="https://scrapi.tech/favicon.ico" alt="ScrAPI Logo" /> **[ScrAPI](https://github.com/DevEnterpriseSoftware/scrapi-mcp)** - Web scraping using [ScrAPI](https://scrapi.tech). Extract website content that is difficult to access because of bot detection, captchas or even geolocation restrictions.
- <img height="12" width="12" src="https://screenshotone.com/favicon.ico" alt="ScreenshotOne Logo" /> **[ScreenshotOne](https://github.com/screenshotone/mcp/)** - Render website screenshots with [ScreenshotOne](https://screenshotone.com/)
- <img height="12" width="12" src="https://semgrep.dev/favicon.ico" alt="Semgrep Logo" /> **[Semgrep](https://github.com/semgrep/mcp)** - Enable AI agents to secure code with [Semgrep](https://semgrep.dev/).
- <img height="12" width="12" src="https://pics.fatwang2.com/56912e614b35093426c515860f9f2234.svg" alt="Search1API Logo" /> **[Search1API](https://github.com/fatwang2/search1api-mcp)** - One API for Search, Crawling, and Sitemaps
- <img height="12" width="12" src="https://cdn.prod.website-files.com/6372338e5477e047032b37a5/64f85e6388a2a5c8c9525b4d_favLogo.png" alt="Shortcut Logo" /> **[Shortcut](https://github.com/useshortcut/mcp-server-shortcut)** - Access and implement all of your projects and tasks (Stories) from [Shortcut](https://shortcut.com/).
- <img height="12" width="12" src="https://www.singlestore.com/favicon-32x32.png?v=277b9cbbe31e8bc416504cf3b902d430"/> **[SingleStore](https://github.com/singlestore-labs/mcp-server-singlestore)** - Interact with the SingleStore database platform
- <img height="12" width="12" src="https://app.snyk.io/bundle/favicon-faj49uD9.png" alt="Snyk Logo" /> **[Snyk](https://github.com/snyk/snyk-ls/blob/main/mcp_extension/README.md)** - Enhance security posture by embedding [Snyk](https://snyk.io/) vulnerability scanning directly into agentic workflows.
- <img height="12" width="12" src="https://www.starrocks.io/favicon.ico" alt="StarRocks Logo" /> **[StarRocks](https://github.com/StarRocks/mcp-server-starrocks)** - Interact with [StarRocks](https://www.starrocks.io/)
- <img height="12" width="12" src="https://stripe.com/favicon.ico" alt="Stripe Logo" /> **[Stripe](https://github.com/stripe/agent-toolkit)** - Interact with Stripe API
- <img height="12" width="12" src="https://tavily.com/favicon.ico" alt="Tavily Logo" /> **[Tavily](https://github.com/tavily-ai/tavily-mcp)** - Search engine for AI agents (search + extract) powered by [Tavily](https://tavily.com/)
- <img height="12" width="12" src="https://raw.githubusercontent.com/hashicorp/terraform-mcp-server/main/public/images/Terraform-LogoMark_onDark.svg" alt="Terraform Logo" /> **[Terraform](https://github.com/hashicorp/terraform-mcp-server)** - Seamlessly integrate with Terraform ecosystem, enabling advanced automation and interaction capabilities for Infrastructure as Code (IaC) development powered by [Terraform](https://www.hashicorp.com/en/products/terraform)
- <img height="12" width="12" src="https://thirdweb.com/favicon.ico" alt="Thirdweb Logo" /> **[Thirdweb](https://github.com/thirdweb-dev/ai/tree/main/python/thirdweb-mcp)** - Read/write to over 2k blockchains, enabling data querying, contract analysis/deployment, and transaction execution, powered by [Thirdweb](https://thirdweb.com/)
- <img height="12" width="12" src="https://tianji.msgbyte.com/img/dark-brand.svg" alt="Tianji Logo" /> **[Tianji](https://github.com/msgbyte/tianji/tree/master/apps/mcp-server)** - Interact with Tianji platform whatever selfhosted or cloud platform, powered by [Tianji](https://tianji.msgbyte.com/).
- <img height="12" width="12" src="https://www.pingcap.com/favicon.ico" alt="TiDB Logo" /> **[TiDB](https://github.com/pingcap/pytidb)** - MCP Server to interact with TiDB database platform.
- <img height="12" width="12" src="https://www.tinybird.co/favicon.ico" alt="Tinybird Logo" /> **[Tinybird](https://github.com/tinybirdco/mcp-tinybird)** - Interact with Tinybird serverless ClickHouse platform
- <img height="12" width="12" src="https://b2729162.smushcdn.com/2729162/wp-content/uploads/2023/10/cropped-Favicon-1-192x192.png?lossy=1&strip=1&webp=1" alt="Tldv Logo" /> **[Tldv](https://gitlab.com/tldv/tldv-mcp-server)** - Connect your AI agents to Google-Meet, Zoom & Microsoft Teams through [tl;dv](https://tldv.io)
- <img height="12" width="12" src="https://images.thetradeagent.ai/trade_agent/logo.svg" alt="Trade Agent Logo" /> **[Trade Agent](https://github.com/Trade-Agent/trade-agent-mcp)** - Execute stock and crypto trades on your brokerage via [Trade Agent](https://thetradeagent.ai)
- <img height="12" width="12" src="https://www.twilio.com/content/dam/twilio-com/core-assets/social/favicon-16x16.png" alt="Twilio Logo" /> **[Twilio](https://github.com/twilio-labs/mcp)** - Interact with [Twilio](https://www.twilio.com/en-us) APIs to send SMS messages, manage phone numbers, configure your account, and more.
- <img height="12" width="12" src="https://unifai.network/favicon.ico" alt="UnifAI Logo" /> **[UnifAI](https://github.com/unifai-network/unifai-mcp-server)** - Dynamically search and call tools using [UnifAI Network](https://unifai.network)
- <img height="12" width="12" src="https://framerusercontent.com/images/plcQevjrOYnyriuGw90NfQBPoQ.jpg" alt="Unstructured Logo" /> **[Unstructured](https://github.com/Unstructured-IO/UNS-MCP)** - Set up and interact with your unstructured data processing workflows in [Unstructured Platform](https://unstructured.io)
- <img height="12" width="12" src="https://upstash.com/icons/favicon-32x32.png" alt="Upstash Logo" /> **[Upstash](https://github.com/upstash/mcp-server)** - Manage Redis databases and run Redis commands on [Upstash](https://upstash.com/) with natural language.
- <img src="https://www.vantage.sh/favicon.ico" alt="Vantage" width="12" height="12"> **[Vantage](https://github.com/vantage-sh/vantage-mcp-server)** - Interact with your organization's cloud cost spend.
- <img height="12" width="12" src="https://mcp.variflight.com/favicon.ico" alt="VariFlight Logo" /> **[VariFlight](https://github.com/variflight/variflight-mcp)** - VariFlight's official MCP server provides tools to query flight information, weather data, comfort metrics, the lowest available fares, and other civil aviation-related data.
- <img height="12" width="12" src="https://docs.octagonagents.com/logo.svg" alt="Octagon Logo" /> **[VCAgents](https://github.com/OctagonAI/octagon-vc-agents)** - Interact with investor agents—think Wilson or Thiel—continuously updated with market intel.
- **[Vectorize](https://github.com/vectorize-io/vectorize-mcp-server/)** - [Vectorize](https://vectorize.io) MCP server for advanced retrieval, Private Deep Research, Anything-to-Markdown file extraction and text chunking.
- <img height="12" width="12" src="https://static.verbwire.com/favicon-16x16.png" alt="Verbwire Logo" /> **[Verbwire](https://github.com/verbwire/verbwire-mcp-server)** - Deploy smart contracts, mint NFTs, manage IPFS storage, and more through the Verbwire API
- <img height="12" width="12" src="https://verodat.io/assets/favicon-16x16.png" alt="Verodat Logo" /> **[Verodat](https://github.com/Verodat/verodat-mcp-server)** - Interact with Verodat AI Ready Data platform
- <img height="12" width="12" src="https://www.veyrax.com/favicon.ico" alt="VeyraX Logo" /> **[VeyraX](https://github.com/VeyraX/veyrax-mcp)** - Single tool to control all 100+ API integrations, and UI components
- <img height="12" width="12" src="https://avatars.githubusercontent.com/u/174736222?s=200&v=4" alt="VictoriaMetrics Logo" /> **[VictoriaMetrics](https://github.com/VictoriaMetrics-Community/mcp-victoriametrics)** - Comprehensive integration with [VictoriaMetrics APIs](https://docs.victoriametrics.com/victoriametrics/url-examples/) and [documentation](https://docs.victoriametrics.com/) for monitoring, observability, and debugging tasks related to your VictoriaMetrics instances.
- <img height="12" width="12" src="https://wavespeed.ai/logo.webp" alt="WaveSpeed Logo" /> **[WaveSpeed](https://github.com/WaveSpeedAI/mcp-server)** - WaveSpeed MCP server providing AI agents with image and video generation capabilities.
- <img height="12" width="12" src="https://waystation.ai/images/logo.svg" alt="WayStation Logo" /> **[WayStation](https://github.com/waystation-ai/mcp)** - Universal MCP server to connect to popular productivity tools such as Notion, Monday, AirTable, and many more
- <img height="12" width="12" src="https://www.webflow.com/favicon.ico" alt="Webflow Logo"> **[Webflow](https://github.com/webflow/mcp-server)** - Interact with Webflow sites, pages, and collections
- <img height="12" width="12" src="https://www.xero.com/favicon.ico" alt="Xero Logo" /> **[Xero](https://github.com/XeroAPI/xero-mcp-server)** - Interact with the accounting data in your business using our official MCP server
- <img height="12" width="12" src="https://storage.yandexcloud.net/ydb-www-prod-site-assets/favicon-202305/favicon.ico" alt="YDB Logo" /> **[YDB](https://github.com/ydb-platform/ydb-mcp)** - Query [YDB](https://ydb.tech/) databases
- <img height="12" width="12" src="https://www.yugabyte.com/favicon-16x16.png" alt="YugabyteDB Logo" /> **[YugabyteDB](https://github.com/yugabyte/yugabytedb-mcp-server)** -  MCP Server to interact with your [YugabyteDB](https://www.yugabyte.com/) database
- <img height="12" width="12" src="https://avatars.githubusercontent.com/u/14069894" alt="Yunxin Logo" /> **[Yunxin](https://github.com/netease-im/yunxin-mcp-server)** - An MCP server that connects to Yunxin's IM/RTC/DATA Open-API
- <img height="12" width="12" src="https://cdn.zapier.com/zapier/images/favicon.ico" alt="Zapier Logo" /> **[Zapier](https://zapier.com/mcp)** - Connect your AI Agents to 8,000 apps instantly.
- **[ZenML](https://github.com/zenml-io/mcp-zenml)** - Interact with your MLOps and LLMOps pipelines through your [ZenML](https://www.zenml.io) MCP server
- <img height="12" width="12" src="https://zizai.work/images/logo.jpg" alt="ZIZAI Logo" /> **[ZIZAI Recruitment](https://github.com/zaiwork/mcp)** - Interact with the next-generation intelligent recruitment platform for employees and employers, powered by [ZIZAI Recruitment](https://zizai.work).

### 🌎 Community Servers

A growing set of community-developed and maintained servers demonstrates various applications of MCP across different domains.

> **Note:** Community servers are **untested** and should be used at **your own risk**. They are not affiliated with or endorsed by Anthropic.
- **[1Panel](https://github.com/1Panel-dev/mcp-1panel)** - MCP server implementation that provides 1Panel interaction.
- **[A2A](https://github.com/GongRzhe/A2A-MCP-Server)** - An MCP server that bridges the Model Context Protocol (MCP) with the Agent-to-Agent (A2A) protocol, enabling MCP-compatible AI assistants (like Claude) to seamlessly interact with A2A agents.
- **[Ableton Live](https://github.com/Simon-Kansara/ableton-live-mcp-server)** - an MCP server to control Ableton Live.
- **[Ableton Live](https://github.com/ahujasid/ableton-mcp)** (by ahujasid) - Ableton integration allowing prompt enabled music creation.
- **[Actor Critic Thinking](https://github.com/aquarius-wing/actor-critic-thinking-mcp)** - Actor-critic thinking for performance evaluation
- **[AI Agent Marketplace Index](https://github.com/AI-Agent-Hub/ai-agent-marketplace-index-mcp)** - MCP server to search more than 5000+ AI agents and tools of various categories from [AI Agent Marketplace Index](http://www.deepnlp.org/store/ai-agent) and monitor traffic of AI Agents.
- **[Airbnb](https://github.com/openbnb-org/mcp-server-airbnb)** - Provides tools to search Airbnb and get listing details.
- **[Airflow](https://github.com/yangkyeongmo/mcp-server-apache-airflow)** - A MCP Server that connects to [Apache Airflow](https://airflow.apache.org/) using official python client.
- **[Airtable](https://github.com/domdomegg/airtable-mcp-server)** - Read and write access to [Airtable](https://airtable.com/) databases, with schema inspection.
- **[Airtable](https://github.com/felores/airtable-mcp)** - Airtable Model Context Protocol Server.
- **[Algorand](https://github.com/GoPlausible/algorand-mcp)** - A comprehensive MCP server for tooling interactions (40+) and resource accessibility (60+) plus many useful prompts for interacting with the Algorand blockchain.
- **[Amadeus](https://github.com/donghyun-chae/mcp-amadeus)** (by donghyun-chae) - An MCP server to access, explore, and interact with Amadeus Flight Offers Search API for retrieving detailed flight options, including airline, times, duration, and pricing data.
- **[Amazon Ads](https://github.com/MarketplaceAdPros/amazon-ads-mcp-server)** - MCP Server that provides interaction capabilities with Amazon Advertising through [MarketplaceAdPros](https://marketplaceadpros.com)/
- **[Anki](https://github.com/scorzeth/anki-mcp-server)** - An MCP server for interacting with your [Anki](https://apps.ankiweb.net) decks and cards.
- **[AntV Chart](https://github.com/antvis/mcp-server-chart)** - A Model Context Protocol server for generating 15+ visual charts using [AntV](https://github.com/antvis).
- **[Any Chat Completions](https://github.com/pyroprompts/any-chat-completions-mcp)** - Interact with any OpenAI SDK Compatible Chat Completions API like OpenAI, Perplexity, Groq, xAI and many more.
- **[Apache Gravitino(incubating)](https://github.com/datastrato/mcp-server-gravitino)** - Allow LLMs to explore metadata of structured data and unstructured data with Gravitino, and perform data governance tasks including tagging/classification.
- **[APIWeaver](https://github.com/GongRzhe/APIWeaver)** - An MCP server that dynamically creates MCP  servers from web API configurations. This allows you to easily integrate any REST API, GraphQL endpoint, or web service into an MCP-compatible tool that can be used by AI assistants like Claude.
- **[Apple Books](https://github.com/vgnshiyer/apple-books-mcp)** - Interact with your library on Apple Books, manage your book collection, summarize highlights, notes, and much more.
- **[Apple Calendar](https://github.com/Omar-v2/mcp-ical)** - An MCP server that allows you to interact with your MacOS Calendar through natural language, including features such as event creation, modification, schedule listing, finding free time slots etc.
- **[Apple Script](https://github.com/peakmojo/applescript-mcp)** - MCP server that lets LLM run AppleScript code to to fully control anything on Mac, no setup needed.
- **[Aranet4](https://github.com/diegobit/aranet4-mcp-server)** - MCP Server to manage your Aranet4 CO2 sensor. Fetch data and store in a local SQLite. Ask questions about historical data.
- **[ArangoDB](https://github.com/ravenwits/mcp-server-arangodb)** - MCP Server that provides database interaction capabilities through [ArangoDB](https://arangodb.com/).
- **[Arduino](https://github.com/vishalmysore/choturobo)** - MCP Server that enables AI-powered robotics using Claude AI and Arduino (ESP32) for real-world automation and interaction with robots.
- **[arXiv API](https://github.com/prashalruchiranga/arxiv-mcp-server)** - An MCP server that enables interacting with the arXiv API using natural language.
- **[arxiv-latex-mcp](https://github.com/takashiishida/arxiv-latex-mcp)** - MCP server that fetches and processes arXiv LaTeX sources for precise interpretation of mathematical expressions in papers.
- **[Atlassian](https://github.com/sooperset/mcp-atlassian)** - Interact with Atlassian Cloud products (Confluence and Jira) including searching/reading Confluence spaces/pages, accessing Jira issues, and project metadata.
- **[Atlassian Server (by phuc-nt)](https://github.com/phuc-nt/mcp-atlassian-server)** - An MCP server that connects AI agents (Cline, Claude Desktop, Cursor, etc.) to Atlassian Jira & Confluence, enabling data queries and actions through the Model Context Protocol.
- **[Attestable MCP](https://github.com/co-browser/attestable-mcp-server)** - An MCP server running inside a trusted execution environment (TEE) via Gramine, showcasing remote attestation using [RA-TLS](https://gramine.readthedocs.io/en/stable/attestation.html). This allows an MCP client to verify the server before conencting.
- **[Audius](https://github.com/glassBead-tc/audius-mcp-atris)** - Audius + AI = Atris. Interact with fans, stream music, tip your favorite artists, and more on Audius: all through Claude.
- **[AWS](https://github.com/rishikavikondala/mcp-server-aws)** - Perform operations on your AWS resources using an LLM.
- **[AWS Athena](https://github.com/lishenxydlgzs/aws-athena-mcp)** - A MCP server for AWS Athena to run SQL queries on Glue Catalog.
- **[AWS Cognito](https://github.com/gitCarrot/mcp-server-aws-cognito)** - A MCP server that connects to AWS Cognito for authentication and user management.
- **[AWS Cost Explorer](https://github.com/aarora79/aws-cost-explorer-mcp-server)** - Optimize your AWS spend (including Amazon Bedrock spend) with this MCP server by examining spend across regions, services, instance types and foundation models ([demo video](https://www.youtube.com/watch?v=WuVOmYLRFmI&feature=youtu.be)).
- **[AWS Resources Operations](https://github.com/baryhuang/mcp-server-aws-resources-python)** - Run generated python code to securely query or modify any AWS resources supported by boto3.
- **[AWS S3](https://github.com/aws-samples/sample-mcp-server-s3)** - A sample MCP server for AWS S3 that flexibly fetches objects from S3 such as PDF documents.
- **[Azure ADX](https://github.com/pab1it0/adx-mcp-server)** - Query and analyze Azure Data Explorer databases.
- **[Azure DevOps](https://github.com/Vortiago/mcp-azure-devops)** - An MCP server that provides a bridge to Azure DevOps services, enabling AI assistants to query and manage work items.
- **[Azure MCP Hub](https://github.com/Azure-Samples/mcp)** - A curated list of all MCP servers and related resources for Azure developers by **[Arun Sekhar](https://github.com/achandmsft)**
- **[Azure OpenAI DALL-E 3 MCP Server](https://github.com/jacwu/mcp-server-aoai-dalle3)** - A MCP server for Azure OpenAI DALL-E 3 service to generate image from text.
- **[Azure Wiki Search](https://github.com/coder-linping/azure-wiki-search-server)** - An MCP that enables AI to query the wiki hosted on Azure Devops Wiki.
- **[Baidu AI Search](https://github.com/baidubce/app-builder/tree/master/python/mcp_server/ai_search)** - Web search with Baidu Cloud's AI Search
- **[BambooHR MCP](https://github.com/encoreshao/bamboohr-mcp)** - An MCP server that interfaces with the BambooHR APIs, providing access to employee data, time tracking, and HR management features.
- **[Base Free USDC Transfer](https://github.com/magnetai/mcp-free-usdc-transfer)** - Send USDC on [Base](https://base.org) for free using Claude AI! Built with [Coinbase CDP](https://docs.cdp.coinbase.com/mpc-wallet/docs/welcome).
- **[Basic Memory](https://github.com/basicmachines-co/basic-memory)** - Local-first knowledge management system that builds a semantic graph from Markdown files, enabling persistent memory across conversations with LLMs.
- **[BigQuery](https://github.com/LucasHild/mcp-server-bigquery)** (by LucasHild) - This server enables LLMs to inspect database schemas and execute queries on BigQuery.
- **[BigQuery](https://github.com/ergut/mcp-bigquery-server)** (by ergut) - Server implementation for Google BigQuery integration that enables direct BigQuery database access and querying capabilities
- **[Bilibili](https://github.com/wangshunnn/bilibili-mcp-server)** - This MCP server provides tools to fetch Bilibili user profiles, video metadata, search videos, and more.
- **[Bing Web Search API](https://github.com/leehanchung/bing-search-mcp)** (by hanchunglee) - Server implementation for Microsoft Bing Web Search API.
- **[Bitable MCP](https://github.com/lloydzhou/bitable-mcp)** (by lloydzhou) - MCP server provides access to Lark Bitable through the Model Context Protocol. It allows users to interact with Bitable tables using predefined tools.
- **[Blender](https://github.com/ahujasid/blender-mcp)** (by ahujasid) - Blender integration allowing prompt enabled 3D scene creation, modeling and manipulation.
- **[BreakoutRoom](https://github.com/agree-able/room-mcp)** - Agents accomplishing goals together in p2p rooms 
- **[browser-use](https://github.com/co-browser/browser-use-mcp-server)** (by co-browser) - browser-use MCP server with dockerized playwright + chromium + vnc. supports stdio & resumable http.
- **[BrowserLoop](https://github.com/mattiasw/browserloop)** - An MCP server for taking screenshots of web pages using Playwright. Supports high-quality capture with configurable formats, viewport sizes, cookie-based authentication, and both full page and element-specific screenshots.
- **[Bsc-mcp](https://github.com/TermiX-official/bsc-mcp)** The first MCP server that serves as the bridge between AI and BNB Chain, enabling AI agents to execute complex on-chain operations through seamless integration with the BNB Chain, including transfer, swap, launch, security check on any token and even more.
- **[BVG MCP Server - (Unofficial) ](https://github.com/svkaizoku/mcp-bvg)** - Unofficial MCP server for Berliner Verkehrsbetriebe Api. 
- **[Calculator](https://github.com/githejie/mcp-server-calculator)** - This server enables LLMs to use calculator for precise numerical calculations.
- **[Calendly](https://github.com/universal-mcp/calendly)** - Calendly MCP server from **[agentr](https://agentr.dev/)** that provides support for managing events and scheduling via Calendly.
- **[CCTV VMS MCP](https://github.com/jyjune/mcp_vms)** - A Model Context Protocol (MCP) server designed to connect to a CCTV recording program (VMS) to retrieve recorded and live video streams. It also provides tools to control the VMS software, such as showing live or playback dialogs for specific channels at specified times.
- **[CFBD API](https://github.com/lenwood/cfbd-mcp-server)** - An MCP server for the [College Football Data API](https://collegefootballdata.com/).
- **[ChatMCP](https://github.com/AI-QL/chat-mcp)** – An Open Source Cross-platform GUI Desktop application compatible with Linux, macOS, and Windows, enabling seamless interaction with MCP servers across dynamically selectable LLMs, by **[AIQL](https://github.com/AI-QL)**
- **[ChatSum](https://github.com/mcpso/mcp-server-chatsum)** - Query and Summarize chat messages with LLM. by [mcpso](https://mcp.so)
- **[Chess.com](https://github.com/pab1it0/chess-mcp)** - Access Chess.com player data, game records, and other public information through standardized MCP interfaces, allowing AI assistants to search and analyze chess information.
- **[ChessPal Chess Engine (stockfish)](https://github.com/wilson-urdaneta/chesspal-mcp-engine)** - A Stockfish-powered chess engine exposed as an MCP server. Calculates best moves and supports both HTTP/SSE and stdio transports.
- **[Chroma](https://github.com/privetin/chroma)** - Vector database server for semantic document search and metadata filtering, built on Chroma
- **[Claude Thread Continuity](https://github.com/peless/claude-thread-continuity)** - Persistent memory system enabling Claude Desktop conversations to resume with full context across sessions. Maintains conversation history, project states, and user preferences for seamless multi-session workflows.
- **[ClaudePost](https://github.com/ZilongXue/claude-post)** - ClaudePost enables seamless email management for Gmail, offering secure features like email search, reading, and sending.
- **[ClickUp](https://github.com/TaazKareem/clickup-mcp-server)** - MCP server for ClickUp task management, supporting task creation, updates, bulk operations, and markdown descriptions.
- **[Cloudinary](https://github.com/felores/cloudinary-mcp-server)** - Cloudinary Model Context Protocol Server to upload media to Cloudinary and get back the media link and details.
- **[Coda](https://github.com/universal-mcp/coda)** - Coda.io MCP server from **[agentr](https://agentr.dev/)** that provides support for reading and writing data to Coda docs and tables.
- **[code-assistant](https://github.com/stippi/code-assistant)** - A coding assistant MCP server that allows to explore a code-base and make changes to code. Should be used with trusted repos only (insufficient protection against prompt injections).
- **[code-executor](https://github.com/bazinga012/mcp_code_executor)** - An MCP server that allows LLMs to execute Python code within a specified Conda environment.
- **[code-sandbox-mcp](https://github.com/Automata-Labs-team/code-sandbox-mcp)** - An MCP server to create secure code sandbox environment for executing code within Docker containers.
- **[cognee-mcp](https://github.com/topoteretes/cognee/tree/main/cognee-mcp)** - GraphRAG memory server with customizable ingestion, data processing and search
- **[coin_api_mcp](https://github.com/longmans/coin_api_mcp)** - Provides access to [coinmarketcap](https://coinmarketcap.com/) cryptocurrency data.
- **[CoinMarketCap](https://github.com/shinzo-labs/coinmarketcap-mcp)** - Implements the complete [CoinMarketCap](https://coinmarketcap.com/) API for accessing cryptocurrency market data, exchange information, and other blockchain-related metrics.
- **[commands](https://github.com/g0t4/mcp-server-commands)** - Run commands and scripts. Just like in a terminal.
- **[Computer-Use - Remote MacOS Use](https://github.com/baryhuang/mcp-remote-macos-use)** - Open-source out-of-the-box alternative to OpenAI Operator, providing a full desktop experience and optimized for using remote macOS machines as autonomous AI agents.
- **[consul-mcp](https://github.com/kocierik/consul-mcp-server)** - A consul MCP server for service management, health check and Key-Value Store
- **[Contentful-mcp](https://github.com/ivo-toby/contentful-mcp)** - Read, update, delete, publish content in your [Contentful](https://contentful.com) space(s) from this MCP Server.
- **[context-portal](https://github.com/GreatScottyMac/context-portal)** - Context Portal (ConPort) is a memory bank database system that effectively builds a project-specific knowledge graph, capturing entities like decisions, progress, and architecture, along with their relationships. This serves as a powerful backend for Retrieval Augmented Generation (RAG), enabling AI assistants to access precise, up-to-date project information.
- **[CreateveAI Nexus](https://github.com/spgoodman/createveai-nexus-server)** - Open-Source Bridge Between AI Agents and Enterprise Systems, with simple custom API plug-in capabilities (including close compatibility with ComfyUI nodes), support for Copilot Studio's MCP agent integations, and support for Azure deployment in secure environments with secrets stored in Azure Key Vault, as well as straightforward on-premises deployment.
- **[Creatify](https://github.com/TSavo/creatify-mcp)** - MCP Server that exposes Creatify AI API capabilities for AI video generation, including avatar videos, URL-to-video conversion, text-to-speech, and AI-powered editing tools.
- **[Cronlytic](https://github.com/Cronlytic/cronlytic-mcp-server)** - Create CRUD operations for serverless cron jobs through [Cronlytic](https://cronlytic.com) MCP Server
- **[crypto-feargreed-mcp](https://github.com/kukapay/crypto-feargreed-mcp)**  -  Providing real-time and historical Crypto Fear & Greed Index data.
- **[crypto-indicators-mcp](https://github.com/kukapay/crypto-indicators-mcp)**  -  An MCP server providing a range of cryptocurrency technical analysis indicators and strategies.
- **[crypto-sentiment-mcp](https://github.com/kukapay/crypto-sentiment-mcp)**  -  An MCP server that delivers cryptocurrency sentiment analysis to AI agents.
- **[cryptopanic-mcp-server](https://github.com/kukapay/cryptopanic-mcp-server)** - Providing latest cryptocurrency news to AI agents, powered by CryptoPanic.
- **[Cursor MCP Installer](https://github.com/matthewdcage/cursor-mcp-installer)** - A tool to easily install and configure other MCP servers within Cursor IDE, with support for npm packages, local directories, and Git repositories.
- **[Dappier](https://github.com/DappierAI/dappier-mcp)** - Connect LLMs to real-time, rights-cleared, proprietary data from trusted sources. Access specialized models for Real-Time Web Search, News, Sports, Financial Data, Crypto, and premium publisher content. Explore data models at [marketplace.dappier.com](https://marketplace.dappier.com/marketplace).
- **[Data Exploration](https://github.com/reading-plus-ai/mcp-server-data-exploration)** - MCP server for autonomous data exploration on .csv-based datasets, providing intelligent insights with minimal effort. NOTE: Will execute arbitrary Python code on your machine, please use with caution!
- **[Databricks](https://github.com/JordiNeil/mcp-databricks-server)** - Allows LLMs to run SQL queries, list and get details of jobs executions in a Databricks account.
- **[Databricks Genie](https://github.com/yashshingvi/databricks-genie-MCP)** - A server that connects to the Databricks Genie, allowing LLMs to ask natural language questions, run SQL queries, and interact with Databricks conversational agents.
- **[Databricks Smart SQL](https://github.com/RafaelCartenet/mcp-databricks-server)** - Leveraging Databricks Unity Catalog metadata, perform smart efficient SQL queries to solve Ad-hoc queries and explore data.
- **[Datadog](https://github.com/GeLi2001/datadog-mcp-server)** - Datadog MCP Server for application tracing, monitoring, dashboard, incidents queries built on official datadog api.
- **[Dataset Viewer](https://github.com/privetin/dataset-viewer)** - Browse and analyze Hugging Face datasets with features like search, filtering, statistics, and data export
- **[DaVinci Resolve](https://github.com/samuelgursky/davinci-resolve-mcp)** - MCP server integration for DaVinci Resolve providing powerful tools for video editing, color grading, media management, and project control.
- **[DBHub](https://github.com/bytebase/dbhub/)** - Universal database MCP server connecting to MySQL, PostgreSQL, SQLite, DuckDB and etc.
- **[Deebo](https://github.com/snagasuri/deebo-prototype)** – Agentic debugging MCP server that helps AI coding agents delegate and fix hard bugs through isolated multi-agent hypothesis testing.
- **[Deep Research](https://github.com/reading-plus-ai/mcp-server-deep-research)** - Lightweight MCP server offering Grok/OpenAI/Gemini/Perplexity-style automated deep research exploration and structured reporting.
- **[DeepSeek MCP Server](https://github.com/DMontgomery40/deepseek-mcp-server)** - Model Context Protocol server integrating DeepSeek's advanced language models, in addition to [other useful API endpoints](https://github.com/DMontgomery40/deepseek-mcp-server?tab=readme-ov-file#features)
- **[deepseek-thinker-mcp](https://github.com/ruixingshi/deepseek-thinker-mcp)** - A MCP (Model Context Protocol) provider Deepseek reasoning content to MCP-enabled AI Clients, like Claude Desktop. Supports access to Deepseek's thought processes from the Deepseek API service or from a local Ollama server.
- **[Deepseek_R1](https://github.com/66julienmartin/MCP-server-Deepseek_R1)** - A Model Context Protocol (MCP) server implementation connecting Claude Desktop with DeepSeek's language models (R1/V3)
- **[Descope](https://github.com/descope-sample-apps/descope-mcp-server)** - An MCP server to integrate with [Descope](https://descope.com) to search audit logs, manage users, and more.
- **[DesktopCommander](https://github.com/wonderwhy-er/DesktopCommanderMCP)** - Let AI edit and manage files on your computer, run terminal commands, and connect to remote servers via SSH - all powered by one of the most popular local MCP servers.
- **[DevDb](https://github.com/damms005/devdb-vscode?tab=readme-ov-file#mcp-configuration)** - An MCP server that runs right inside the IDE, for connecting to MySQL, Postgres, SQLite, and MSSQL databases.
- **[Dicom](https://github.com/ChristianHinge/dicom-mcp)** - An MCP server to query and retrieve medical images and for parsing and reading dicom-encapsulated documents (pdf etc.). 
- **[Dify](https://github.com/YanxingLiu/dify-mcp-server)** - A simple implementation of an MCP server for dify workflows.
- **[Discogs](https://github.com/cswkim/discogs-mcp-server)** - A MCP server that connects to the Discogs API for interacting with your music collection.
- **[Discord](https://github.com/v-3/discordmcp)** - A MCP server to connect to Discord guilds through a bot and read and write messages in channels
- **[Discord](https://github.com/SaseQ/discord-mcp)** - A MCP server, which connects to Discord through a bot, and provides comprehensive integration with Discord.
- **[Discord](https://github.com/Klavis-AI/klavis/tree/main/mcp_servers/discord)** - For Discord API integration by Klavis AI
- **[Discourse](https://github.com/AshDevFr/discourse-mcp-server)** - A MCP server to search Discourse posts on a Discourse forum.
- **[Docker](https://github.com/ckreiling/mcp-server-docker)** - Integrate with Docker to manage containers, images, volumes, and networks.
- **[Docs](https://github.com/da1z/docsmcp)** - Enable documentation access for the AI agent, supporting llms.txt and other remote or local files.
- **[Dodo Payments](https://github.com/dodopayments/dodopayments-node/tree/main/packages/mcp-server)** - Enables AI agents to securely perform payment operations via a lightweight, serverless-compatible interface to the [Dodo Payments](https://dodopayments.com) API.
- **[DPLP](https://github.com/szeider/mcp-dblp)**  - Searches the [DBLP](https://dblp.org) computer science bibliography database.
- **[Drupal](https://github.com/Omedia/mcp-server-drupal)** - Server for interacting with [Drupal](https://www.drupal.org/project/mcp) using STDIO transport layer.
- **[dune-analytics-mcp](https://github.com/kukapay/dune-analytics-mcp)** -  A mcp server that bridges Dune Analytics data to AI agents.
- **[DynamoDB-Toolbox](https://www.dynamodbtoolbox.com/docs/databases/actions/mcp-toolkit)** - Leverages your Schemas and Access Patterns to interact with your [DynamoDB](https://aws.amazon.com/dynamodb) Database using natural language.
- **[eBook-mcp](https://github.com/onebirdrocks/ebook-mcp)** - A lightweight MCP server that allows LLMs to read and interact with your personal PDF and EPUB ebooks. Ideal for building AI reading assistants or chat-based ebook interfaces.
- **[EdgeOne Pages MCP](https://github.com/TencentEdgeOne/edgeone-pages-mcp)** - An MCP service for deploying HTML content to EdgeOne Pages and obtaining a publicly accessible URL.
- **[Edwin](https://github.com/edwin-finance/edwin/tree/main/examples/mcp-server)** - MCP server for edwin SDK - enabling AI agents to interact with DeFi protocols across EVM, Solana and other blockchains.
- **[eechat](https://github.com/Lucassssss/eechat)** - An open-source, cross-platform desktop application that seamlessly connects with MCP servers, across Linux, macOS, and Windows.
- **[Elasticsearch](https://github.com/cr7258/elasticsearch-mcp-server)** - MCP server implementation that provides Elasticsearch interaction.
- **[ElevenLabs](https://github.com/mamertofabian/elevenlabs-mcp-server)** - A server that integrates with ElevenLabs text-to-speech API capable of generating full voiceovers with multiple voices.
- **[Email](https://github.com/Shy2593666979/mcp-server-email)** - This server enables users to send emails through various email providers, including Gmail, Outlook, Yahoo, Sina, Sohu, 126, 163, and QQ Mail. It also supports attaching files from specified directories, making it easy to upload attachments along with the email content.
- **[Email SMTP](https://github.com/egyptianego17/email-mcp-server)** - A simple MCP server that lets your AI agent send emails and attach files through SMTP.
- **[Enhance Prompt](https://github.com/FelixFoster/mcp-enhance-prompt)** - An MCP service for enhance you prompt.
- **[Ergo Blockchain MCP](https://github.com/marctheshark3/ergo-mcp)** -An MCP server to integrate Ergo Blockchain Node and Explorer APIs for checking address balances, analyzing transactions, viewing transaction history, performing forensic analysis of addresses, searching for tokens, and monitoring network status.
- **[Eunomia](https://github.com/whataboutyou-ai/eunomia-MCP-server)** - Extension of the Eunomia framework that connects Eunomia instruments with MCP servers
- **[Everything Search](https://github.com/mamertofabian/mcp-everything-search)** - Fast file searching capabilities across Windows (using [Everything SDK](https://www.voidtools.com/support/everything/sdk/)), macOS (using mdfind command), and Linux (using locate/plocate command).
- **[EVM MCP Server](https://github.com/mcpdotdirect/evm-mcp-server)** - Comprehensive blockchain services for 30+ EVM networks, supporting native tokens, ERC20, NFTs, smart contracts, transactions, and ENS resolution.
- **[Excel](https://github.com/haris-musa/excel-mcp-server)** - Excel manipulation including data reading/writing, worksheet management, formatting, charts, and pivot table.
- **[Fabric MCP](https://github.com/aci-labs/ms-fabric-mcp)** - Microsoft Fabric MCP server to accelerate working in your Fabric Tenant with the help of your favorite LLM models.
- **[fabric-mcp-server](https://github.com/adapoet/fabric-mcp-server)** - The fabric-mcp-server is an MCP server that integrates [Fabric](https://github.com/danielmiessler/fabric) patterns with [Cline](https://cline.bot/), exposing them as tools for AI-driven task execution and enhancing Cline's capabilities.
- **[Facebook Ads](https://github.com/gomarble-ai/facebook-ads-mcp-server)** - MCP server acting as an interface to the Facebook Ads, enabling programmatic access to Facebook Ads data and management features.
- **[Fantasy PL](https://github.com/rishijatia/fantasy-pl-mcp)** - Give your coding agent direct access to up-to date Fantasy Premier League data
- **[fastn.ai – Unified API MCP Server](https://github.com/fastnai/mcp-fastn)** - A remote, dynamic MCP server with a unified API that connects to 1,000+ tools, actions, and workflows, featuring built-in authentication and monitoring.
- **[FDIC BankFind MCP Server - (Unofficial)](https://github.com/clafollett/fdic-bank-find-mcp-server)** - The is a MCPserver that brings the power of FDIC BankFind APIs straight to your AI tools and workflows. Structured U.S. banking data, delivered with maximum vibes. 😎📊
- **[Federal Reserve Economic Data (FRED)](https://github.com/stefanoamorelli/fred-mcp-server)** (by Stefano Amorelli) - Community developed MCP server to interact with the Federal Reserve Economic Data.
- **[Fetch](https://github.com/zcaceres/fetch-mcp)** - A server that flexibly fetches HTML, JSON, Markdown, or plaintext.
- **[Figma](https://github.com/GLips/Figma-Context-MCP)** - Give your coding agent direct access to Figma file data, helping it one-shot design implementation.
- **[Fingertip](https://github.com/fingertip-com/fingertip-mcp)** - MCP server for Fingertip.com to search and create new sites.
- **[Firebase](https://github.com/gannonh/firebase-mcp)** - Server to interact with Firebase services including Firebase Authentication, Firestore, and Firebase Storage.
- **[FireCrawl](https://github.com/vrknetha/mcp-server-firecrawl)** - Advanced web scraping with JavaScript rendering, PDF support, and smart rate limiting
- **[FitBit MCP Server](https://github.com/NitayRabi/fitbit-mcp)** - An MCP server that connects to FitBit API using a token obtained from OAuth flow.
- **[FlightRadar24](https://github.com/sunsetcoder/flightradar24-mcp-server)** - A Claude Desktop MCP server that helps you track flights in real-time using Flightradar24 data.
- **[Flyworks Avatar](https://github.com/Flyworks-AI/flyworks-mcp)** - Fast and free zeroshot lipsync MCP server.
- **[Foursquare](https://github.com/foursquare/foursquare-places-mcp)** - Enable your agent to recommend places around the world with the [Foursquare Places API](https://location.foursquare.com/products/places-api/)
- **[freqtrade-mcp](https://github.com/kukapay/freqtrade-mcp)** - An MCP server that integrates with the Freqtrade cryptocurrency trading bot.
- **[GDB](https://github.com/pansila/mcp_server_gdb)** - A GDB/MI protocol server based on the MCP protocol, providing remote application debugging capabilities with AI assistants.
- **[Ghost](https://github.com/MFYDev/ghost-mcp)** - A Model Context Protocol (MCP) server for interacting with Ghost CMS through LLM interfaces like Claude.
- **[Git](https://github.com/geropl/git-mcp-go)** - Allows LLM to interact with a local git repository, incl. optional push support.
- **[Github Actions](https://github.com/ko1ynnky/github-actions-mcp-server)** - A Model Context Protocol (MCP) server for interacting with Github Actions.
- **[GitHub Enterprise MCP](https://github.com/ddukbg/github-enterprise-mcp)** - A Model Context Protocol (MCP) server for interacting with GitHub Enterprise.
- **[GitMCP](https://github.com/idosal/git-mcp)** - gitmcp.io is a generic remote MCP server to connect to ANY GitHub repository or project documentation effortlessly
- **[Glean](https://github.com/longyi1207/glean-mcp-server)** - A server that uses Glean API to search and chat.
- **[Gmail](https://github.com/GongRzhe/Gmail-MCP-Server)** - A Model Context Protocol (MCP) server for Gmail integration in Claude Desktop with auto authentication support.
- **[Gmail Headless](https://github.com/baryhuang/mcp-headless-gmail)** - Remote hostable MCP server that can get and send Gmail messages without local credential or file system setup.
- **[Gnuradio](https://github.com/yoelbassin/gnuradioMCP)** - An MCP server for GNU Radio that enables LLMs to autonomously create and modify RF .grc flowcharts.
- **[Goal Story](https://github.com/hichana/goalstory-mcp)** - a Goal Tracker and Visualization Tool for personal and professional development.
- **[GOAT](https://github.com/goat-sdk/goat/tree/main/typescript/examples/by-framework/model-context-protocol)** - Run more than +200 onchain actions on any blockchain including Ethereum, Solana and Base.
- **[Godot](https://github.com/Coding-Solo/godot-mcp)** - A MCP server providing comprehensive Godot engine integration for project editing, debugging, and scene management.
- **[Golang Filesystem Server](https://github.com/mark3labs/mcp-filesystem-server)** - Secure file operations with configurable access controls built with Go!
- **[Goodnews](https://github.com/VectorInstitute/mcp-goodnews)** - A simple MCP server that delivers curated positive and uplifting news stories.
- **[Google Analytics](https://github.com/surendranb/google-analytics-mcp)** - Google Analytics MCP Server to bring data across 200+ dimensions & metrics for LLMs to analyse.
- **[Google Calendar](https://github.com/v-3/google-calendar)** - Integration with Google Calendar to check schedules, find time, and add/delete events
- **[Google Calendar](https://github.com/nspady/google-calendar-mcp)** - Google Calendar MCP Server for managing Google calendar events. Also supports searching for events by attributes like title and location.
- **[Google Custom Search](https://github.com/adenot/mcp-google-search)** - Provides Google Search results via the Google Custom Search API
- **[Google Sheets](https://github.com/xing5/mcp-google-sheets)** - Access and editing data to your Google Sheets.
- **[Google Sheets](https://github.com/rohans2/mcp-google-sheets)** - A MCP Server written in TypeScript to access and edit data in your Google Sheets.
- **[Google Tasks](https://github.com/zcaceres/gtasks-mcp)** - Google Tasks API Model Context Protocol Server.
- **[Google Vertex AI Search](https://github.com/ubie-oss/mcp-vertexai-search)** - Provides Google Vertex AI Search results by grounding a Gemini model with your own private data
- **[Google Workspace](https://github.com/taylorwilsdon/google_workspace_mcp)** - Comprehensive Google Workspace MCP with full support for Calendar, Drive, Gmail, and Docs using Streamable HTTP or SSE transport.
- **[GraphQL](https://github.com/drestrepom/mcp_graphql)** - Comprehensive GraphQL API integration that automatically exposes each GraphQL query as a separate tool.
- **[GraphQL Schema](https://github.com/hannesj/mcp-graphql-schema)** - Allow LLMs to explore large GraphQL schemas without bloating the context.
<<<<<<< HEAD
- **[Hashnode](https://github.com/universal-mcp/hashnode)** - Hashnode MCP server from **[agentr](https://agentr.dev/)** that provides support for managing blog posts and content on Hashnode.
=======
- **[Hashing MCP Server](https://github.com/kanad13/MCP-Server-for-Hashing)** - MCP Server with cryptographic hashing functions e.g. SHA256, MD5, etc.
>>>>>>> 35260397
- **[HDW LinkedIn](https://github.com/horizondatawave/hdw-mcp-server)** - Access to profile data and management of user account with [HorizonDataWave.ai](https://horizondatawave.ai/).
- **[Helm Chart CLI](https://github.com/jeff-nasseri/helm-chart-cli-mcp)** - Helm MCP provides a bridge between AI assistants and the Helm package manager for Kubernetes. It allows AI assistants to interact with Helm through natural language requests, executing commands like installing charts, managing repositories, and more.
- **[Heurist Mesh Agent](https://github.com/heurist-network/heurist-mesh-mcp-server)** - Access specialized web3 AI agents for blockchain analysis, smart contract security, token metrics, and blockchain interactions through the [Heurist Mesh network](https://github.com/heurist-network/heurist-agent-framework/tree/main/mesh).
- **[Holaspirit](https://github.com/syucream/holaspirit-mcp-server)** - Interact with [Holaspirit](https://www.holaspirit.com/).
- **[Home Assistant](https://github.com/tevonsb/homeassistant-mcp)** - Interact with [Home Assistant](https://www.home-assistant.io/) including viewing and controlling lights, switches, sensors, and all other Home Assistant entities.
- **[Home Assistant](https://github.com/voska/hass-mcp)** - Docker-ready MCP server for Home Assistant with entity management, domain summaries, automation support, and guided conversations. Includes pre-built container images for easy installation.
- **[HubSpot](https://github.com/buryhuang/mcp-hubspot)** - HubSpot CRM integration for managing contacts and companies. Create and retrieve CRM data directly through Claude chat.
- **[HuggingFace Spaces](https://github.com/evalstate/mcp-hfspace)** - Server for using HuggingFace Spaces, supporting Open Source Image, Audio, Text Models and more. Claude Desktop mode for easy integration.
- **[Human-In-the-Loop](https://github.com/GongRzhe/Human-In-the-Loop-MCP-Server)** - A powerful MCP Server that enables AI assistants like Claude to interact with humans through intuitive GUI dialogs. This server bridges the gap between automated AI processes and human decision-making by providing real-time user input tools, choices, confirmations, and feedback mechanisms.
- **[Human-use](https://github.com/RapidataAI/human-use)** - Instant human feedback through an MCP, have your AI interact with humans around the world. Powered by [Rapidata](https://www.rapidata.ai/)
- **[Hyperliquid](https://github.com/mektigboy/server-hyperliquid)** - An MCP server implementation that integrates the Hyperliquid SDK for exchange data.
- **[hyprmcp](https://github.com/stefanoamorelli/hyprmcp)** (by Stefano Amorelli) - Lightweight MCP server for `hyprland`.
- **[iFlytek SparkAgent Platform](https://github.com/iflytek/ifly-spark-agent-mcp)** - This is a simple example of using MCP Server to invoke the task chain of the  iFlytek SparkAgent Platform.
- **[iFlytek Workflow](https://github.com/iflytek/ifly-workflow-mcp-server)** - Connect to iFlytek Workflow via the MCP server and run your own Agent.
- **[Image Generation](https://github.com/GongRzhe/Image-Generation-MCP-Server)** - This MCP server provides image generation capabilities using the Replicate Flux model.
- **[iMCP](https://github.com/loopwork-ai/iMCP)** - A macOS app that provides an MCP server for your iMessage, Reminders, and other Apple services.
- **[InfluxDB](https://github.com/idoru/influxdb-mcp-server)** - Run queries against InfluxDB OSS API v2.
- **[Inoyu](https://github.com/sergehuber/inoyu-mcp-unomi-server)** - Interact with an Apache Unomi CDP customer data platform to retrieve and update customer profiles
- **[interactive-mcp](https://github.com/ttommyth/interactive-mcp)** - Enables interactive LLM workflows by adding local user prompts and chat capabilities directly into the MCP loop.
- **[Intercom](https://github.com/raoulbia-ai/mcp-server-for-intercom)** - An MCP-compliant server for retrieving customer support tickets from Intercom. This tool enables AI assistants like Claude Desktop and Cline to access and analyze your Intercom support tickets.
- **[iOS Simulator](https://github.com/InditexTech/mcp-server-simulator-ios-idb)** - A Model Context Protocol (MCP) server that enables LLMs to interact with iOS simulators (iPhone, iPad, etc.) through natural language commands.
- **[iTerm MCP](https://github.com/ferrislucas/iterm-mcp)** - Integration with iTerm2 terminal emulator for macOS, enabling LLMs to execute and monitor terminal commands.
- **[iTerm MCP Server](https://github.com/rishabkoul/iTerm-MCP-Server)** - A Model Context Protocol (MCP) server implementation for iTerm2 terminal integration. Able to manage multiple iTerm Sessions.
- **[Java Decompiler](https://github.com/idachev/mcp-javadc)** - Decompile Java bytecode into readable source code from .class files, package names, or JAR archives using CFR decompiler
- **[JavaFX](https://github.com/mcpso/mcp-server-javafx)** - Make drawings using a JavaFX canvas
- **[JavaFX](https://github.com/quarkiverse/quarkus-mcp-servers/tree/main/jfx)** - Make drawings using a JavaFX canvas
- **[JDBC](https://github.com/quarkiverse/quarkus-mcp-servers/tree/main/jdbc)** - Connect to any JDBC-compatible database and query, insert, update, delete, and more. Supports MySQL, PostgreSQL, Oracle, SQL Server, sqllite and [more](https://github.com/quarkiverse/quarkus-mcp-servers/tree/main/jdbc#supported-jdbc-variants).
- **[JMeter](https://github.com/QAInsights/jmeter-mcp-server)** - Run load testing using Apache JMeter via MCP-compliant tools.
- **[Job Searcher](https://github.com/0xDAEF0F/job-searchoor)** - A FastMCP server that provides tools for retrieving and filtering job listings based on time period, keywords, and remote work preferences.
- **[jobswithgpt](https://github.com/jobswithgpt/mcp)** - Job search MCP using jobswithgpt which indexes 500K+ public job listings and refreshed continously.
- **[JSON](https://github.com/GongRzhe/JSON-MCP-Server)** - JSON handling and processing server with advanced query capabilities using JSONPath syntax and support for array, string, numeric, and date operations.
- **[JSON2Video MCP](https://github.com/omergocmen/json2video-mcp-server)** - A Model Context Protocol (MCP) server implementation for programmatically generating videos using the json2video API. This server exposes powerful video generation and status-checking tools for use with LLMs, agents, or any MCP-compatible client.
- **[jupiter-mcp](https://github.com/kukapay/jupiter-mcp)** - An MCP server for executing token swaps on the Solana blockchain using Jupiter's new Ultra API.
- **[Jupyter Notebook](https://github.com/jjsantos01/jupyter-notebook-mcp)** - connects Jupyter Notebook to Claude AI, allowing Claude to directly interact with and control Jupyter Notebooks. This integration enables AI-assisted code execution, data analysis, visualization, and more.
- **[k8s-multicluster-mcp](https://github.com/razvanmacovei/k8s-multicluster-mcp)** - An MCP server for interact with multiple Kubernetes clusters simultaneously using multiple kubeconfig files.
- **[Keycloak MCP](https://github.com/ChristophEnglisch/keycloak-model-context-protocol)** - This MCP server enables natural language interaction with Keycloak for user and realm management including creating, deleting, and listing users and realms.
- **[Kibana MCP](https://github.com/TocharianOU/mcp-server-kibana.git)** (by TocharianOU) - A community-maintained MCP server implementation that allows any MCP-compatible client to access and manage Kibana instances through natural language or programmatic requests.
- **[Kibela](https://github.com/kiwamizamurai/mcp-kibela-server)** (by kiwamizamurai) - Interact with Kibela API.
- **[KiCad MCP](https://github.com/lamaalrajih/kicad-mcp)** - MCP server for KiCad on Mac, Windows, and Linux.
- **[kintone](https://github.com/macrat/mcp-server-kintone)** - Manage records and apps in [kintone](https://kintone.com) through LLM tools.
- **[Kokoro TTS](https://github.com/mberg/kokoro-tts-mcp)** - Use Kokoro text to speech to convert text to MP3s with optional autoupload to S3.
- **[Kong Konnect](https://github.com/Kong/mcp-konnect)** - A Model Context Protocol (MCP) server for interacting with Kong Konnect APIs, allowing AI assistants to query and analyze Kong Gateway configurations, traffic, and analytics.
- **[Kubernetes](https://github.com/Flux159/mcp-server-kubernetes)** - Connect to Kubernetes cluster and manage pods, deployments, and services.
- **[Kubernetes and OpenShift](https://github.com/manusa/kubernetes-mcp-server)** - A powerful Kubernetes MCP server with additional support for OpenShift. Besides providing CRUD operations for any Kubernetes resource, this server provides specialized tools to interact with your cluster.
- **[KubeSphere](https://github.com/kubesphere/ks-mcp-server)** - The KubeSphere MCP Server is a Model Context Protocol(MCP) server that provides integration with KubeSphere APIs, enabling to get resources from KubeSphere. Divided into four tools modules: Workspace Management, Cluster Management, User and Roles, Extensions Center.
- **[Langflow-DOC-QA-SERVER](https://github.com/GongRzhe/Langflow-DOC-QA-SERVER)** - A Model Context Protocol server for document Q&A powered by Langflow. It demonstrates core MCP concepts by providing a simple interface to query documents through a Langflow backend.
- **[Lark(Feishu)](https://github.com/kone-net/mcp_server_lark)** - A Model Context Protocol(MCP) server for Lark(Feishu) sheet, message, doc and etc.
- **[lean-lsp-mcp](https://github.com/oOo0oOo/lean-lsp-mcp)** - Interact with the [Lean theorem prover](https://lean-lang.org/) via the Language Server Protocol.
- **[Lightdash](https://github.com/syucream/lightdash-mcp-server)** - Interact with [Lightdash](https://www.lightdash.com/), a BI tool.
- **[LINE](https://github.com/amornpan/py-mcp-line)** (by amornpan) - Implementation for LINE Bot integration that enables Language Models to read and analyze LINE conversations through a standardized interface. Features asynchronous operation, comprehensive logging, webhook event handling, and support for various message types.
- **[Linear](https://github.com/tacticlaunch/mcp-linear)** - Interact with Linear project management system.
- **[Linear](https://github.com/jerhadf/linear-mcp-server)** - Allows LLM to interact with Linear's API for project management, including searching, creating, and updating issues.
- **[Linear (Go)](https://github.com/geropl/linear-mcp-go)** - Allows LLM to interact with Linear's API via a single static binary.
- **[Linear MCP](https://github.com/anoncam/linear-mcp)** - Full blown implementation of the Linear SDK to support comprehensive Linear management of projects, initiatives, issues, users, teams and states.
- **[LlamaCloud](https://github.com/run-llama/mcp-server-llamacloud)** (by marcusschiesser) - Integrate the data stored in a managed index on [LlamaCloud](https://cloud.llamaindex.ai/)
- **[lldb-mcp](https://github.com/stass/lldb-mcp)** - A Model Context Protocol server for LLDB that provides LLM-driven debugging.
- **[llm-context](https://github.com/cyberchitta/llm-context.py)** - Provides a repo-packing MCP tool with configurable profiles that specify file inclusion/exclusion patterns and optional prompts.
- **[Loki](https://github.com/scottlepp/loki-mcp)** - Golang based MCP Server to query logs from [Grafana Loki](https://github.com/grafana/loki).
- **[LottieFiles](https://github.com/junmer/mcp-server-lottiefiles)** - Searching and retrieving Lottie animations from [LottieFiles](https://lottiefiles.com/)
- **[lsp-mcp](https://github.com/Tritlo/lsp-mcp)** - Interact with Language Servers usint the Language Server Protocol to provide additional context information via hover, code actions and completions.
- **[Lspace](https://github.com/Lspace-io/lspace-server)** - Turn scattered ChatGPT/Claude/Cursor conversations into persistent, searchable knowledge.
- **[lucene-mcp-server](https://github.com/VivekKumarNeu/MCP-Lucene-Server)** - spring boot server using Lucene for fast document search and management.
- **[mac-messages-mcp](https://github.com/carterlasalle/mac_messages_mcp)** - An MCP server that securely interfaces with your iMessage database via the Model Context Protocol (MCP), allowing LLMs to query and analyze iMessage conversations. It includes robust phone number validation, attachment processing, contact management, group chat handling, and full support for sending and receiving messages.
- **[Maestro MCP](https://github.com/maestro-org/maestro-mcp)** - An MCP server for interacting with Bitcoin via the Maestro RPC API.
- **[MalwareBazaar_MCP](https://github.com/mytechnotalent/MalwareBazaar_MCP)** (by Kevin Thomas) - An AI-driven MCP server that autonomously interfaces with MalwareBazaar, delivering real-time threat intel and sample metadata for authorized cybersecurity research workflows.
- **[MariaDB](https://github.com/abel9851/mcp-server-mariadb)** - MariaDB database integration with configurable access controls in Python.
- **[Markdown2doc](https://github.com/Klavis-AI/klavis/tree/main/mcp_servers/pandoc)** - Convert between various file formats using Pandoc
- **[Markdownify](https://github.com/zcaceres/mcp-markdownify-server)** - MCP to convert almost anything to Markdown (PPTX, HTML, PDF, Youtube Transcripts and more)
- **[Markitdown](https://github.com/Klavis-AI/klavis/tree/main/mcp_servers/markitdown)** - Convert files to Markdown
- **[MasterGo](https://github.com/mastergo-design/mastergo-magic-mcp)** - The server designed to connect MasterGo design tools with AI models. It enables AI models to directly retrieve DSL data from MasterGo design files.
- **[Matlab-MCP-Tools](https://github.com/neuromechanist/matlab-mcp-tools)** - An MCP to write and execute MATLAB scripts, maintain workspace context between MCP calls, visualize plots, and perform section-by-section analysis of MATLAB code with full access to MATLAB's computational capabilities.
- **[Maton](https://github.com/maton-ai/agent-toolkit/tree/main/modelcontextprotocol)** - Connect to your SaaS tools like HubSpot, Salesforce, and more.
- **[MCP Compass](https://github.com/liuyoshio/mcp-compass)** - Suggest the right MCP server for your needs
- **[MCP Create](https://github.com/tesla0225/mcp-create)** - A dynamic MCP server management service that creates, runs, and manages Model Context Protocol servers on-the-fly.
- **[MCP Installer](https://github.com/anaisbetts/mcp-installer)** - This server is a server that installs other MCP servers for you.
- **[MCP Proxy Server](https://github.com/TBXark/mcp-proxy)** - An MCP proxy server that aggregates and serves multiple MCP resource servers through a single HTTP server.
- **[MCP Server Creator](https://github.com/GongRzhe/MCP-Server-Creator)** - A powerful Model Context Protocol (MCP) server that creates other MCP servers! This meta-server provides tools for dynamically generating FastMCP server configurations and Python code.
- **[MCP STDIO to Streamable HTTP Adapter](https://github.com/pyroprompts/mcp-stdio-to-streamable-http-adapter)** - Connect to Streamable HTTP MCP Servers even if the MCP Client only supports STDIO.
- **[mcp-containerd](https://github.com/jokemanfire/mcp-containerd)** - The containerd MCP implemented by Rust supports the operation of the CRI interface.
- **[MCP-Database-Server](https://github.com/executeautomation/mcp-database-server)** - Fastest way to interact with your Database such as SQL Server, SQLite and PostgreSQL
- **[mcp-grep](https://github.com/erniebrodeur/mcp-grep)** - Python-based MCP server that brings grep functionality to LLMs. Supports common grep features including pattern searching, case-insensitive matching, context lines, and recursive directory searches.
- **[mcp-k8s-go](https://github.com/strowk/mcp-k8s-go)** - Golang-based Kubernetes server for MCP to browse pods and their logs, events, namespaces and more. Built to be extensible.
- **[mcp-local-rag](https://github.com/nkapila6/mcp-local-rag)** - "primitive" RAG-like web search model context protocol (MCP) server that runs locally using Google's MediaPipe Text Embedder and DuckDuckGo Search.
- **[mcp-meme-sticky](https://github.com/nkapila6/mcp-meme-sticky)** - Make memes or stickers using MCP server for WhatsApp or Telegram.
- **[MCP-NixOS](https://github.com/utensils/mcp-nixos)** - A Model Context Protocol server that provides AI assistants with accurate, real-time information about NixOS packages, system options, Home Manager settings, and nix-darwin macOS configurations.
- **[mcp-open-library](https://github.com/8enSmith/mcp-open-library)** - A Model Context Protocol (MCP) server for the Open Library API that enables AI assistants to search for book and author information.
- **[mcp-proxy](https://github.com/sparfenyuk/mcp-proxy)** - Connect to MCP servers that run on SSE transport, or expose stdio servers as an SSE server.
- **[mcp-salesforce](https://github.com/lciesielski/mcp-salesforce-example)** - MCP server with basic demonstration of interactions with your Salesforce instance
- **[mcp-sanctions](https://github.com/madupay/mcp-sanctions)** - Screen individuals and organizations against global sanctions lists (OFAC, SDN, UN, etc). Query by prompt or document upload.
- **[mcp-server-leetcode](https://github.com/doggybee/mcp-server-leetcode)** - Practice and retrieve problems from LeetCode. Automate problem retrieval, solutions, and insights for coding practice and competitions.
- **[mcp-vision](https://github.com/groundlight/mcp-vision)** - A MCP server exposing HuggingFace computer vision models such as zero-shot object detection as tools, enhancing the vision capabilities of large language or vision-language models.
- **[mcp-weather](https://github.com/TimLukaHorstmann/mcp-weather)** - Accurate weather forecasts via the AccuWeather API (free tier available).
- **[mcp_weather](https://github.com/isdaniel/mcp_weather_server)** - Get weather information from https://api.open-meteo.com API.
- **[MCPIgnore Filesytem](https://github.com/CyberhavenInc/filesystem-mcpignore)** - A Data Security First filesystem MCP server that implements .mcpignore to prevent MCP clients from accessing sensitive data.
- **[MediaWiki MCP adapter](https://github.com/lucamauri/MediaWiki-MCP-adapter)** - A custom Model Context Protocol adapter for MediaWiki and WikiBase APIs
- **[mem0-mcp](https://github.com/mem0ai/mem0-mcp)** - A Model Context Protocol server for Mem0, which helps with managing coding preferences.
- **[Membase](https://github.com/unibaseio/membase-mcp)** - Save and query your agent memory in distributed way by Membase.
- **[MetaTrader MCP](https://github.com/ariadng/metatrader-mcp-server)** - Enable AI LLMs to execute trades using MetaTrader 5 platform.
- **[Metricool MCP](https://github.com/metricool/mcp-metricool)** - A Model Context Protocol server that integrates with Metricool's social media analytics platform to retrieve performance metrics and schedule content across networks like Instagram, Facebook, Twitter, LinkedIn, TikTok and YouTube.
- **[Microsoft 365](https://github.com/merill/lokka)** - (by Merill) A Model Context Protocol (MCP) server for Microsoft 365. Includes support for all services including Teams, SharePoint, Exchange, OneDrive, Entra, Intune and more. See [Lokka](https://lokka.dev/) for more details.
- **[Microsoft 365](https://github.com/softeria/ms-365-mcp-server)** - MCP server that connects to Microsoft Office and the whole Microsoft 365 suite using Graph API (including Outlook/mail, files, Excel, calendar)
- **[Microsoft Teams](https://github.com/InditexTech/mcp-teams-server)** - MCP server that integrates Microsoft Teams messaging (read, post, mention, list members and threads) 
- **[Mifos X](https://github.com/openMF/mcp-mifosx)** - A MCP server for the Mifos X Open Source Banking useful for managing clients, loans, savings, shares, financial transactions and generating financial reports.
- **[Mikrotik](https://github.com/jeff-nasseri/mikrotik-mcp)** - Mikrotik MCP server which cover networking operations (IP, DHCP, Firewall, etc) 
- **[Mindmap](https://github.com/YuChenSSR/mindmap-mcp-server)** (by YuChenSSR) - A server that generates mindmaps from input containing markdown code.
- **[Minima](https://github.com/dmayboroda/minima)** - MCP server for RAG on local files
- **[Mobile MCP](https://github.com/mobile-next/mobile-mcp)** (by Mobile Next) - MCP server for Mobile(iOS/Android) automation, app scraping and development using physical devices or simulators/emulators.
- **[Monday.com](https://github.com/sakce/mcp-server-monday)** - MCP Server to interact with Monday.com boards and items.
- **[MongoDB](https://github.com/kiliczsh/mcp-mongo-server)** - A Model Context Protocol Server for MongoDB.
- **[MongoDB & Mongoose](https://github.com/nabid-pf/mongo-mongoose-mcp)** - MongoDB MCP Server with Mongoose Schema and Validation.
- **[MongoDB Lens](https://github.com/furey/mongodb-lens)** - Full Featured MCP Server for MongoDB Databases.
- **[Monzo](https://github.com/BfdCampos/monzo-mcp-bfdcampos)** - Access and manage your Monzo bank accounts through natural language, including balance checking, pot management, transaction listing, and transaction annotation across multiple account types (personal, joint, flex).
- **[Morningstar](https://github.com/Morningstar/morningstar-mcp-server)** - MCP Server to interact with Morningstar Research, Editorial and Datapoints
- **[MSSQL](https://github.com/aekanun2020/mcp-server/)** - MSSQL database integration with configurable access controls and schema inspection
- **[MSSQL](https://github.com/JexinSam/mssql_mcp_server)** (by jexin) - MCP Server for MSSQL database in Python
- **[MSSQL-MCP](https://github.com/daobataotie/mssql-mcp)** (by daobataotie) - MSSQL MCP that refer to the official website's SQLite MCP for modifications to adapt to MSSQL
- **[MSSQL-Python](https://github.com/amornpan/py-mcp-mssql)** (by amornpan) - A read-only Python implementation for MSSQL database access with enhanced security features, configurable access controls, and schema inspection capabilities. Focuses on safe database interaction through Python ecosystem.
- **[Multi-Model Advisor](https://github.com/YuChenSSR/multi-ai-advisor-mcp)** - A Model Context Protocol (MCP) server that orchestrates queries across multiple Ollama models, synthesizing their insights to deliver a comprehensive and multifaceted AI perspective on any given query.
- **[Multicluster-MCP-Sever](https://github.com/yanmxa/multicluster-mcp-server)** - The gateway for GenAI systems to interact with multiple Kubernetes clusters.
- **[MySQL](https://github.com/benborla/mcp-server-mysql)** (by benborla) - MySQL database integration in NodeJS with configurable access controls and schema inspection
- **[MySQL](https://github.com/designcomputer/mysql_mcp_server)** (by DesignComputer) - MySQL database integration in Python with configurable access controls and schema inspection
- **[n8n](https://github.com/leonardsellem/n8n-mcp-server)** - This MCP server provides tools and resources for AI assistants to manage n8n workflows and executions, including listing, creating, updating, and deleting workflows, as well as monitoring their execution status.
- **[Nacos MCP Router](https://github.com/nacos-group/nacos-mcp-router)** - This MCP(Model Context Protocol) Server provides tools to search, install, proxy other MCP servers.
- **[NASA](https://github.com/ProgramComputer/NASA-MCP-server)** (by ProgramComputer) - Access to a unified gateway of NASA's data sources including but not limited to APOD, NEO, EPIC, GIBS.
- **[Nasdaq Data Link](https://github.com/stefanoamorelli/nasdaq-data-link-mcp)** (by stefanoamorelli) - An MCP server to access, explore, and interact with Nasdaq Data Link's extensive and valuable financial and economic datasets.
- **[National Parks](https://github.com/KyrieTangSheng/mcp-server-nationalparks)** - The server provides latest information of park details, alerts, visitor centers, campgrounds, hiking trails, and events for U.S. National Parks.
- **[NAVER](https://github.com/pfldy2850/py-mcp-naver)** (by pfldy2850) - This MCP server provides tools to interact with various Naver services, such as searching blogs, news, books, and more.
- **[NBA](https://github.com/Taidgh-Robinson/nba-mcp-server)** - This MCP server provides tools to fetch recent and historical NBA games including basic and advanced statistics.
- **[Neo4j](https://github.com/da-okazaki/mcp-neo4j-server)** - A community built server that interacts with Neo4j Graph Database.
- **[Neovim](https://github.com/bigcodegen/mcp-neovim-server)** - An MCP Server for your Neovim session.
- **[Netbird](https://github.com/aantti/mcp-netbird)** - List and analyze Netbird network peers, groups, policies, and more.
- **[NocoDB](https://github.com/edwinbernadus/nocodb-mcp-server)** - Read and write access to NocoDB database.
- **[nomad-mcp](https://github.com/kocierik/mcp-nomad)** - A server that provides a set of tools for managing Nomad clusters through the MCP.
- **[Notion](https://github.com/suekou/mcp-notion-server)** (by suekou) - Interact with Notion API.
- **[Notion](https://github.com/v-3/notion-server)** (by v-3) - Notion MCP integration. Search, Read, Update, and Create pages through Claude chat.
- **[NS Travel Information](https://github.com/r-huijts/ns-mcp-server)** - Access Dutch Railways (NS) real-time train travel information and disruptions through the official NS API.
- **[ntfy-mcp](https://github.com/teddyzxcv/ntfy-mcp)** (by teddyzxcv) - The MCP server that keeps you informed by sending the notification on phone using ntfy
- **[ntfy-me-mcp](https://github.com/gitmotion/ntfy-me-mcp)** (by gitmotion) - An ntfy MCP server for sending/fetching ntfy notifications to your self-hosted ntfy server from AI Agents 📤 (supports secure token auth & more - use with npx or docker!)
- **[oatpp-mcp](https://github.com/oatpp/oatpp-mcp)** - C++ MCP integration for Oat++. Use [Oat++](https://oatpp.io) to build MCP servers.
- **[Obsidian Markdown Notes](https://github.com/calclavia/mcp-obsidian)** - Read and search through your Obsidian vault or any directory containing Markdown notes
- **[obsidian-mcp](https://github.com/StevenStavrakis/obsidian-mcp)** - (by Steven Stavrakis) An MCP server for Obsidian.md with tools for searching, reading, writing, and organizing notes.
- **[OceanBase](https://github.com/yuanoOo/oceanbase_mcp_server)** - (by yuanoOo) A Model Context Protocol (MCP) server that enables secure interaction with OceanBase databases.
- **[Office-PowerPoint-MCP-Server](https://github.com/GongRzhe/Office-PowerPoint-MCP-Server)** - A Model Context Protocol (MCP) server for creating, reading, and manipulating Microsoft PowerPoint documents.
- **[Office-Visio-MCP-Server](https://github.com/GongRzhe/Office-Visio-MCP-Server)** - A Model Context Protocol (MCP) server for creating, reading, and manipulating Microsoft Visio documents.
- **[Office-Word-MCP-Server](https://github.com/GongRzhe/Office-Word-MCP-Server)** - A Model Context Protocol (MCP) server for creating, reading, and manipulating Microsoft Word documents. 
- **[Okta](https://github.com/kapilduraphe/okta-mcp-server)** - Interact with Okta API.
- **[OneNote](https://github.com/rajvirtual/MCP-Servers/tree/master/onenote)** - (by Rajesh Vijay) An MCP server that connects to Microsoft OneNote using the Microsoft Graph API. Reading notebooks, sections, and pages from OneNote,Creating new notebooks, sections, and pages in OneNote.
- **[Open Strategy Partners Marketing Tools](https://github.com/open-strategy-partners/osp_marketing_tools)** - Content editing codes, value map, and positioning tools for product marketing.
- **[OpenAI WebSearch MCP](https://github.com/ConechoAI/openai-websearch-mcp)** - This is a Python-based MCP server that provides OpenAI `web_search` build-in tool.
- **[OpenAPI](https://github.com/snaggle-ai/openapi-mcp-server)** - Interact with [OpenAPI](https://www.openapis.org/) APIs.
- **[OpenAPI AnyApi](https://github.com/baryhuang/mcp-server-any-openapi)** - Interact with large [OpenAPI](https://www.openapis.org/) docs using built-in semantic search for endpoints. Allows for customizing the MCP server prefix.
- **[OpenAPI Schema](https://github.com/hannesj/mcp-openapi-schema)** - Allow LLMs to explore large [OpenAPI](https://www.openapis.org/) schemas without bloating the context.
- **[OpenAPI Schema Explorer](https://github.com/kadykov/mcp-openapi-schema-explorer)** - Token-efficient access to local or remote OpenAPI/Swagger specs via MCP Resources.
- **[OpenCTI](https://github.com/Spathodea-Network/opencti-mcp)** - Interact with OpenCTI platform to retrieve threat intelligence data including reports, indicators, malware and threat actors.
- **[OpenCV](https://github.com/GongRzhe/opencv-mcp-server)** - A MCP server providing OpenCV computer vision capabilities. This allows AI assistants and language models to access powerful computer vision tools.
- **[OpenDota](https://github.com/asusevski/opendota-mcp-server)** - Interact with OpenDota API to retrieve Dota 2 match data, player statistics, and more.
- **[OpenRPC](https://github.com/shanejonas/openrpc-mpc-server)** - Interact with and discover JSON-RPC APIs via [OpenRPC](https://open-rpc.org).
- **[OpenWeather](https://github.com/mschneider82/mcp-openweather)** - Interact with the free openweathermap API to get the current and forecast weather for a location.
- **[Oura Ring](https://github.com/rajvirtual/oura-mcp-server)** (by Rajesh Vijay) - MCP Server to access and analyze your Oura Ring data. It provides a structured way to fetch and understand your health metrics.
- **[Outline](https://github.com/Vortiago/mcp-outline)** - MCP Server to interact with [Outline](https://www.getoutline.com) knowledge base to search, read, create, and manage documents and their content, access collections, add comments, and manage document backlinks.
- **[pancakeswap-poolspy-mcp](https://github.com/kukapay/pancakeswap-poolspy-mcp)** - An MCP server that tracks newly created liquidity pools on Pancake Swap.
- **[Pandoc](https://github.com/vivekVells/mcp-pandoc)** - MCP server for seamless document format conversion using Pandoc, supporting Markdown, HTML, PDF, DOCX (.docx), csv and more.
- **[Paradex MCP](https://github.com/sv/mcp-paradex-py)** - MCP native server for interacting with Paradex platform, including fully features trading.
- **[Peacock for VS Code](https://github.com/johnpapa/peacock-mcp)** - MCP Server for the Peacock extension for VS Code, coloring your world, one Code editor at a time. The main goal of the project is to show how an MCP server can be used to interact with APIs.
- **[Phone MCP](https://github.com/hao-cyber/phone-mcp)** - 📱 A powerful plugin that lets you control your Android phone. Enables AI agents to perform complex tasks like automatically playing music based on weather or making calls and sending texts.
- **[PIF](https://github.com/hungryrobot1/MCP-PIF)** - A Personal Intelligence Framework (PIF), providing tools for file operations, structured reasoning, and journal-based documentation to support continuity and evolving human-AI collaboration across sessions.
- **[Pinecone](https://github.com/sirmews/mcp-pinecone)** - MCP server for searching and uploading records to Pinecone. Allows for simple RAG features, leveraging Pinecone's Inference API.
- **[Pinner MCP](https://github.com/safedep/pinner-mcp)** - A MCP server for pinning GitHub Actions and container base images to their immutable SHA hashes to prevent supply chain attacks.
- **[Placid.app](https://github.com/felores/placid-mcp-server)** - Generate image and video creatives using Placid.app templates
- **[Plane](https://github.com/kelvin6365/plane-mcp-server)** - This MCP Server will help you to manage projects and issues through Plane's API
- **[Playwright](https://github.com/executeautomation/mcp-playwright)** - This MCP Server will help you run browser automation and webscraping using Playwright
- **[Postman](https://github.com/shannonlal/mcp-postman)** - MCP server for running Postman Collections locally via Newman. Allows for simple execution of Postman Server and returns the results of whether the collection passed all the tests.
- **[Prefect](https://github.com/allen-munsch/mcp-prefect)** - MCP Server for workflow orchestration and ELT/ETL with Prefect Server, and Prefect Cloud [https://www.prefect.io/] using the `prefect` python client.
- **[Productboard](https://github.com/kenjihikmatullah/productboard-mcp)** - Integrate the Productboard API into agentic workflows via MCP.
- **[Prometheus](https://github.com/pab1it0/prometheus-mcp-server)** - Query and analyze Prometheus - open-source monitoring system.
- **[PubChem](https://github.com/sssjiang/pubchem_mcp_server)** - extract drug information from pubchem API.
- **[Pulumi](https://github.com/dogukanakkaya/pulumi-mcp-server)** - MCP Server to Interact with Pulumi API, creates and lists Stacks
- **[Puppeteer vision](https://github.com/djannot/puppeteer-vision-mcp)** - Use Puppeteer to browse a webpage and return a high quality Markdown. Use AI vision capabilities to handle cookies, captchas, and other interactive elements automatically.
- **[Pushover](https://github.com/ashiknesin/pushover-mcp)** - Send instant notifications to your devices using [Pushover.net](https://pushover.net/)
- **[pydantic/pydantic-ai/mcp-run-python](https://github.com/pydantic/pydantic-ai/tree/main/mcp-run-python)** - Run Python code in a secure sandbox via MCP tool calls, powered by Deno and Pyodide
- **[QGIS](https://github.com/jjsantos01/qgis_mcp)** - connects QGIS to Claude AI through the MCP. This integration enables prompt-assisted project creation, layer loading, code execution, and more.
- **[Qiniu MCP Server](https://github.com/qiniu/qiniu-mcp-server)** - The Model Context Protocol (MCP) Server built on Qiniu Cloud products supports users in accessing Qiniu Cloud Storage, intelligent multimedia services, and more through this MCP Server within the context of AI large model clients.
- **[Quarkus](https://github.com/quarkiverse/quarkus-mcp-servers)** - MCP servers for the Quarkus Java framework.
- **[QuickChart](https://github.com/GongRzhe/Quickchart-MCP-Server)** - A Model Context Protocol server for generating charts using QuickChart.io
- **[Qwen_Max](https://github.com/66julienmartin/MCP-server-Qwen_Max)** - A Model Context Protocol (MCP) server implementation for the Qwen models.
- **[RabbitMQ](https://github.com/kenliao94/mcp-server-rabbitmq)** - The MCP server that interacts with RabbitMQ to publish and consume messages.
- **[RAG Local](https://github.com/renl/mcp-rag-local)** - This MCP server for storing and retrieving text passages locally based on their semantic meaning.
- **[RAG Web Browser](https://github.com/apify/mcp-server-rag-web-browser)** An MCP server for Apify's open-source RAG Web Browser [Actor](https://apify.com/apify/rag-web-browser) to perform web searches, scrape URLs, and return content in Markdown.
- **[Raindrop.io](https://github.com/hiromitsusasaki/raindrop-io-mcp-server)** - An integration that allows LLMs to interact with Raindrop.io bookmarks using the Model Context Protocol (MCP).
- **[Reaper](https://github.com/dschuler36/reaper-mcp-server)** - Interact with your [Reaper](https://www.reaper.fm/) (Digital Audio Workstation) projects.
- **[Redis](https://github.com/GongRzhe/REDIS-MCP-Server)** - Redis database operations and caching microservice server with support for key-value operations, expiration management, and pattern-based key listing.
- **[Redis](https://github.com/prajwalnayak7/mcp-server-redis)** MCP server to interact with Redis Server, AWS Memory DB, etc for caching or other use-cases where in-memory and key-value based storage is appropriate
- **[RedNote MCP](https://github.com/ifuryst/rednote-mcp)** - MCP server for accessing RedNote(XiaoHongShu, xhs) content
- **[Reed Jobs](https://github.com/kld3v/reed_jobs_mcp)** - Search and retrieve job listings from Reed.co.uk.
- **[Rememberizer AI](https://github.com/skydeckai/mcp-server-rememberizer)** - An MCP server designed for interacting with the Rememberizer data source, facilitating enhanced knowledge retrieval.
- **[Replicate](https://github.com/deepfates/mcp-replicate)** - Search, run and manage machine learning models on Replicate through a simple tool-based interface. Browse models, create predictions, track their status, and handle generated images.
- **[Resend](https://github.com/Klavis-AI/klavis/tree/main/mcp_servers/resend)** - Send email using Resend services
- **[Rijksmuseum](https://github.com/r-huijts/rijksmuseum-mcp)** - Interface with the Rijksmuseum API to search artworks, retrieve artwork details, access image tiles, and explore user collections.
- **[Riot Games](https://github.com/jifrozen0110/mcp-riot)** - MCP server for League of Legends – fetch player info, ranks, champion stats, and match history via Riot API.
- **[Rquest](https://github.com/xxxbrian/mcp-rquest)** - An MCP server providing realistic browser-like HTTP request capabilities with accurate TLS/JA3/JA4 fingerprints for bypassing anti-bot measures.
- **[Rust MCP Filesystem](https://github.com/rust-mcp-stack/rust-mcp-filesystem)** - Fast, asynchronous MCP server for efficient handling of various filesystem operations built with the power of Rust.
- **[Salesforce MCP](https://github.com/salesforce-mcp/salesforce-mcp)** -  Salesforce MCP server. Supports cloud version Salesforce-mcp.com and allows both data & metadata functions. 
- **[Salesforce MCP](https://github.com/smn2gnt/MCP-Salesforce)** - Interact with Salesforce Data and Metadata
- **[Salesforce MCP Server](https://github.com/tsmztech/mcp-server-salesforce)** - Comprehensive Salesforce integration with tools for querying records, executing Apex, managing fields/objects, and handling debug logs
- **[Scholarly](https://github.com/adityak74/mcp-scholarly)** - A MCP server to search for scholarly and academic articles.
- **[scrapling-fetch](https://github.com/cyberchitta/scrapling-fetch-mcp)** - Access text content from bot-protected websites. Fetches HTML/markdown from sites with anti-automation measures using Scrapling.
- **[SearXNG](https://github.com/ihor-sokoliuk/mcp-searxng)** - A Model Context Protocol Server for [SearXNG](https://docs.searxng.org)
- **[SearXNG](https://github.com/erhwenkuo/mcp-searxng)** - A MCP server provide web searching via [SearXNG](https://docs.searxng.org) & retrieve url as makrdown.
- **[SearXNG Public](https://github.com/pwilkin/mcp-searxng-public)** - A Model Context Protocol Server for retrieving data from public [SearXNG](https://docs.searxng.org) instances, with fallback support
- **[SEC EDGAR](https://github.com/stefanoamorelli/sec-edgar-mcp)** - (by Stefano Amorelli) A community Model Context Protocol Server to access financial filings and data through the U.S. Securities and Exchange Commission ([SEC](https://www.sec.gov/)) `Electronic Data Gathering, Analysis, and Retrieval` ([EDGAR](https://www.sec.gov/submit-filings/about-edgar)) database
- **[Serper](https://github.com/garymengcom/serper-mcp-server)** - An MCP server that performs Google searches using [Serper](https://serper.dev).
- **[ServiceNow](https://github.com/osomai/servicenow-mcp)** - A MCP server to interact with a ServiceNow instance
- **[ShaderToy](https://github.com/wilsonchenghy/ShaderToy-MCP)** - This MCP server lets LLMs to interact with the ShaderToy API, allowing LLMs to learn from compute shaders examples and enabling them to create complex GLSL shaders that they are previously not capable of.
- **[Shodan MCP](https://github.com/Hexix23/shodan-mcp)** - MCP server to interact with [Shodan](https://www.shodan.io/)
- **[Shopify](https://github.com/GeLi2001/shopify-mcp)** - MCP to interact with Shopify API including order, product, customers and so on.
- **[Simple Loki MCP](https://github.com/ghrud92/simple-loki-mcp)** - A simple MCP server to query Loki logs using logcli.
- **[Siri Shortcuts](https://github.com/dvcrn/mcp-server-siri-shortcuts)** - MCP to interact with Siri Shortcuts on macOS. Exposes all Shortcuts as MCP tools.
- **[Skyvern](https://github.com/Skyvern-AI/skyvern/tree/main/integrations/mcp)** - MCP to let Claude / Windsurf / Cursor / your LLM control the browser
- **[Slack](https://github.com/korotovsky/slack-mcp-server)** - The most powerful MCP server for Slack Workspaces. This integration supports both Stdio and SSE transports, proxy settings and does not require any permissions or bots being created or approved by Workspace admins 😏.
- **[Slidespeak](https://github.com/SlideSpeak/slidespeak-mcp)** - Create PowerPoint presentations using the [Slidespeak](https://slidespeak.com/) API.
- **[Smartlead](https://github.com/jean-technologies/smartlead-mcp-server-local)** - MCP to connect to Smartlead. Additional, tooling, functionality, and connection to workflow automation platforms also available.
- **[Snowflake](https://github.com/isaacwasserman/mcp-snowflake-server)** - This MCP server enables LLMs to interact with Snowflake databases, allowing for secure and controlled data operations.
- **[SoccerDataAPI](https://github.com/yeonupark/mcp-soccer-data)** - This MCP server provides real-time football match data based on the SoccerDataAPI.
- **[Solana Agent Kit](https://github.com/sendaifun/solana-agent-kit/tree/main/examples/agent-kit-mcp-server)** - This MCP server enables LLMs to interact with the Solana blockchain with help of Solana Agent Kit by SendAI, allowing for 40+ protcool actions and growing
- **[Solr MCP](https://github.com/mjochum64/mcp-solr-search)** - This MCP server offers a basic functionality to perform a search on Solr servers.
- **[Solver](https://github.com/szeider/mcp-solver)** - Solves constraint satisfaction and optimization problems . 
- **[Splunk](https://github.com/jkosik/mcp-server-splunk)** - Golang MCP server for Splunk (lists saved searches, alerts, indexes, macros...). Supports SSE and STDIO.
- **[Spotify](https://github.com/varunneal/spotify-mcp)** - This MCP allows an LLM to play and use Spotify.
- **[Spring Initializr](https://github.com/hpalma/springinitializr-mcp)** - This MCP allows an LLM to create Spring Boot projects with custom configurations. Instead of manually visiting start.spring.io, you can now ask your AI assistant to generate projects with specific dependencies, Java versions, and project structures.
- **[SSH](https://github.com/AiondaDotCom/mcp-ssh)** - Agent for managing and controlling SSH connections.
- **[SSH](https://github.com/classfang/ssh-mcp-server)** - An MCP server that can execute SSH commands remotely, upload files, download files, and so on.
- **[Standard Korean Dictionary](https://github.com/privetin/stdict)** - Search the dictionary using API
- **[Star Wars](https://github.com/johnpapa/mcp-starwars)** -MCP Server for the SWAPI Star Wars API. The main goal of the project is to show how an MCP server can be used to interact with APIs.
- **[Starknet MCP Server](https://github.com/mcpdotdirect/starknet-mcp-server)** - A comprehensive MCP server for interacting with the Starknet blockchain, providing tools for querying blockchain data, resolving StarknetIDs, and performing token transfers.
- **[Starwind UI](https://github.com/Boston343/starwind-ui-mcp/)** - This MCP provides relevant commands, documentation, and other information to allow LLMs to take full advantage of Starwind UI's open source Astro components.
- **[Stitch AI](https://github.com/StitchAI/stitch-ai-mcp/)** - Knowledge management system for AI agents with memory space creation and retrieval capabilities.
- **[Strava](https://github.com/r-huijts/strava-mcp)** - Connect to the Strava API to access activity data, athlete profiles, segments, and routes, enabling fitness tracking and analysis with Claude.
- **[Stripe](https://github.com/atharvagupta2003/mcp-stripe)** - This MCP allows integration with Stripe for handling payments, customers, and refunds.
- **[Substack/Medium](https://github.com/jonathan-politzki/mcp-writer-substack)** - Connect Claude to your Substack/Medium writing, enabling semantic search and analysis of your published content.
- **[System Health](https://github.com/thanhtung0201/mcp-remote-system-health)** - The MCP (Multi-Channel Protocol) System Health Monitoring is a robust, real-time monitoring solution designed to provide comprehensive health metrics and alerts for remote Linux servers.
- **[Talk To Figma](https://github.com/sonnylazuardi/cursor-talk-to-figma-mcp)** - This MCP server enables LLMs to interact with Figma, allowing them to read and modify designs programmatically.
- **[Tavily search](https://github.com/RamXX/mcp-tavily)** - An MCP server for Tavily's search & news API, with explicit site inclusions/exclusions
- **[TeamRetro](https://github.com/adepanges/teamretro-mcp-server)** - This MCP server allows LLMs to interact with TeamRetro, allowing LLMs to manage user, team, team member, retrospective, health check, action, agreement and fetch the reports.
- **[Telegram](https://github.com/chigwell/telegram-mcp)** - An MCP server that provides paginated chat reading, message retrieval, and message sending capabilities for Telegram through Telethon integration.
- **[Telegram-Client](https://github.com/chaindead/telegram-mcp)** - A Telegram API bridge that manages user data, dialogs, messages, drafts, read status, and more for seamless interactions.
- **[Tempo](https://github.com/scottlepp/tempo-mcp-server)** - An MCP server to query traces/spans from [Grafana Tempo](https://github.com/grafana/tempo).
- **[Teradata](https://github.com/arturborycki/mcp-teradata)** - his MCP server enables LLMs to interact with Teradata databases. This MCP Server support tools and prompts for multi task data analytics
- **[Terminal-Control](https://github.com/GongRzhe/terminal-controller-mcp)** - A MCP server that enables secure terminal command execution, directory navigation, and file system operations through a standardized interface.
- **[Terraform-Cloud](https://github.com/severity1/terraform-cloud-mcp)** - An MCP server that integrates AI assistants with the Terraform Cloud API, allowing you to manage your infrastructure through natural conversation.
- **[TFT-Match-Analyzer](https://github.com/GeLi2001/tft-mcp-server)** - MCP server for teamfight tactics match history & match details fetching, providing user the detailed context for every match.
- **[thegraph-mcp](https://github.com/kukapay/thegraph-mcp)** - An MCP server that powers AI agents with indexed blockchain data from The Graph.
- **[Things3 MCP](https://github.com/urbanogardun/things3-mcp)** - Things3 task management integration for macOS with comprehensive TODO, project, and tag management.
- **[Think MCP](https://github.com/Rai220/think-mcp)** - Enhances any agent's reasoning capabilities by integrating the think-tools, as described in [Anthropic's article](https://www.anthropic.com/engineering/claude-think-tool).
- **[Ticketmaster](https://github.com/delorenj/mcp-server-ticketmaster)** - Search for events, venues, and attractions through the Ticketmaster Discovery API
- **[TickTick](https://github.com/alexarevalo9/ticktick-mcp-server)** - A Model Context Protocol (MCP) server designed to integrate with the TickTick task management platform, enabling intelligent context-aware task operations and automation.
- **[TMDB](https://github.com/Laksh-star/mcp-server-tmdb)** - This MCP server integrates with The Movie Database (TMDB) API to provide movie information, search capabilities, and recommendations.
- **[Todoist](https://github.com/abhiz123/todoist-mcp-server)** - Interact with Todoist to manage your tasks.
- **[Todos](https://github.com/tomelliot/todos-mcp)** - A practical todo list manager to use with your favourite chatbot.
- **[token-minter-mcp](https://github.com/kukapay/token-minter-mcp)** - An MCP server providing tools for AI agents to mint ERC-20 tokens across multiple blockchains.
- **[token-revoke-mcp](https://github.com/kukapay/token-revoke-mcp)** - An MCP server for checking and revoking ERC-20 token allowances across multiple blockchains.
- **[Ton Blockchain MCP](https://github.com/devonmojito/ton-blockchain-mcp)** - An MCP server for interacting with Ton Blockchain.
- **[TouchDesigner](https://github.com/8beeeaaat/touchdesigner-mcp)** - An MCP server for TouchDesigner, enabling interaction with TouchDesigner projects, nodes, and parameters.
- **[Travel Planner](https://github.com/GongRzhe/TRAVEL-PLANNER-MCP-Server)** - Travel planning and itinerary management server integrating with Google Maps API for location search, place details, and route calculations.
- **[Trello MCP Server](https://github.com/lioarce01/trello-mcp-server)** - An MCP server that interact with user Trello boards, modifying them with prompting.
- **[Tripadvisor](https://github.com/pab1it0/tripadvisor-mcp)** - A MCP server that enables LLMs to interact with Tripadvisor API, supporting location data, reviews, and photos through standardized MCP interfaces
- **[Tsuki-Mcp-Filesystem-Server](https://github.com/yuutotsuki/tsuki_mcp_filesystem_server)** - A simple, fast, and fully MCP-compliant server for listing local filesystem files. Built with Python + FastAPI. Designed for OpenAI's Agent SDK via `resources/list`.
- **[Tyk API Management](https://github.com/TykTechnologies/tyk-dashboard-mcp)** - Chat with all of your organization's managed APIs and perform other API lifecycle operations, managing tokens, users, analytics, and more.
- **[Typesense](https://github.com/suhail-ak-s/mcp-typesense-server)** - A Model Context Protocol (MCP) server implementation that provides AI models with access to Typesense search capabilities. This server enables LLMs to discover, search, and analyze data stored in Typesense collections.
- **[uniswap-poolspy-mcp](https://github.com/kukapay/uniswap-poolspy-mcp)** - An MCP server that tracks newly created liquidity pools on Uniswap across nine blockchain networks.
- **[uniswap-trader-mcp](https://github.com/kukapay/uniswap-trader-mcp)** -An MCP server for AI agents to automate token swaps on Uniswap DEX across multiple blockchains.
- **[Unity Catalog](https://github.com/ognis1205/mcp-server-unitycatalog)** - An MCP server that enables LLMs to interact with Unity Catalog AI, supporting CRUD operations on Unity Catalog Functions and executing them as MCP tools.
- **[Unity Integration (Advanced)](https://github.com/quazaai/UnityMCPIntegration)** - Advanced Unity3d Game Engine MCP which supports ,Execution of Any Editor Related Code Directly Inside of Unity, Fetch Logs, Get Editor State and Allow File Access of the Project making it much more useful in Script Editing or asset creation.
- **[Unity3d Game Engine](https://github.com/CoderGamester/mcp-unity)** - An MCP server that enables LLMs to interact with Unity3d Game Engine, supporting access to a variety of the Unit's Editor engine tools (e.g. Console Logs, Test Runner logs, Editor functions, hierarchy state, etc) and executing them as MCP tools or gather them as resources.
- **[Unleash Integration (Feature Toggle)](https://github.com/cuongtl1992/unleash-mcp)** - A Model Context Protocol (MCP) server implementation that integrates with Unleash Feature Toggle system. Provide a bridge between LLM applications and Unleash feature flag system
- **[User Feedback](https://github.com/mrexodia/user-feedback-mcp)** - Simple MCP Server to enable a human-in-the-loop workflow in tools like Cline and Cursor.
- **[USPTO](https://github.com/riemannzeta/patent_mcp_server)** - MCP server for accessing United States Patent & Trademark Office data through its Open Data Protocol (ODP) API.
- **[Vectara](https://github.com/vectara/vectara-mcp)** - Query Vectara's trusted RAG-as-a-service platform.
- **[Vega-Lite](https://github.com/isaacwasserman/mcp-vegalite-server)** - Generate visualizations from fetched data using the VegaLite format and renderer.
- **[Vertica](https://github.com/nolleh/mcp-vertica)** - Vertica database integration in Python with configurable access controls and schema inspection
- **[Vibe Check](https://github.com/PV-Bhat/vibe-check-mcp-server)** - An MCP server leveraging an external oversight layer to "vibe check" agents, and also self-improve accuracy & user alignment over time. Prevents scope creep, code bloat, misalignment, misinterpretation, tunnel vision, and overcomplication.
- **[Video Editor](https://github.com/burningion/video-editing-mcp)** - A Model Context Protocol Server to add, edit, and search videos with [Video Jungle](https://www.video-jungle.com/).
- **[Video Still Capture](https://github.com/13rac1/videocapture-mcp)** - 📷 Capture video stills from an OpenCV-compatible webcam or other video source.
- **[Virtual location (Google Street View,etc.)](https://github.com/mfukushim/map-traveler-mcp)** - Integrates Google Map, Google Street View, PixAI, Stability.ai, ComfyUI API and Bluesky to provide a virtual location simulation in LLM (written in Effect.ts)
- **[VolcEngine TOS](https://github.com/dinghuazhou/sample-mcp-server-tos)** - A sample MCP server for VolcEngine TOS that flexibly get objects from TOS.
- **[Voyp](https://github.com/paulotaylor/voyp-mcp)** - VOYP MCP server for making calls using Artificial Intelligence.
- **[Wanaku MCP Router](https://github.com/wanaku-ai/wanaku/)** - The Wanaku MCP Router is a SSE-based MCP server that provides an extensible routing engine that allows integrating your enterprise systems with AI agents.
- **[weather-mcp-server](https://github.com/devilcoder01/weather-mcp-server)** - Get real-time weather data for any location using weatherapi.
- **[Webflow](https://github.com/kapilduraphe/webflow-mcp-server)** - Interfact with the Webflow APIs
- **[whale-tracker-mcp](https://github.com/kukapay/whale-tracker-mcp)**  -  A mcp server for tracking cryptocurrency whale transactions.
- **[WhatsApp MCP Server](https://github.com/lharries/whatsapp-mcp)** - MCP server for your personal WhatsApp handling individuals, groups, searching and sending.
- **[Whois MCP](https://github.com/bharathvaj-ganesan/whois-mcp)** - MCP server that performs whois lookup against domain, IP, ASN and TLD. 
- **[Wikidata MCP](https://github.com/zzaebok/mcp-wikidata)** - Wikidata MCP server that interact with Wikidata, by searching identifiers, extracting metadata, and executing sparql query.
- **[WildFly MCP](https://github.com/wildfly-extras/wildfly-mcp)** - WildFly MCP server that enables LLM to interact with running WildFly servers (retrieve metrics, logs, invoke operations, ...).
- **[Windows CLI](https://github.com/SimonB97/win-cli-mcp-server)** - MCP server for secure command-line interactions on Windows systems, enabling controlled access to PowerShell, CMD, and Git Bash shells.
- **[Workflowy](https://github.com/danield137/mcp-workflowy)** - A server that interacts with [workflowy](https://workflowy.com/).
- **[World Bank data API](https://github.com/anshumax/world_bank_mcp_server)** - A server that fetches data indicators available with the World Bank as part of their data API
- **[Wren Engine](https://github.com/Canner/wren-engine)** - The Semantic Engine for Model Context Protocol(MCP) Clients and AI Agents
- **[X (Twitter)](https://github.com/EnesCinr/twitter-mcp)** (by EnesCinr) - Interact with twitter API. Post tweets and search for tweets by query.
- **[X (Twitter)](https://github.com/vidhupv/x-mcp)** (by vidhupv) - Create, manage and publish X/Twitter posts directly through Claude chat.
- **[Xcode](https://github.com/r-huijts/xcode-mcp-server)** - MCP server that brings AI to your Xcode projects, enabling intelligent code assistance, file operations, project management, and automated development tasks.
- **[xcodebuild](https://github.com/ShenghaiWang/xcodebuild)**  - 🍎 Build iOS Xcode workspace/project and feed back errors to llm.
- **[Xero-mcp-server](https://github.com/john-zhang-dev/xero-mcp)** - Enabling clients to interact with Xero system for streamlined accounting, invoicing, and business operations.
- **[XiYan](https://github.com/XGenerationLab/xiyan_mcp_server)** - 🗄️ An MCP server that supports fetching data from a database using natural language queries, powered by XiyanSQL as the text-to-SQL LLM.
- **[XMind](https://github.com/apeyroux/mcp-xmind)** - Read and search through your XMind directory containing XMind files.
- **[yfinance](https://github.com/Adity-star/mcp-yfinance-server)** -💹The MCP YFinance Stock Server provides real-time and historical stock data in a standard format, powering dashboards, AI agents,and research tools with seamless financial insights.
- **[YNAB](https://github.com/ChuckBryan/ynabmcpserver)** - A Model Context Protocol (MCP) server for integrating with YNAB (You Need A Budget), allowing AI assistants to securely access and analyze your financial data.
- **[YouTube](https://github.com/Klavis-AI/klavis/tree/main/mcp_servers/youtube)** - Extract Youtube video information (with proxies support).
- **[YouTube](https://github.com/ZubeidHendricks/youtube-mcp-server)** - Comprehensive YouTube API integration for video management, Shorts creation, and analytics.
- **[YouTube Video Summarizer](https://github.com/nabid-pf/youtube-video-summarizer-mcp)** - Summarize lengthy youtube videos.
- **[Zoom](https://github.com/Prathamesh0901/zoom-mcp-server/tree/main)** - Create, update, read and delete your zoom meetings.

## 📚 Frameworks

These are high-level frameworks that make it easier to build MCP servers or clients.

### For servers

* **[EasyMCP](https://github.com/zcaceres/easy-mcp/)** (TypeScript)
- **[FastAPI to MCP auto generator](https://github.com/tadata-org/fastapi_mcp)** – A zero-configuration tool for automatically exposing FastAPI endpoints as MCP tools by **[Tadata](https://tadata.com/)**
* **[FastMCP](https://github.com/punkpeye/fastmcp)** (TypeScript)
* **[Foxy Contexts](https://github.com/strowk/foxy-contexts)** – A library to build MCP servers in Golang by **[strowk](https://github.com/strowk)**
* **[Higress MCP Server Hosting](https://github.com/alibaba/higress/tree/main/plugins/wasm-go/mcp-servers)** - A solution for hosting MCP Servers by extending the API Gateway (based on Envoy) with wasm plugins.
* **[MCP-Framework](https://mcp-framework.com)** Build MCP servers with elegance and speed in Typescript. Comes with a CLI to create your project with `mcp create app`. Get started with your first server in under 5 minutes by **[Alex Andru](https://github.com/QuantGeekDev)**
* **[Next.js MCP Server Template](https://github.com/vercel-labs/mcp-for-next.js)** (Typescript) - A starter Next.js project that uses the MCP Adapter to allow MCP clients to connect and access resources.
* **[Quarkus MCP Server SDK](https://github.com/quarkiverse/quarkus-mcp-server)** (Java)
* **[Spring AI MCP Server](https://docs.spring.io/spring-ai/reference/api/mcp/mcp-server-boot-starter-docs.html)** - Provides auto-configuration for setting up an MCP server in Spring Boot applications.
* **[Template MCP Server](https://github.com/mcpdotdirect/template-mcp-server)** - A CLI tool to create a new Model Context Protocol server project with TypeScript support, dual transport options, and an extensible structure
* **[Vercel MCP Adapter](https://github.com/vercel/mcp-adapter)** (Typescript) - A simple package to start serving an MCP server on most major JS meta-frameworks including Next, Nuxt, Svelte, and more.

### For clients

* **[codemirror-mcp](https://github.com/marimo-team/codemirror-mcp)** - CodeMirror extension that implements the Model Context Protocol (MCP) for resource mentions and prompt commands
* **[Spring AI MCP Client](https://docs.spring.io/spring-ai/reference/api/mcp/mcp-client-boot-starter-docs.html)** - Provides auto-configuration for MCP client functionality in Spring Boot applications.

## 📚 Resources

Additional resources on MCP.

- **[AiMCP](https://www.aimcp.info)** - A collection of MCP clients&servers to find the right mcp tools by **[Hekmon](https://github.com/hekmon8)**
- **[Awesome Crypto MCP Servers by badkk](https://github.com/badkk/awesome-crypto-mcp-servers)** - A curated list of MCP servers by **[Luke Fan](https://github.com/badkk)**
- **[Awesome MCP Servers by appcypher](https://github.com/appcypher/awesome-mcp-servers)** - A curated list of MCP servers by **[Stephen Akinyemi](https://github.com/appcypher)**
- **[Awesome MCP Servers by punkpeye](https://github.com/punkpeye/awesome-mcp-servers)** (**[website](https://glama.ai/mcp/servers)**) - A curated list of MCP servers by **[Frank Fiegel](https://github.com/punkpeye)**
- **[Awesome MCP Servers by wong2](https://github.com/wong2/awesome-mcp-servers)** (**[website](https://mcpservers.org)**) - A curated list of MCP servers by **[wong2](https://github.com/wong2)**
- **[Awesome Remote MCP Servers by JAW9C](https://github.com/jaw9c/awesome-remote-mcp-servers)** - A curated list of **remote** MCP servers, including thier authentication support by **[JAW9C](https://github.com/jaw9c)**
- **[Discord Server](https://glama.ai/mcp/discord)** – A community discord server dedicated to MCP by **[Frank Fiegel](https://github.com/punkpeye)**
- **[Discord Server (ModelContextProtocol)](https://discord.gg/jHEGxQu2a5)** – Connect with developers, share insights, and collaborate on projects in an active Discord community dedicated to the Model Context Protocol by **[Alex Andru](https://github.com/QuantGeekDev)**
- <img height="12" width="12" src="https://raw.githubusercontent.com/klavis-ai/klavis/main/static/klavis-ai.png" alt="Klavis Logo" /> **[Klavis AI](https://www.klavis.ai)** - Open Source MCP Infra. Hosted MCP servers and MCP clients on Slack and Discord.
- **[MCP Badges](https://github.com/mcpx-dev/mcp-badges)** – Quickly highlight your MCP project with clear, eye-catching badges, by **[Ironben](https://github.com/nanbingxyz)**
- **[mcp-cli](https://github.com/wong2/mcp-cli)** - A CLI inspector for the Model Context Protocol by **[wong2](https://github.com/wong2)**
- **[mcp-dockmaster](https://mcp-dockmaster.com)** - An Open-Sourced UI to install and manage MCP servers for Windows, Linux and MacOS.
- **[mcp-get](https://mcp-get.com)** - Command line tool for installing and managing MCP servers by **[Michael Latman](https://github.com/michaellatman)**
- **[mcp-guardian](https://github.com/eqtylab/mcp-guardian)** - GUI application + tools for proxying / managing control of MCP servers by **[EQTY Lab](https://eqtylab.io)**
- **[MCP Linker](https://github.com/milisp/mcp-linker)** - A cross-platform Tauri GUI tool for one-click setup and management of MCP servers, supporting Claude Desktop, Cursor, Windsurf, VS Code, Cline, and Neovim.
- **[mcp-manager](https://github.com/zueai/mcp-manager)** - Simple Web UI to install and manage MCP servers for Claude Desktop by **[Zue](https://github.com/zueai)**
- **[MCP Marketplace Web Plugin](https://github.com/AI-Agent-Hub/mcp-marketplace)** MCP Marketplace is a small Web UX plugin to integrate with AI applications, Support various MCP Server API Endpoint (e.g pulsemcp.com/deepnlp.org and more). Allowing user to browse, paginate and select various MCP servers by different categories. [Pypi](https://pypi.org/project/mcp-marketplace) | [Maintainer](https://github.com/AI-Agent-Hub) | [Website](http://www.deepnlp.org/store/ai-agent/mcp-server)
- **[mcp.natoma.id](https://mcp.natoma.id)** – A Hosted MCP Platform to discover, install, manage and deploy MCP servers by **[Natoma Labs](https://www.natoma.id)**
- **[mcp.run](https://mcp.run)** - A hosted registry and control plane to install & run secure + portable MCP Servers.
- **[MCP Router](https://mcp-router.net)** – Free Windows and macOS app that simplifies MCP management while providing seamless app authentication and powerful log visualization by **[MCP Router](https://github.com/mcp-router/mcp-router)**
- **[MCP Servers Hub](https://github.com/apappascs/mcp-servers-hub)** (**[website](https://mcp-servers-hub-website.pages.dev/)**) - A curated list of MCP servers by **[apappascs](https://github.com/apappascs)**
- **[MCP Servers Rating and User Reviews](http://www.deepnlp.org/store/ai-agent/mcp-server)** - Website to rate MCP servers, write authentic user reviews, and [search engine for agent & mcp](http://www.deepnlp.org/search/agent)
- **[MCP X Community](https://x.com/i/communities/1861891349609603310)** – A X community for MCP by **[Xiaoyi](https://x.com/chxy)**
- **[MCPHub](https://github.com/Jeamee/MCPHub-Desktop)** – An Open Source macOS & Windows GUI Desktop app for discovering, installing and managing MCP servers by **[Jeamee](https://github.com/jeamee)**
- **[mcpm](https://github.com/pathintegral-institute/mcpm.sh)** ([website](https://mcpm.sh)) - MCP Manager (MCPM) is a Homebrew-like service for managing Model Context Protocol (MCP) servers across clients by **[Pathintegral](https://github.com/pathintegral-institute)**
- **[MCPVerse](https://mcpverse.dev)** - A portal for creating & hosting authenticated MCP servers and connecting to them securely.
- **[MCPWatch](https://github.com/kapilduraphe/mcp-watch)** - A comprehensive security scanner for Model Context Protocol (MCP) servers that detects vulnerabilities and security issues in your MCP server implementations.
- <img height="12" width="12" src="https://mkinf.io/favicon-lilac.png" alt="mkinf Logo" /> **[mkinf](https://mkinf.io)** - An Open Source registry of hosted MCP Servers to accelerate AI agent workflows.
- **[Open-Sourced MCP Servers Directory](https://github.com/chatmcp/mcp-directory)** - A curated list of MCP servers by **[mcpso](https://mcp.so)**
- <img height="12" width="12" src="https://opentools.com/favicon.ico" alt="OpenTools Logo" /> **[OpenTools](https://opentools.com)** - An open registry for finding, installing, and building with MCP servers by **[opentoolsteam](https://github.com/opentoolsteam)**
- **[PulseMCP](https://www.pulsemcp.com)** ([API](https://www.pulsemcp.com/api)) - Community hub & weekly newsletter for discovering MCP servers, clients, articles, and news by **[Tadas Antanavicius](https://github.com/tadasant)**, **[Mike Coughlin](https://github.com/macoughl)**, and **[Ravina Patel](https://github.com/ravinahp)**
- **[r/mcp](https://www.reddit.com/r/mcp)** – A Reddit community dedicated to MCP by **[Frank Fiegel](https://github.com/punkpeye)**
- **[r/modelcontextprotocol](https://www.reddit.com/r/modelcontextprotocol)** – A Model Context Protocol community Reddit page - discuss ideas, get answers to your questions, network with like-minded people, and showcase your projects! by **[Alex Andru](https://github.com/QuantGeekDev)**
- **[Smithery](https://smithery.ai/)** - A registry of MCP servers to find the right tools for your LLM agents by **[Henry Mao](https://github.com/calclavia)**
- **[Toolbase](https://gettoolbase.ai)** - Desktop application that manages tools and MCP servers with just a few clicks - no coding required by **[gching](https://github.com/gching)**
- **[ToolHive](https://github.com/StacklokLabs/toolhive)** - A lightweight utility designed to simplify the deployment and management of MCP servers, ensuring ease of use, consistency, and security through containerization by **[StacklokLabs](https://github.com/StacklokLabs)**

## 🚀 Getting Started

### Using MCP Servers in this Repository
Typescript-based servers in this repository can be used directly with `npx`.

For example, this will start the [Memory](src/memory) server:
```sh
npx -y @modelcontextprotocol/server-memory
```

Python-based servers in this repository can be used directly with [`uvx`](https://docs.astral.sh/uv/concepts/tools/) or [`pip`](https://pypi.org/project/pip/). `uvx` is recommended for ease of use and setup.

For example, this will start the [Git](src/git) server:
```sh
# With uvx
uvx mcp-server-git

# With pip
pip install mcp-server-git
python -m mcp_server_git
```

Follow [these](https://docs.astral.sh/uv/getting-started/installation/) instructions to install `uv` / `uvx` and [these](https://pip.pypa.io/en/stable/installation/) to install `pip`.

### Using an MCP Client
However, running a server on its own isn't very useful, and should instead be configured into an MCP client. For example, here's the Claude Desktop configuration to use the above server:

```json
{
  "mcpServers": {
    "memory": {
      "command": "npx",
      "args": ["-y", "@modelcontextprotocol/server-memory"]
    }
  }
}
```

Additional examples of using the Claude Desktop as an MCP client might look like:

```json
{
  "mcpServers": {
    "filesystem": {
      "command": "npx",
      "args": ["-y", "@modelcontextprotocol/server-filesystem", "/path/to/allowed/files"]
    },
    "git": {
      "command": "uvx",
      "args": ["mcp-server-git", "--repository", "path/to/git/repo"]
    },
    "github": {
      "command": "npx",
      "args": ["-y", "@modelcontextprotocol/server-github"],
      "env": {
        "GITHUB_PERSONAL_ACCESS_TOKEN": "<YOUR_TOKEN>"
      }
    },
    "postgres": {
      "command": "npx",
      "args": ["-y", "@modelcontextprotocol/server-postgres", "postgresql://localhost/mydb"]
    }
  }
}
```

## 🛠️ Creating Your Own Server

Interested in creating your own MCP server? Visit the official documentation at [modelcontextprotocol.io](https://modelcontextprotocol.io/introduction) for comprehensive guides, best practices, and technical details on implementing MCP servers.

## 🤝 Contributing

See [CONTRIBUTING.md](CONTRIBUTING.md) for information about contributing to this repository.

## 🔒 Security

See [SECURITY.md](SECURITY.md) for reporting security vulnerabilities.

## 📜 License

This project is licensed under the MIT License - see the [LICENSE](LICENSE) file for details.

## 💬 Community

- [GitHub Discussions](https://github.com/orgs/modelcontextprotocol/discussions)

## ⭐ Support

If you find MCP servers useful, please consider starring the repository and contributing new servers or improvements!

---

Managed by Anthropic, but built together with the community. The Model Context Protocol is open source and we encourage everyone to contribute their own servers and improvements!<|MERGE_RESOLUTION|>--- conflicted
+++ resolved
@@ -1,6 +1,6 @@
 # Model Context Protocol servers
 
-This repository is a collection of *reference implementations* for the [Model Context Protocol](https://modelcontextprotocol.io/) (MCP), as well as references
+This repository is a collection of _reference implementations_ for the [Model Context Protocol](https://modelcontextprotocol.io/) (MCP), as well as references
 to community built servers and additional resources.
 
 The servers in this repository showcase the versatility and extensibility of MCP, demonstrating how it can be used to give Large Language Models (LLMs) secure, controlled access to tools and data sources.
@@ -73,7 +73,7 @@
 - <img height="12" width="12" src="https://resources.audiense.com/hubfs/favicon-1.png" alt="Audiense Logo" /> **[Audiense Insights](https://github.com/AudienseCo/mcp-audiense-insights)** - Marketing insights and audience analysis from [Audiense](https://www.audiense.com/products/audiense-insights) reports, covering demographic, cultural, influencer, and content engagement analysis.
 - <img height="12" width="12" src="https://cdn.auth0.com/website/website/favicons/auth0-favicon.svg" alt="Auth0 Logo" /> **[Auth0](https://github.com/auth0/auth0-mcp-server)** - MCP server for interacting with your Auth0 tenant, supporting creating and modifying actions, applications, forms, logs, resource servers, and more.
 - <img height="12" width="12" src="https://firstorder.ai/favicon_auth.ico" alt="Authenticator App Logo" /> **[Authenticator App · 2FA](https://github.com/firstorderai/authenticator_mcp)** - A secure MCP (Model Context Protocol) server that enables AI agents to interact with the Authenticator App.
-- <img height="12" width="12" src="https://a0.awsstatic.com/libra-css/images/site/fav/favicon.ico" alt="AWS Logo" /> **[AWS](https://github.com/awslabs/mcp)** -  Specialized MCP servers that bring AWS best practices directly to your development workflow.
+- <img height="12" width="12" src="https://a0.awsstatic.com/libra-css/images/site/fav/favicon.ico" alt="AWS Logo" /> **[AWS](https://github.com/awslabs/mcp)** - Specialized MCP servers that bring AWS best practices directly to your development workflow.
 - <img height="12" width="12" src="https://axiom.co/favicon.ico" alt="Axiom Logo" /> **[Axiom](https://github.com/axiomhq/mcp-server-axiom)** - Query and analyze your Axiom logs, traces, and all other event data in natural language
 - <img height="12" width="12" src="https://cdn-dynmedia-1.microsoft.com/is/content/microsoftcorp/acom_social_icon_azure" alt="Microsoft Azure Logo" /> **[Azure](https://github.com/Azure/azure-mcp)** - The Azure MCP Server gives MCP Clients access to key Azure services and tools like Azure Storage, Cosmos DB, the Azure CLI, and more.
 - <img height="12" width="12" src="https://www.bankless.com/favicon.ico" alt="Bankless Logo" /> **[Bankless Onchain](https://github.com/bankless/onchain-mcp)** - Query Onchain data, like ERC20 tokens, transaction history, smart contract state.
@@ -87,7 +87,7 @@
 - <img height="12" width="12" src="https://builtwith.com/favicon.ico" alt="BuiltWith Logo" /> **[BuiltWith](https://github.com/builtwith/mcp)** - Identify the technology stack behind any website.
 - <img height="12" width="12" src="https://portswigger.net/favicon.ico" alt="PortSwigger Logo" /> **[Burp Suite](https://github.com/PortSwigger/mcp-server)** - MCP Server extension allowing AI clients to connect to [Burp Suite](https://portswigger.net)
 - <img height="12" width="12" src="https://campertunity.com/assets/icon/favicon.ico" alt="Campertunity Logo" /> **[Campertunity](https://github.com/campertunity/mcp-server)** - Search campgrounds around the world on campertunity, check availability, and provide booking links.
-- <img height="12" width="12" src="https://play.cartesia.ai/icon.png" alt="Cartesia logo" /> **[Cartesia](https://github.com/cartesia-ai/cartesia-mcp)** - Connect to the [Cartesia](https://cartesia.ai/) voice platform to perform text-to-speech, voice cloning etc. 
+- <img height="12" width="12" src="https://play.cartesia.ai/icon.png" alt="Cartesia logo" /> **[Cartesia](https://github.com/cartesia-ai/cartesia-mcp)** - Connect to the [Cartesia](https://cartesia.ai/) voice platform to perform text-to-speech, voice cloning etc.
 - <img height="12" width="12" src="https://www.cashfree.com/favicon.ico" alt="Cashfree logo" /> **[Cashfree](https://github.com/cashfree/cashfree-mcp)** - [Cashfree Payments](https://www.cashfree.com/) official MCP server.
 - <img height="12" width="12" src="https://www.chargebee.com/static/resources/brand/favicon.png" alt="Chargebee Logo" /> **[Chargebee](https://github.com/chargebee/agentkit/tree/main/modelcontextprotocol)** - MCP Server that connects AI agents to [Chargebee platform](https://www.chargebee.com).
 - <img height="12" width="12" src="https://cheqd.io/wp-content/uploads/2023/03/logo_cheqd_favicon.png" alt="Cheqd Logo" /> **[Cheqd](https://github.com/cheqd/mcp-toolkit)** - Enable AI Agents to be trusted, verified, prevent fraud, protect your reputation, and more through [cheqd's](https://cheqd.io) Trust Registries and Credentials.
@@ -174,7 +174,7 @@
 - <img height="12" width="12" src="https://www.mailgun.com/favicon.ico" alt="Mailgun Logo" /> **[Mailgun](https://github.com/mailgun/mailgun-mcp-server)** - Interact with Mailgun API.
 - <img height="12" width="12" src="https://www.make.com/favicon.ico" alt="Make Logo" /> **[Make](https://github.com/integromat/make-mcp-server)** - Turn your [Make](https://www.make.com/) scenarios into callable tools for AI assistants.
 - <img height="14" width="14" src="https://raw.githubusercontent.com/rust-mcp-stack/mcp-discovery/refs/heads/main/docs/_media/mcp-discovery-logo.png" alt="mcp-discovery logo" /> **[MCP Discovery](https://github.com/rust-mcp-stack/mcp-discovery)** - A lightweight CLI tool built in Rust for discovering MCP server capabilities.
-- <img height="12" width="12" src="https://googleapis.github.io/genai-toolbox/favicons/favicon.ico" alt="MCP Toolbox for Databases Logo" /> **[MCP Toolbox for Databases](https://github.com/googleapis/genai-toolbox)** - Open source MCP server specializing in easy, fast, and secure tools for Databases. Supports  AlloyDB, BigQuery, Bigtable, Cloud SQL, Dgraph, MySQL, Neo4j, Postgres, Spanner, and more.
+- <img height="12" width="12" src="https://googleapis.github.io/genai-toolbox/favicons/favicon.ico" alt="MCP Toolbox for Databases Logo" /> **[MCP Toolbox for Databases](https://github.com/googleapis/genai-toolbox)** - Open source MCP server specializing in easy, fast, and secure tools for Databases. Supports AlloyDB, BigQuery, Bigtable, Cloud SQL, Dgraph, MySQL, Neo4j, Postgres, Spanner, and more.
 - <img height="12" width="12" src="https://www.meilisearch.com/favicon.ico" alt="Meilisearch Logo" /> **[Meilisearch](https://github.com/meilisearch/meilisearch-mcp)** - Interact & query with Meilisearch (Full-text & semantic search API)
 - <img height="12" width="12" src="https://memgraph.com/favicon.png" alt="Memgraph Logo" /> **[Memgraph](https://github.com/memgraph/mcp-memgraph)** - Query your data in [Memgraph](https://memgraph.com/) graph database.
 - <img height="12" width="12" src="https://www.mercadopago.com/favicon.ico" alt="MercadoPago Logo" /> **[Mercado Pago](https://mcp.mercadopago.com/)** - Mercado Pago's official MCP server.
@@ -267,7 +267,7 @@
 - <img height="12" width="12" src="https://www.webflow.com/favicon.ico" alt="Webflow Logo"> **[Webflow](https://github.com/webflow/mcp-server)** - Interact with Webflow sites, pages, and collections
 - <img height="12" width="12" src="https://www.xero.com/favicon.ico" alt="Xero Logo" /> **[Xero](https://github.com/XeroAPI/xero-mcp-server)** - Interact with the accounting data in your business using our official MCP server
 - <img height="12" width="12" src="https://storage.yandexcloud.net/ydb-www-prod-site-assets/favicon-202305/favicon.ico" alt="YDB Logo" /> **[YDB](https://github.com/ydb-platform/ydb-mcp)** - Query [YDB](https://ydb.tech/) databases
-- <img height="12" width="12" src="https://www.yugabyte.com/favicon-16x16.png" alt="YugabyteDB Logo" /> **[YugabyteDB](https://github.com/yugabyte/yugabytedb-mcp-server)** -  MCP Server to interact with your [YugabyteDB](https://www.yugabyte.com/) database
+- <img height="12" width="12" src="https://www.yugabyte.com/favicon-16x16.png" alt="YugabyteDB Logo" /> **[YugabyteDB](https://github.com/yugabyte/yugabytedb-mcp-server)** - MCP Server to interact with your [YugabyteDB](https://www.yugabyte.com/) database
 - <img height="12" width="12" src="https://avatars.githubusercontent.com/u/14069894" alt="Yunxin Logo" /> **[Yunxin](https://github.com/netease-im/yunxin-mcp-server)** - An MCP server that connects to Yunxin's IM/RTC/DATA Open-API
 - <img height="12" width="12" src="https://cdn.zapier.com/zapier/images/favicon.ico" alt="Zapier Logo" /> **[Zapier](https://zapier.com/mcp)** - Connect your AI Agents to 8,000 apps instantly.
 - **[ZenML](https://github.com/zenml-io/mcp-zenml)** - Interact with your MLOps and LLMOps pipelines through your [ZenML](https://www.zenml.io) MCP server
@@ -278,6 +278,7 @@
 A growing set of community-developed and maintained servers demonstrates various applications of MCP across different domains.
 
 > **Note:** Community servers are **untested** and should be used at **your own risk**. They are not affiliated with or endorsed by Anthropic.
+
 - **[1Panel](https://github.com/1Panel-dev/mcp-1panel)** - MCP server implementation that provides 1Panel interaction.
 - **[A2A](https://github.com/GongRzhe/A2A-MCP-Server)** - An MCP server that bridges the Model Context Protocol (MCP) with the Agent-to-Agent (A2A) protocol, enabling MCP-compatible AI assistants (like Claude) to seamlessly interact with A2A agents.
 - **[Ableton Live](https://github.com/Simon-Kansara/ableton-live-mcp-server)** - an MCP server to control Ableton Live.
@@ -295,7 +296,7 @@
 - **[AntV Chart](https://github.com/antvis/mcp-server-chart)** - A Model Context Protocol server for generating 15+ visual charts using [AntV](https://github.com/antvis).
 - **[Any Chat Completions](https://github.com/pyroprompts/any-chat-completions-mcp)** - Interact with any OpenAI SDK Compatible Chat Completions API like OpenAI, Perplexity, Groq, xAI and many more.
 - **[Apache Gravitino(incubating)](https://github.com/datastrato/mcp-server-gravitino)** - Allow LLMs to explore metadata of structured data and unstructured data with Gravitino, and perform data governance tasks including tagging/classification.
-- **[APIWeaver](https://github.com/GongRzhe/APIWeaver)** - An MCP server that dynamically creates MCP  servers from web API configurations. This allows you to easily integrate any REST API, GraphQL endpoint, or web service into an MCP-compatible tool that can be used by AI assistants like Claude.
+- **[APIWeaver](https://github.com/GongRzhe/APIWeaver)** - An MCP server that dynamically creates MCP servers from web API configurations. This allows you to easily integrate any REST API, GraphQL endpoint, or web service into an MCP-compatible tool that can be used by AI assistants like Claude.
 - **[Apple Books](https://github.com/vgnshiyer/apple-books-mcp)** - Interact with your library on Apple Books, manage your book collection, summarize highlights, notes, and much more.
 - **[Apple Calendar](https://github.com/Omar-v2/mcp-ical)** - An MCP server that allows you to interact with your MacOS Calendar through natural language, including features such as event creation, modification, schedule listing, finding free time slots etc.
 - **[Apple Script](https://github.com/peakmojo/applescript-mcp)** - MCP server that lets LLM run AppleScript code to to fully control anything on Mac, no setup needed.
@@ -329,11 +330,11 @@
 - **[Bing Web Search API](https://github.com/leehanchung/bing-search-mcp)** (by hanchunglee) - Server implementation for Microsoft Bing Web Search API.
 - **[Bitable MCP](https://github.com/lloydzhou/bitable-mcp)** (by lloydzhou) - MCP server provides access to Lark Bitable through the Model Context Protocol. It allows users to interact with Bitable tables using predefined tools.
 - **[Blender](https://github.com/ahujasid/blender-mcp)** (by ahujasid) - Blender integration allowing prompt enabled 3D scene creation, modeling and manipulation.
-- **[BreakoutRoom](https://github.com/agree-able/room-mcp)** - Agents accomplishing goals together in p2p rooms 
+- **[BreakoutRoom](https://github.com/agree-able/room-mcp)** - Agents accomplishing goals together in p2p rooms
 - **[browser-use](https://github.com/co-browser/browser-use-mcp-server)** (by co-browser) - browser-use MCP server with dockerized playwright + chromium + vnc. supports stdio & resumable http.
 - **[BrowserLoop](https://github.com/mattiasw/browserloop)** - An MCP server for taking screenshots of web pages using Playwright. Supports high-quality capture with configurable formats, viewport sizes, cookie-based authentication, and both full page and element-specific screenshots.
 - **[Bsc-mcp](https://github.com/TermiX-official/bsc-mcp)** The first MCP server that serves as the bridge between AI and BNB Chain, enabling AI agents to execute complex on-chain operations through seamless integration with the BNB Chain, including transfer, swap, launch, security check on any token and even more.
-- **[BVG MCP Server - (Unofficial) ](https://github.com/svkaizoku/mcp-bvg)** - Unofficial MCP server for Berliner Verkehrsbetriebe Api. 
+- **[BVG MCP Server - (Unofficial) ](https://github.com/svkaizoku/mcp-bvg)** - Unofficial MCP server for Berliner Verkehrsbetriebe Api.
 - **[Calculator](https://github.com/githejie/mcp-server-calculator)** - This server enables LLMs to use calculator for precise numerical calculations.
 - **[Calendly](https://github.com/universal-mcp/calendly)** - Calendly MCP server from **[agentr](https://agentr.dev/)** that provides support for managing events and scheduling via Calendly.
 - **[CCTV VMS MCP](https://github.com/jyjune/mcp_vms)** - A Model Context Protocol (MCP) server designed to connect to a CCTV recording program (VMS) to retrieve recorded and live video streams. It also provides tools to control the VMS software, such as showing live or playback dialogs for specific channels at specified times.
@@ -362,9 +363,9 @@
 - **[CreateveAI Nexus](https://github.com/spgoodman/createveai-nexus-server)** - Open-Source Bridge Between AI Agents and Enterprise Systems, with simple custom API plug-in capabilities (including close compatibility with ComfyUI nodes), support for Copilot Studio's MCP agent integations, and support for Azure deployment in secure environments with secrets stored in Azure Key Vault, as well as straightforward on-premises deployment.
 - **[Creatify](https://github.com/TSavo/creatify-mcp)** - MCP Server that exposes Creatify AI API capabilities for AI video generation, including avatar videos, URL-to-video conversion, text-to-speech, and AI-powered editing tools.
 - **[Cronlytic](https://github.com/Cronlytic/cronlytic-mcp-server)** - Create CRUD operations for serverless cron jobs through [Cronlytic](https://cronlytic.com) MCP Server
-- **[crypto-feargreed-mcp](https://github.com/kukapay/crypto-feargreed-mcp)**  -  Providing real-time and historical Crypto Fear & Greed Index data.
-- **[crypto-indicators-mcp](https://github.com/kukapay/crypto-indicators-mcp)**  -  An MCP server providing a range of cryptocurrency technical analysis indicators and strategies.
-- **[crypto-sentiment-mcp](https://github.com/kukapay/crypto-sentiment-mcp)**  -  An MCP server that delivers cryptocurrency sentiment analysis to AI agents.
+- **[crypto-feargreed-mcp](https://github.com/kukapay/crypto-feargreed-mcp)** - Providing real-time and historical Crypto Fear & Greed Index data.
+- **[crypto-indicators-mcp](https://github.com/kukapay/crypto-indicators-mcp)** - An MCP server providing a range of cryptocurrency technical analysis indicators and strategies.
+- **[crypto-sentiment-mcp](https://github.com/kukapay/crypto-sentiment-mcp)** - An MCP server that delivers cryptocurrency sentiment analysis to AI agents.
 - **[cryptopanic-mcp-server](https://github.com/kukapay/cryptopanic-mcp-server)** - Providing latest cryptocurrency news to AI agents, powered by CryptoPanic.
 - **[Cursor MCP Installer](https://github.com/matthewdcage/cursor-mcp-installer)** - A tool to easily install and configure other MCP servers within Cursor IDE, with support for npm packages, local directories, and Git repositories.
 - **[Dappier](https://github.com/DappierAI/dappier-mcp)** - Connect LLMs to real-time, rights-cleared, proprietary data from trusted sources. Access specialized models for Real-Time Web Search, News, Sports, Financial Data, Crypto, and premium publisher content. Explore data models at [marketplace.dappier.com](https://marketplace.dappier.com/marketplace).
@@ -384,7 +385,7 @@
 - **[Descope](https://github.com/descope-sample-apps/descope-mcp-server)** - An MCP server to integrate with [Descope](https://descope.com) to search audit logs, manage users, and more.
 - **[DesktopCommander](https://github.com/wonderwhy-er/DesktopCommanderMCP)** - Let AI edit and manage files on your computer, run terminal commands, and connect to remote servers via SSH - all powered by one of the most popular local MCP servers.
 - **[DevDb](https://github.com/damms005/devdb-vscode?tab=readme-ov-file#mcp-configuration)** - An MCP server that runs right inside the IDE, for connecting to MySQL, Postgres, SQLite, and MSSQL databases.
-- **[Dicom](https://github.com/ChristianHinge/dicom-mcp)** - An MCP server to query and retrieve medical images and for parsing and reading dicom-encapsulated documents (pdf etc.). 
+- **[Dicom](https://github.com/ChristianHinge/dicom-mcp)** - An MCP server to query and retrieve medical images and for parsing and reading dicom-encapsulated documents (pdf etc.).
 - **[Dify](https://github.com/YanxingLiu/dify-mcp-server)** - A simple implementation of an MCP server for dify workflows.
 - **[Discogs](https://github.com/cswkim/discogs-mcp-server)** - A MCP server that connects to the Discogs API for interacting with your music collection.
 - **[Discord](https://github.com/v-3/discordmcp)** - A MCP server to connect to Discord guilds through a bot and read and write messages in channels
@@ -394,9 +395,9 @@
 - **[Docker](https://github.com/ckreiling/mcp-server-docker)** - Integrate with Docker to manage containers, images, volumes, and networks.
 - **[Docs](https://github.com/da1z/docsmcp)** - Enable documentation access for the AI agent, supporting llms.txt and other remote or local files.
 - **[Dodo Payments](https://github.com/dodopayments/dodopayments-node/tree/main/packages/mcp-server)** - Enables AI agents to securely perform payment operations via a lightweight, serverless-compatible interface to the [Dodo Payments](https://dodopayments.com) API.
-- **[DPLP](https://github.com/szeider/mcp-dblp)**  - Searches the [DBLP](https://dblp.org) computer science bibliography database.
+- **[DPLP](https://github.com/szeider/mcp-dblp)** - Searches the [DBLP](https://dblp.org) computer science bibliography database.
 - **[Drupal](https://github.com/Omedia/mcp-server-drupal)** - Server for interacting with [Drupal](https://www.drupal.org/project/mcp) using STDIO transport layer.
-- **[dune-analytics-mcp](https://github.com/kukapay/dune-analytics-mcp)** -  A mcp server that bridges Dune Analytics data to AI agents.
+- **[dune-analytics-mcp](https://github.com/kukapay/dune-analytics-mcp)** - A mcp server that bridges Dune Analytics data to AI agents.
 - **[DynamoDB-Toolbox](https://www.dynamodbtoolbox.com/docs/databases/actions/mcp-toolkit)** - Leverages your Schemas and Access Patterns to interact with your [DynamoDB](https://aws.amazon.com/dynamodb) Database using natural language.
 - **[eBook-mcp](https://github.com/onebirdrocks/ebook-mcp)** - A lightweight MCP server that allows LLMs to read and interact with your personal PDF and EPUB ebooks. Ideal for building AI reading assistants or chat-based ebook interfaces.
 - **[EdgeOne Pages MCP](https://github.com/TencentEdgeOne/edgeone-pages-mcp)** - An MCP service for deploying HTML content to EdgeOne Pages and obtaining a publicly accessible URL.
@@ -455,11 +456,8 @@
 - **[Google Workspace](https://github.com/taylorwilsdon/google_workspace_mcp)** - Comprehensive Google Workspace MCP with full support for Calendar, Drive, Gmail, and Docs using Streamable HTTP or SSE transport.
 - **[GraphQL](https://github.com/drestrepom/mcp_graphql)** - Comprehensive GraphQL API integration that automatically exposes each GraphQL query as a separate tool.
 - **[GraphQL Schema](https://github.com/hannesj/mcp-graphql-schema)** - Allow LLMs to explore large GraphQL schemas without bloating the context.
-<<<<<<< HEAD
 - **[Hashnode](https://github.com/universal-mcp/hashnode)** - Hashnode MCP server from **[agentr](https://agentr.dev/)** that provides support for managing blog posts and content on Hashnode.
-=======
 - **[Hashing MCP Server](https://github.com/kanad13/MCP-Server-for-Hashing)** - MCP Server with cryptographic hashing functions e.g. SHA256, MD5, etc.
->>>>>>> 35260397
 - **[HDW LinkedIn](https://github.com/horizondatawave/hdw-mcp-server)** - Access to profile data and management of user account with [HorizonDataWave.ai](https://horizondatawave.ai/).
 - **[Helm Chart CLI](https://github.com/jeff-nasseri/helm-chart-cli-mcp)** - Helm MCP provides a bridge between AI assistants and the Helm package manager for Kubernetes. It allows AI assistants to interact with Helm through natural language requests, executing commands like installing charts, managing repositories, and more.
 - **[Heurist Mesh Agent](https://github.com/heurist-network/heurist-mesh-mcp-server)** - Access specialized web3 AI agents for blockchain analysis, smart contract security, token metrics, and blockchain interactions through the [Heurist Mesh network](https://github.com/heurist-network/heurist-agent-framework/tree/main/mesh).
@@ -472,7 +470,7 @@
 - **[Human-use](https://github.com/RapidataAI/human-use)** - Instant human feedback through an MCP, have your AI interact with humans around the world. Powered by [Rapidata](https://www.rapidata.ai/)
 - **[Hyperliquid](https://github.com/mektigboy/server-hyperliquid)** - An MCP server implementation that integrates the Hyperliquid SDK for exchange data.
 - **[hyprmcp](https://github.com/stefanoamorelli/hyprmcp)** (by Stefano Amorelli) - Lightweight MCP server for `hyprland`.
-- **[iFlytek SparkAgent Platform](https://github.com/iflytek/ifly-spark-agent-mcp)** - This is a simple example of using MCP Server to invoke the task chain of the  iFlytek SparkAgent Platform.
+- **[iFlytek SparkAgent Platform](https://github.com/iflytek/ifly-spark-agent-mcp)** - This is a simple example of using MCP Server to invoke the task chain of the iFlytek SparkAgent Platform.
 - **[iFlytek Workflow](https://github.com/iflytek/ifly-workflow-mcp-server)** - Connect to iFlytek Workflow via the MCP server and run your own Agent.
 - **[Image Generation](https://github.com/GongRzhe/Image-Generation-MCP-Server)** - This MCP server provides image generation capabilities using the Replicate Flux model.
 - **[iMCP](https://github.com/loopwork-ai/iMCP)** - A macOS app that provides an MCP server for your iMessage, Reminders, and other Apple services.
@@ -561,9 +559,9 @@
 - **[Metricool MCP](https://github.com/metricool/mcp-metricool)** - A Model Context Protocol server that integrates with Metricool's social media analytics platform to retrieve performance metrics and schedule content across networks like Instagram, Facebook, Twitter, LinkedIn, TikTok and YouTube.
 - **[Microsoft 365](https://github.com/merill/lokka)** - (by Merill) A Model Context Protocol (MCP) server for Microsoft 365. Includes support for all services including Teams, SharePoint, Exchange, OneDrive, Entra, Intune and more. See [Lokka](https://lokka.dev/) for more details.
 - **[Microsoft 365](https://github.com/softeria/ms-365-mcp-server)** - MCP server that connects to Microsoft Office and the whole Microsoft 365 suite using Graph API (including Outlook/mail, files, Excel, calendar)
-- **[Microsoft Teams](https://github.com/InditexTech/mcp-teams-server)** - MCP server that integrates Microsoft Teams messaging (read, post, mention, list members and threads) 
+- **[Microsoft Teams](https://github.com/InditexTech/mcp-teams-server)** - MCP server that integrates Microsoft Teams messaging (read, post, mention, list members and threads)
 - **[Mifos X](https://github.com/openMF/mcp-mifosx)** - A MCP server for the Mifos X Open Source Banking useful for managing clients, loans, savings, shares, financial transactions and generating financial reports.
-- **[Mikrotik](https://github.com/jeff-nasseri/mikrotik-mcp)** - Mikrotik MCP server which cover networking operations (IP, DHCP, Firewall, etc) 
+- **[Mikrotik](https://github.com/jeff-nasseri/mikrotik-mcp)** - Mikrotik MCP server which cover networking operations (IP, DHCP, Firewall, etc)
 - **[Mindmap](https://github.com/YuChenSSR/mindmap-mcp-server)** (by YuChenSSR) - A server that generates mindmaps from input containing markdown code.
 - **[Minima](https://github.com/dmayboroda/minima)** - MCP server for RAG on local files
 - **[Mobile MCP](https://github.com/mobile-next/mobile-mcp)** (by Mobile Next) - MCP server for Mobile(iOS/Android) automation, app scraping and development using physical devices or simulators/emulators.
@@ -604,7 +602,7 @@
 - **[OceanBase](https://github.com/yuanoOo/oceanbase_mcp_server)** - (by yuanoOo) A Model Context Protocol (MCP) server that enables secure interaction with OceanBase databases.
 - **[Office-PowerPoint-MCP-Server](https://github.com/GongRzhe/Office-PowerPoint-MCP-Server)** - A Model Context Protocol (MCP) server for creating, reading, and manipulating Microsoft PowerPoint documents.
 - **[Office-Visio-MCP-Server](https://github.com/GongRzhe/Office-Visio-MCP-Server)** - A Model Context Protocol (MCP) server for creating, reading, and manipulating Microsoft Visio documents.
-- **[Office-Word-MCP-Server](https://github.com/GongRzhe/Office-Word-MCP-Server)** - A Model Context Protocol (MCP) server for creating, reading, and manipulating Microsoft Word documents. 
+- **[Office-Word-MCP-Server](https://github.com/GongRzhe/Office-Word-MCP-Server)** - A Model Context Protocol (MCP) server for creating, reading, and manipulating Microsoft Word documents.
 - **[Okta](https://github.com/kapilduraphe/okta-mcp-server)** - Interact with Okta API.
 - **[OneNote](https://github.com/rajvirtual/MCP-Servers/tree/master/onenote)** - (by Rajesh Vijay) An MCP server that connects to Microsoft OneNote using the Microsoft Graph API. Reading notebooks, sections, and pages from OneNote,Creating new notebooks, sections, and pages in OneNote.
 - **[Open Strategy Partners Marketing Tools](https://github.com/open-strategy-partners/osp_marketing_tools)** - Content editing codes, value map, and positioning tools for product marketing.
@@ -661,7 +659,7 @@
 - **[Riot Games](https://github.com/jifrozen0110/mcp-riot)** - MCP server for League of Legends – fetch player info, ranks, champion stats, and match history via Riot API.
 - **[Rquest](https://github.com/xxxbrian/mcp-rquest)** - An MCP server providing realistic browser-like HTTP request capabilities with accurate TLS/JA3/JA4 fingerprints for bypassing anti-bot measures.
 - **[Rust MCP Filesystem](https://github.com/rust-mcp-stack/rust-mcp-filesystem)** - Fast, asynchronous MCP server for efficient handling of various filesystem operations built with the power of Rust.
-- **[Salesforce MCP](https://github.com/salesforce-mcp/salesforce-mcp)** -  Salesforce MCP server. Supports cloud version Salesforce-mcp.com and allows both data & metadata functions. 
+- **[Salesforce MCP](https://github.com/salesforce-mcp/salesforce-mcp)** - Salesforce MCP server. Supports cloud version Salesforce-mcp.com and allows both data & metadata functions.
 - **[Salesforce MCP](https://github.com/smn2gnt/MCP-Salesforce)** - Interact with Salesforce Data and Metadata
 - **[Salesforce MCP Server](https://github.com/tsmztech/mcp-server-salesforce)** - Comprehensive Salesforce integration with tools for querying records, executing Apex, managing fields/objects, and handling debug logs
 - **[Scholarly](https://github.com/adityak74/mcp-scholarly)** - A MCP server to search for scholarly and academic articles.
@@ -685,7 +683,7 @@
 - **[SoccerDataAPI](https://github.com/yeonupark/mcp-soccer-data)** - This MCP server provides real-time football match data based on the SoccerDataAPI.
 - **[Solana Agent Kit](https://github.com/sendaifun/solana-agent-kit/tree/main/examples/agent-kit-mcp-server)** - This MCP server enables LLMs to interact with the Solana blockchain with help of Solana Agent Kit by SendAI, allowing for 40+ protcool actions and growing
 - **[Solr MCP](https://github.com/mjochum64/mcp-solr-search)** - This MCP server offers a basic functionality to perform a search on Solr servers.
-- **[Solver](https://github.com/szeider/mcp-solver)** - Solves constraint satisfaction and optimization problems . 
+- **[Solver](https://github.com/szeider/mcp-solver)** - Solves constraint satisfaction and optimization problems .
 - **[Splunk](https://github.com/jkosik/mcp-server-splunk)** - Golang MCP server for Splunk (lists saved searches, alerts, indexes, macros...). Supports SSE and STDIO.
 - **[Spotify](https://github.com/varunneal/spotify-mcp)** - This MCP allows an LLM to play and use Spotify.
 - **[Spring Initializr](https://github.com/hpalma/springinitializr-mcp)** - This MCP allows an LLM to create Spring Boot projects with custom configurations. Instead of manually visiting start.spring.io, you can now ask your AI assistant to generate projects with specific dependencies, Java versions, and project structures.
@@ -748,9 +746,9 @@
 - **[Wanaku MCP Router](https://github.com/wanaku-ai/wanaku/)** - The Wanaku MCP Router is a SSE-based MCP server that provides an extensible routing engine that allows integrating your enterprise systems with AI agents.
 - **[weather-mcp-server](https://github.com/devilcoder01/weather-mcp-server)** - Get real-time weather data for any location using weatherapi.
 - **[Webflow](https://github.com/kapilduraphe/webflow-mcp-server)** - Interfact with the Webflow APIs
-- **[whale-tracker-mcp](https://github.com/kukapay/whale-tracker-mcp)**  -  A mcp server for tracking cryptocurrency whale transactions.
+- **[whale-tracker-mcp](https://github.com/kukapay/whale-tracker-mcp)** - A mcp server for tracking cryptocurrency whale transactions.
 - **[WhatsApp MCP Server](https://github.com/lharries/whatsapp-mcp)** - MCP server for your personal WhatsApp handling individuals, groups, searching and sending.
-- **[Whois MCP](https://github.com/bharathvaj-ganesan/whois-mcp)** - MCP server that performs whois lookup against domain, IP, ASN and TLD. 
+- **[Whois MCP](https://github.com/bharathvaj-ganesan/whois-mcp)** - MCP server that performs whois lookup against domain, IP, ASN and TLD.
 - **[Wikidata MCP](https://github.com/zzaebok/mcp-wikidata)** - Wikidata MCP server that interact with Wikidata, by searching identifiers, extracting metadata, and executing sparql query.
 - **[WildFly MCP](https://github.com/wildfly-extras/wildfly-mcp)** - WildFly MCP server that enables LLM to interact with running WildFly servers (retrieve metrics, logs, invoke operations, ...).
 - **[Windows CLI](https://github.com/SimonB97/win-cli-mcp-server)** - MCP server for secure command-line interactions on Windows systems, enabling controlled access to PowerShell, CMD, and Git Bash shells.
@@ -760,7 +758,7 @@
 - **[X (Twitter)](https://github.com/EnesCinr/twitter-mcp)** (by EnesCinr) - Interact with twitter API. Post tweets and search for tweets by query.
 - **[X (Twitter)](https://github.com/vidhupv/x-mcp)** (by vidhupv) - Create, manage and publish X/Twitter posts directly through Claude chat.
 - **[Xcode](https://github.com/r-huijts/xcode-mcp-server)** - MCP server that brings AI to your Xcode projects, enabling intelligent code assistance, file operations, project management, and automated development tasks.
-- **[xcodebuild](https://github.com/ShenghaiWang/xcodebuild)**  - 🍎 Build iOS Xcode workspace/project and feed back errors to llm.
+- **[xcodebuild](https://github.com/ShenghaiWang/xcodebuild)** - 🍎 Build iOS Xcode workspace/project and feed back errors to llm.
 - **[Xero-mcp-server](https://github.com/john-zhang-dev/xero-mcp)** - Enabling clients to interact with Xero system for streamlined accounting, invoicing, and business operations.
 - **[XiYan](https://github.com/XGenerationLab/xiyan_mcp_server)** - 🗄️ An MCP server that supports fetching data from a database using natural language queries, powered by XiyanSQL as the text-to-SQL LLM.
 - **[XMind](https://github.com/apeyroux/mcp-xmind)** - Read and search through your XMind directory containing XMind files.
@@ -777,22 +775,24 @@
 
 ### For servers
 
-* **[EasyMCP](https://github.com/zcaceres/easy-mcp/)** (TypeScript)
-- **[FastAPI to MCP auto generator](https://github.com/tadata-org/fastapi_mcp)** – A zero-configuration tool for automatically exposing FastAPI endpoints as MCP tools by **[Tadata](https://tadata.com/)**
-* **[FastMCP](https://github.com/punkpeye/fastmcp)** (TypeScript)
-* **[Foxy Contexts](https://github.com/strowk/foxy-contexts)** – A library to build MCP servers in Golang by **[strowk](https://github.com/strowk)**
-* **[Higress MCP Server Hosting](https://github.com/alibaba/higress/tree/main/plugins/wasm-go/mcp-servers)** - A solution for hosting MCP Servers by extending the API Gateway (based on Envoy) with wasm plugins.
-* **[MCP-Framework](https://mcp-framework.com)** Build MCP servers with elegance and speed in Typescript. Comes with a CLI to create your project with `mcp create app`. Get started with your first server in under 5 minutes by **[Alex Andru](https://github.com/QuantGeekDev)**
-* **[Next.js MCP Server Template](https://github.com/vercel-labs/mcp-for-next.js)** (Typescript) - A starter Next.js project that uses the MCP Adapter to allow MCP clients to connect and access resources.
-* **[Quarkus MCP Server SDK](https://github.com/quarkiverse/quarkus-mcp-server)** (Java)
-* **[Spring AI MCP Server](https://docs.spring.io/spring-ai/reference/api/mcp/mcp-server-boot-starter-docs.html)** - Provides auto-configuration for setting up an MCP server in Spring Boot applications.
-* **[Template MCP Server](https://github.com/mcpdotdirect/template-mcp-server)** - A CLI tool to create a new Model Context Protocol server project with TypeScript support, dual transport options, and an extensible structure
-* **[Vercel MCP Adapter](https://github.com/vercel/mcp-adapter)** (Typescript) - A simple package to start serving an MCP server on most major JS meta-frameworks including Next, Nuxt, Svelte, and more.
+- **[EasyMCP](https://github.com/zcaceres/easy-mcp/)** (TypeScript)
+
+* **[FastAPI to MCP auto generator](https://github.com/tadata-org/fastapi_mcp)** – A zero-configuration tool for automatically exposing FastAPI endpoints as MCP tools by **[Tadata](https://tadata.com/)**
+
+- **[FastMCP](https://github.com/punkpeye/fastmcp)** (TypeScript)
+- **[Foxy Contexts](https://github.com/strowk/foxy-contexts)** – A library to build MCP servers in Golang by **[strowk](https://github.com/strowk)**
+- **[Higress MCP Server Hosting](https://github.com/alibaba/higress/tree/main/plugins/wasm-go/mcp-servers)** - A solution for hosting MCP Servers by extending the API Gateway (based on Envoy) with wasm plugins.
+- **[MCP-Framework](https://mcp-framework.com)** Build MCP servers with elegance and speed in Typescript. Comes with a CLI to create your project with `mcp create app`. Get started with your first server in under 5 minutes by **[Alex Andru](https://github.com/QuantGeekDev)**
+- **[Next.js MCP Server Template](https://github.com/vercel-labs/mcp-for-next.js)** (Typescript) - A starter Next.js project that uses the MCP Adapter to allow MCP clients to connect and access resources.
+- **[Quarkus MCP Server SDK](https://github.com/quarkiverse/quarkus-mcp-server)** (Java)
+- **[Spring AI MCP Server](https://docs.spring.io/spring-ai/reference/api/mcp/mcp-server-boot-starter-docs.html)** - Provides auto-configuration for setting up an MCP server in Spring Boot applications.
+- **[Template MCP Server](https://github.com/mcpdotdirect/template-mcp-server)** - A CLI tool to create a new Model Context Protocol server project with TypeScript support, dual transport options, and an extensible structure
+- **[Vercel MCP Adapter](https://github.com/vercel/mcp-adapter)** (Typescript) - A simple package to start serving an MCP server on most major JS meta-frameworks including Next, Nuxt, Svelte, and more.
 
 ### For clients
 
-* **[codemirror-mcp](https://github.com/marimo-team/codemirror-mcp)** - CodeMirror extension that implements the Model Context Protocol (MCP) for resource mentions and prompt commands
-* **[Spring AI MCP Client](https://docs.spring.io/spring-ai/reference/api/mcp/mcp-client-boot-starter-docs.html)** - Provides auto-configuration for MCP client functionality in Spring Boot applications.
+- **[codemirror-mcp](https://github.com/marimo-team/codemirror-mcp)** - CodeMirror extension that implements the Model Context Protocol (MCP) for resource mentions and prompt commands
+- **[Spring AI MCP Client](https://docs.spring.io/spring-ai/reference/api/mcp/mcp-client-boot-starter-docs.html)** - Provides auto-configuration for MCP client functionality in Spring Boot applications.
 
 ## 📚 Resources
 
@@ -838,9 +838,11 @@
 ## 🚀 Getting Started
 
 ### Using MCP Servers in this Repository
+
 Typescript-based servers in this repository can be used directly with `npx`.
 
 For example, this will start the [Memory](src/memory) server:
+
 ```sh
 npx -y @modelcontextprotocol/server-memory
 ```
@@ -848,6 +850,7 @@
 Python-based servers in this repository can be used directly with [`uvx`](https://docs.astral.sh/uv/concepts/tools/) or [`pip`](https://pypi.org/project/pip/). `uvx` is recommended for ease of use and setup.
 
 For example, this will start the [Git](src/git) server:
+
 ```sh
 # With uvx
 uvx mcp-server-git
@@ -860,6 +863,7 @@
 Follow [these](https://docs.astral.sh/uv/getting-started/installation/) instructions to install `uv` / `uvx` and [these](https://pip.pypa.io/en/stable/installation/) to install `pip`.
 
 ### Using an MCP Client
+
 However, running a server on its own isn't very useful, and should instead be configured into an MCP client. For example, here's the Claude Desktop configuration to use the above server:
 
 ```json
@@ -880,7 +884,11 @@
   "mcpServers": {
     "filesystem": {
       "command": "npx",
-      "args": ["-y", "@modelcontextprotocol/server-filesystem", "/path/to/allowed/files"]
+      "args": [
+        "-y",
+        "@modelcontextprotocol/server-filesystem",
+        "/path/to/allowed/files"
+      ]
     },
     "git": {
       "command": "uvx",
@@ -895,7 +903,11 @@
     },
     "postgres": {
       "command": "npx",
-      "args": ["-y", "@modelcontextprotocol/server-postgres", "postgresql://localhost/mydb"]
+      "args": [
+        "-y",
+        "@modelcontextprotocol/server-postgres",
+        "postgresql://localhost/mydb"
+      ]
     }
   }
 }
