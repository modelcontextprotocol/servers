# Model Context Protocol servers

This repository is a collection of *reference implementations* for the [Model Context Protocol](https://modelcontextprotocol.io/) (MCP), as well as references
to community built servers and additional resources.

The servers in this repository showcase the versatility and extensibility of MCP, demonstrating how it can be used to give Large Language Models (LLMs) secure, controlled access to tools and data sources.
Each MCP server is implemented with either the [Typescript MCP SDK](https://github.com/modelcontextprotocol/typescript-sdk) or [Python MCP SDK](https://github.com/modelcontextprotocol/python-sdk).

> Note: Lists in this README are maintained in alphabetical order to minimize merge conflicts when adding new items.

## 🌟 Reference Servers

These servers aim to demonstrate MCP features and the TypeScript and Python SDKs.

- **[Everything](src/everything)** - Reference / test server with prompts, resources, and tools
- **[Fetch](src/fetch)** - Web content fetching and conversion for efficient LLM usage
- **[Filesystem](src/filesystem)** - Secure file operations with configurable access controls
- **[Memory](src/memory)** - Knowledge graph-based persistent memory system
- **[Sequential Thinking](src/sequentialthinking)** - Dynamic and reflective problem-solving through thought sequences
- **[Time](src/time)** - Time and timezone conversion capabilities

### Archived

The following reference servers are now archived and can be found at [servers-archived](https://github.com/modelcontextprotocol/servers-archived).

- **[AWS KB Retrieval](src/aws-kb-retrieval-server)** - Retrieval from AWS Knowledge Base using Bedrock Agent Runtime
- **[Brave Search](src/brave-search)** - Web and local search using Brave's Search API
- **[EverArt](src/everart)** - AI image generation using various models
- **[Git](src/git)** - Tools to read, search, and manipulate Git repositories
- **[GitHub](src/github)** - Repository management, file operations, and GitHub API integration
- **[GitLab](src/gitlab)** - GitLab API, enabling project management
- **[Google Drive](src/gdrive)** - File access and search capabilities for Google Drive
- **[Google Maps](src/google-maps)** - Location services, directions, and place details
- **[PostgreSQL](src/postgres)** - Read-only database access with schema inspection
- **[Puppeteer](src/puppeteer)** - Browser automation and web scraping
- **[Redis](src/redis)** - Interact with Redis key-value stores
- **[Sentry](src/sentry)** - Retrieving and analyzing issues from Sentry.io
- **[Slack](src/slack)** - Channel management and messaging capabilities
- **[Sqlite](src/sqlite)** - Database interaction and business intelligence capabilities

## 🤝 Third-Party Servers

### 🎖️ Official Integrations

Official integrations are maintained by companies building production ready MCP servers for their platforms.

- <img height="12" width="12" src="https://www.21st.dev/favicon.ico" alt="21st.dev Logo" /> **[21st.dev Magic](https://github.com/21st-dev/magic-mcp)** - Create crafted UI components inspired by the best 21st.dev design engineers.
- <img height="12" width="12" src="https://invoxx-public-bucket.s3.eu-central-1.amazonaws.com/frontend-resources/adfin-logo-small.svg" alt="Adfin Logo" /> **[Adfin](https://github.com/Adfin-Engineering/mcp-server-adfin)** - The only platform you need to get paid - all payments in one place, invoicing and accounting reconciliations with [Adfin](https://www.adfin.com/).
- <img height="12" width="12" src="https://www.agentql.com/favicon/favicon.png" alt="AgentQL Logo" /> **[AgentQL](https://github.com/tinyfish-io/agentql-mcp)** - Enable AI agents to get structured data from unstructured web with [AgentQL](https://www.agentql.com/).
- <img height="12" width="12" src="https://agentrpc.com/favicon.ico" alt="AgentRPC Logo" /> **[AgentRPC](https://github.com/agentrpc/agentrpc)** - Connect to any function, any language, across network boundaries using [AgentRPC](https://www.agentrpc.com/).
- <img height="12" width="12" src="https://aiven.io/favicon.ico" alt="Aiven Logo" /> **[Aiven](https://github.com/Aiven-Open/mcp-aiven)** - Navigate your [Aiven projects](https://go.aiven.io/mcp-server) and interact with the PostgreSQL®, Apache Kafka®, ClickHouse® and OpenSearch® services
- <img height="12" width="12" src="https://github.com/aliyun/alibabacloud-rds-openapi-mcp-server/blob/main/assets/alibabacloudrds.png" alt="Alibaba Cloud RDS MySQL Logo" /> **[Alibaba Cloud RDS](https://github.com/aliyun/alibabacloud-rds-openapi-mcp-server)** - An MCP server designed to interact with the Alibaba Cloud RDS OpenAPI, enabling programmatic management of RDS resources via an LLM.
- <img height="12" width="12" src="https://img.alicdn.com/imgextra/i4/O1CN01epkXwH1WLAXkZfV6N_!!6000000002771-2-tps-200-200.png" alt="Alibaba Cloud AnalyticDB for MySQL Logo" /> **[Alibaba Cloud AnalyticDB for MySQL](https://github.com/aliyun/alibabacloud-adb-mysql-mcp-server)** - Connect to a [AnalyticDB for MySQL](https://www.alibabacloud.com/en/product/analyticdb-for-mysql) cluster for getting database or table metadata, querying and analyzing data.It will be supported to add the openapi for cluster operation in the future.
- <img height="12" width="12" src="https://github.com/aliyun/alibaba-cloud-ops-mcp-server/blob/master/image/alibaba-cloud.png" alt="Alibaba Cloud OPS Logo" /> **[Alibaba Cloud OPS](https://github.com/aliyun/alibaba-cloud-ops-mcp-server)** - Manage the lifecycle of your Alibaba Cloud resources with [CloudOps Orchestration Service](https://www.alibabacloud.com/en/product/oos) and Alibaba Cloud OpenAPI.  
- <img height="12" width="12" src="https://iotdb.apache.org/img/logo.svg" alt="Apache IoTDB Logo" /> **[Apache IoTDB](https://github.com/apache/iotdb-mcp-server)** - MCP Server for [Apache IoTDB](https://github.com/apache/iotdb) database and its tools
- <img height="12" width="12" src="https://apify.com/favicon.ico" alt="Apify Logo" /> **[Apify](https://github.com/apify/actors-mcp-server)** - [Actors MCP Server](https://apify.com/apify/actors-mcp-server): Use 3,000+ pre-built cloud tools to extract data from websites, e-commerce, social media, search engines, maps, and more
- <img height="12" width="12" src="https://2052727.fs1.hubspotusercontent-na1.net/hubfs/2052727/cropped-cropped-apimaticio-favicon-1-32x32.png" alt="APIMatic Logo" /> **[APIMatic MCP](https://github.com/apimatic/apimatic-validator-mcp)** - APIMatic MCP Server is used to validate OpenAPI specifications using [APIMatic](https://www.apimatic.io/). The server processes OpenAPI files and returns validation summaries by leveraging APIMatic's API.
- <img height="12" width="12" src="https://apollo-server-landing-page.cdn.apollographql.com/_latest/assets/favicon.png" alt="Apollo Graph Logo" /> **[Apollo MCP Server](https://github.com/apollographql/apollo-mcp-server/)** - Connect your GraphQL APIs to AI agents
- <img height="12" width="12" src="https://phoenix.arize.com/wp-content/uploads/2023/04/cropped-Favicon-32x32.png" alt="Arize-Phoenix Logo" /> **[Arize Phoenix](https://github.com/Arize-ai/phoenix/tree/main/js/packages/phoenix-mcp)** - Inspect traces, manage prompts, curate datasets, and run experiments using [Arize Phoenix](https://github.com/Arize-ai/phoenix), an open-source AI and LLM observability tool.
- <img height="12" width="12" src="https://www.datastax.com/favicon-32x32.png" alt="DataStax logo" /> **[Astra DB](https://github.com/datastax/astra-db-mcp)** - Comprehensive tools for managing collections and documents in a [DataStax Astra DB](https://www.datastax.com/products/datastax-astra) NoSQL database with a full range of operations such as create, update, delete, find, and associated bulk actions.
- <img height="12" width="12" src="https://assets.atlan.com/assets/atlan-a-logo-blue-background.png" alt="Atlan Logo" /> **[Atlan](https://github.com/atlanhq/agent-toolkit/tree/main/modelcontextprotocol)** - The Atlan Model Context Protocol server allows you to interact with the [Atlan](https://www.atlan.com/) services through multiple tools.
- <img height="12" width="12" src="https://resources.audiense.com/hubfs/favicon-1.png" alt="Audiense Logo" /> **[Audiense Insights](https://github.com/AudienseCo/mcp-audiense-insights)** - Marketing insights and audience analysis from [Audiense](https://www.audiense.com/products/audiense-insights) reports, covering demographic, cultural, influencer, and content engagement analysis.
- <img height="12" width="12" src="https://a0.awsstatic.com/libra-css/images/site/fav/favicon.ico" alt="AWS Logo" /> **[AWS](https://github.com/awslabs/mcp)** -  Specialized MCP servers that bring AWS best practices directly to your development workflow.
- <img height="12" width="12" src="https://axiom.co/favicon.ico" alt="Axiom Logo" /> **[Axiom](https://github.com/axiomhq/mcp-server-axiom)** - Query and analyze your Axiom logs, traces, and all other event data in natural language
- <img height="12" width="12" src="https://cdn-dynmedia-1.microsoft.com/is/content/microsoftcorp/acom_social_icon_azure" alt="Microsoft Azure Logo" /> **[Azure](https://github.com/Azure/azure-mcp)** - The Azure MCP Server gives MCP Clients access to key Azure services and tools like Azure Storage, Cosmos DB, the Azure CLI, and more.
- <img height="12" width="12" src="https://www.bankless.com/favicon.ico" alt="Bankless Logo" /> **[Bankless Onchain](https://github.com/bankless/onchain-mcp)** - Query Onchain data, like ERC20 tokens, transaction history, smart contract state.
- <img height="12" width="12" src="https://bicscan.io/favicon.png" alt="BICScan Logo" /> **[BICScan](https://github.com/ahnlabio/bicscan-mcp)** - Risk score / asset holdings of EVM blockchain address (EOA, CA, ENS) and even domain names.
- <img height="12" width="12" src="https://web-cdn.bitrise.io/favicon.ico" alt="Bitrise Logo" /> **[Bitrise](https://github.com/bitrise-io/bitrise-mcp)** - Chat with your builds, CI, and [more](https://bitrise.io/blog/post/chat-with-your-builds-ci-and-more-introducing-the-bitrise-mcp-server).
- <img height="12" width="12" src="https://www.box.com/favicon.ico" alt="Box Logo" /> **[Box](https://github.com/box-community/mcp-server-box)** - Interact with the Intelligent Content Management platform through Box AI.
- <img height="12" width="12" src="https://browserbase.com/favicon.ico" alt="Browserbase Logo" /> **[Browserbase](https://github.com/browserbase/mcp-server-browserbase)** - Automate browser interactions in the cloud (e.g. web navigation, data extraction, form filling, and more)
- <img height="12" width="12" src="https://portswigger.net/favicon.ico" alt="PortSwigger Logo" /> **[Burp Suite](https://github.com/PortSwigger/mcp-server)** - MCP Server extension allowing AI clients to connect to [Burp Suite](https://portswigger.net)
- <img height="12" width="12" src="https://play.cartesia.ai/icon.png" alt="Cartesia logo" /> **[Cartesia](https://github.com/cartesia-ai/cartesia-mcp)** - Connect to the [Cartesia](https://cartesia.ai/) voice platform to perform text-to-speech, voice cloning etc. 
- <img height="12" width="12" src="https://www.chargebee.com/static/resources/brand/favicon.png" /> **[Chargebee](https://github.com/chargebee/agentkit/tree/main/modelcontextprotocol)** - MCP Server that connects AI agents to [Chargebee platform](https://www.chargebee.com).
- <img height="12" width="12" src="https://cdn.chiki.studio/brand/logo.png" /> **[Chiki StudIO](https://chiki.studio/galimybes/mcp/)** - Create your own configurable MCP servers purely via configuration (no code), with instructions, prompts, and tools support.
- <img height="12" width="12" src="https://trychroma.com/_next/static/media/chroma-logo.ae2d6e4b.svg" /> **[Chroma](https://github.com/chroma-core/chroma-mcp)** - Embeddings, vector search, document storage, and full-text search with the open-source AI application database
- <img height="12" width="12" src="https://www.chronulus.com/favicon/chronulus-logo-blue-on-alpha-square-128x128.ico" alt="Chronulus AI Logo" /> **[Chronulus AI](https://github.com/ChronulusAI/chronulus-mcp)** - Predict anything with Chronulus AI forecasting and prediction agents.
- <img height="12" width="12" src="https://circleci.com/favicon.ico" alt="CircleCI Logo" /> **[CircleCI](https://github.com/CircleCI-Public/mcp-server-circleci)** - Enable AI Agents to fix build failures from CircleCI.
- <img height="12" width="12" src="https://clickhouse.com/favicon.ico" alt="ClickHouse Logo" /> **[ClickHouse](https://github.com/ClickHouse/mcp-clickhouse)** - Query your [ClickHouse](https://clickhouse.com/) database server.
- <img height="12" width="12" src="https://cdn.simpleicons.org/cloudflare" /> **[Cloudflare](https://github.com/cloudflare/mcp-server-cloudflare)** - Deploy, configure & interrogate your resources on the Cloudflare developer platform (e.g. Workers/KV/R2/D1)
- <img height="12" width="12" src="https://app.codacy.com/static/images/favicon-16x16.png" alt="Codacy Logo" /> **[Codacy](https://github.com/codacy/codacy-mcp-server/)** - Interact with [Codacy](https://www.codacy.com) API to query code quality issues, vulnerabilities, and coverage insights about your code.
- <img height="12" width="12" src="https://codelogic.com/wp-content/themes/codelogic/assets/img/favicon.png" alt="CodeLogic Logo" /> **[CodeLogic](https://github.com/CodeLogicIncEngineering/codelogic-mcp-server)** - Interact with [CodeLogic](https://codelogic.com), a Software Intelligence platform that graphs complex code and data architecture dependencies, to boost AI accuracy and insight.
- <img height="12" width="12" src="https://www.comet.com/favicon.ico" alt="Comet Logo" /> **[Comet Opik](https://github.com/comet-ml/opik-mcp)** - Query and analyze your [Opik](https://github.com/comet-ml/opik) logs, traces, prompts and all other telemtry data from your LLMs in natural language.
- <img height="12" width="12" src="https://www.confluent.io/favicon.ico" /> **[Confluent](https://github.com/confluentinc/mcp-confluent)** - Interact with Confluent Kafka and Confluent Cloud REST APIs.
- <img height="12" width="12" src="https://www.convex.dev/favicon.ico" /> **[Convex](https://stack.convex.dev/convex-mcp-server)** - Introspect and query your apps deployed to Convex.
- <img height="12" width="12" src="https://www.couchbase.com/wp-content/uploads/2023/10/couchbase-favicon.svg" /> **[Couchbase](https://github.com/Couchbase-Ecosystem/mcp-server-couchbase)** - Interact with the data stored in Couchbase clusters.
- <img height="12" width="12" src="https://github.com/user-attachments/assets/b256f9fa-2020-4b37-9644-c77229ef182b" alt="CRIC 克而瑞 LOGO"> **[CRIC Wuye AI](https://github.com/wuye-ai/mcp-server-wuye-ai)** - Interact with capabilities of the CRIC Wuye AI platform, an intelligent assistant specifically for the property management industry.
- <img height="12" width="12" src="http://app.itsdart.com/static/img/favicon.png" alt="Dart Logo" /> **[Dart](https://github.com/its-dart/dart-mcp-server)** - Interact with task, doc, and project data in [Dart](https://itsdart.com), an AI-native project management tool
- <img height="12" width="12" src="https://datahub.com/wp-content/uploads/2025/04/cropped-Artboard-1-32x32.png" alt="DataHub Logo" /> **[DataHub](https://github.com/acryldata/mcp-server-datahub)** - Search your data assets, traverse data lineage, write SQL queries, and more using [DataHub](https://datahub.com/) metadata.
- <img height="12" width="12" src="https://dexpaprika.com/favicon.ico" alt="DexPaprika Logo" /> **[DexPaprika (CoinPaprika)](https://github.com/coinpaprika/dexpaprika-mcp)** - Access real-time DEX data, liquidity pools, token information, and trading analytics across multiple blockchain networks with [DexPaprika](https://dexpaprika.com) by CoinPaprika.
- <img height="12" width="12" src="https://www.devhub.com/img/upload/favicon-196x196-dh.png" alt="DevHub Logo" /> **[DevHub](https://github.com/devhub/devhub-cms-mcp)** - Manage and utilize website content within the [DevHub](https://www.devhub.com) CMS platform
- <img height="12" width="12" src="https://devrev.ai/favicon.ico" alt="DevRev Logo" /> **[DevRev](https://github.com/devrev/mcp-server)** - An MCP server to integrate with DevRev APIs to search through your DevRev Knowledge Graph where objects can be imported from diff. Sources listed [here](https://devrev.ai/docs/import#available-sources).
- <img height="12" width="12" src="https://avatars.githubusercontent.com/u/58178984" alt="Dynatrace Logo" /> **[Dynatrace](https://github.com/dynatrace-oss/dynatrace-mcp)** - Manage and interact with the [Dynatrace Platform ](https://www.dynatrace.com/platform) for real-time observability and monitoring.
- <img height="12" width="12" src="https://e2b.dev/favicon.ico" alt="E2B Logo" /> **[E2B](https://github.com/e2b-dev/mcp-server)** - Run code in secure sandboxes hosted by [E2B](https://e2b.dev)
- <img height="12" width="12" src="https://www.edgee.cloud/favicon.ico" alt="Edgee Logo" /> **[Edgee](https://github.com/edgee-cloud/mcp-server-edgee)** - Deploy and manage [Edgee](https://www.edgee.cloud) components and projects
- <img height="12" width="12" src="https://static.edubase.net/media/brand/favicon/favicon-32x32.png" alt="EduBase Logo" /> **[EduBase](https://github.com/EduBase/MCP)** - Interact with [EduBase](https://www.edubase.net), a comprehensive e-learning platform with advanced quizzing, exam management, and content organization capabilities
- <img height="12" width="12" src="https://www.elastic.co/favicon.ico" alt="Elasticsearch Logo" /> **[Elasticsearch](https://github.com/elastic/mcp-server-elasticsearch)** - Query your data in [Elasticsearch](https://www.elastic.co/elasticsearch)
- <img height="12" width="12" src="https://esignatures.com/favicon.ico" alt="eSignatures Logo" /> **[eSignatures](https://github.com/esignaturescom/mcp-server-esignatures)** - Contract and template management for drafting, reviewing, and sending binding contracts.
- <img height="12" width="12" src="https://exa.ai/images/favicon-32x32.png" alt="Exa Logo" /> **[Exa](https://github.com/exa-labs/exa-mcp-server)** - Search Engine made for AIs by [Exa](https://exa.ai)
- <img height="12" width="12" src="https://fewsats.com/favicon.svg" alt="Fewsats Logo" /> **[Fewsats](https://github.com/Fewsats/fewsats-mcp)** - Enable AI Agents to purchase anything in a secure way using [Fewsats](https://fewsats.com)
- <img height="12" width="12" src="https://fibery.io/favicon.svg" alt="Fibery Logo" /> **[Fibery](https://github.com/Fibery-inc/fibery-mcp-server)** - Perform queries and entity operations in your [Fibery](https://fibery.io) workspace.
- <img height="12" width="12" src="https://financialdatasets.ai/favicon.ico" alt="Financial Datasets Logo" /> **[Financial Datasets](https://github.com/financial-datasets/mcp-server)** - Stock market API made for AI agents
- <img height="12" width="12" src="https://firecrawl.dev/favicon.ico" alt="Firecrawl Logo" /> **[Firecrawl](https://github.com/mendableai/firecrawl-mcp-server)** - Extract web data with [Firecrawl](https://firecrawl.dev)
- <img height="12" width="12" src="https://fireproof.storage/favicon.ico" alt="Fireproof Logo" /> **[Fireproof](https://github.com/fireproof-storage/mcp-database-server)** - Immutable ledger database with live synchronization
- <img height="12" width="12" src="https://app.gibsonai.com/favicon.ico" alt="GibsonAI Logo" /> **[GibsonAI](https://github.com/GibsonAI/mcp)** - AI-Powered Cloud databases: Build, migrate, and deploy database instances with AI
- <img height="12" width="12" src="https://gitea.com/assets/img/favicon.svg" alt="Gitea Logo" /> **[Gitea](https://gitea.com/gitea/gitea-mcp)** - Interact with Gitea instances with MCP.
- <img height="12" width="12" src="https://gitee.com/favicon.ico" alt="Gitee Logo" /> **[Gitee](https://github.com/oschina/mcp-gitee)** - Gitee API integration, repository, issue, and pull request management, and more.
- <img height="12" width="12" src="https://app.glean.com/images/favicon3-196x196.png" alt="Glean Logo" /> **[Glean](https://github.com/gleanwork/mcp-server)** - Enterprise search and chat using Glean's API.
- <img height="12" width="12" src="https://gyazo.com/favicon.ico" alt="Gyazo Logo" /> **[Gyazo](https://github.com/nota/gyazo-mcp-server)** - Search, fetch, upload, and interact with Gyazo images, including metadata and OCR data.
- <img height="12" width="12" src="https://cdn.prod.website-files.com/6605a2979ff17b2cd1939cd4/6605a460de47e7596ed84f06_icon256.png" alt="gotoHuman Logo" /> **[gotoHuman](https://github.com/gotohuman/gotohuman-mcp-server)** - Human-in-the-loop platform - Allow AI agents and automations to send requests for approval to your [gotoHuman](https://www.gotohuman.com) inbox.
- <img height="12" width="12" src="https://grafana.com/favicon.ico" alt="Grafana Logo" /> **[Grafana](https://github.com/grafana/mcp-grafana)** - Search dashboards, investigate incidents and query datasources in your Grafana instance
- <img height="12" width="12" src="https://grafbase.com/favicon.ico" alt="Grafbase Logo" /> **[Grafbase](https://github.com/grafbase/grafbase/tree/main/crates/mcp)** - Turn your GraphQL API into an efficient MCP server with schema intelligence in a single command.
- <img height="12" width="12" src="https://framerusercontent.com/images/KCOWBYLKunDff1Dr452y6EfjiU.png" alt="Graphlit Logo" /> **[Graphlit](https://github.com/graphlit/graphlit-mcp-server)** - Ingest anything from Slack to Gmail to podcast feeds, in addition to web crawling, into a searchable [Graphlit](https://www.graphlit.com) project.
- <img height="12" width="12" src="https://greptime.com/favicon.ico" alt="Greptime Logo" /> **[GreptimeDB](https://github.com/GreptimeTeam/greptimedb-mcp-server)** - Provides AI assistants with a secure and structured way to explore and analyze data in [GreptimeDB](https://github.com/GreptimeTeam/greptimedb).
- <img height="12" width="12" src="https://www.herokucdn.com/favicons/favicon.ico" alt="Heroku Logo" /> **[Heroku](https://github.com/heroku/heroku-mcp-server)** - Interact with the Heroku Platform through LLM-driven tools for managing apps, add-ons, dynos, databases, and more.
- <img height="12" width="12" src="https://img.alicdn.com/imgextra/i3/O1CN01d9qrry1i6lTNa2BRa_!!6000000004364-2-tps-218-200.png" alt="Hologres Logo" /> **[Hologres](https://github.com/aliyun/alibabacloud-hologres-mcp-server)** - Connect to a [Hologres](https://www.alibabacloud.com/en/product/hologres) instance, get table metadata, query and analyze data.
- <img height="12" width="12" src="https://www.honeycomb.io/favicon.ico" alt="Honeycomb Logo" /> **[Honeycomb](https://github.com/honeycombio/honeycomb-mcp)** Allows [Honeycomb](https://www.honeycomb.io/) Enterprise customers to query and analyze their data, alerts, dashboards, and more; and cross-reference production behavior with the codebase.
- <img height="12" width="12" src="https://static.hsinfrastatic.net/StyleGuideUI/static-3.438/img/sprocket/favicon-32x32.png" alt="HubSpot Logo" /> **[HubSpot](https://developer.hubspot.com/mcp)** - Connect, manage, and interact with [HubSpot](https://www.hubspot.com/) CRM data
- <img height="12" width="12" src="https://hyperbrowser-assets-bucket.s3.us-east-1.amazonaws.com/Hyperbrowser-logo.png" alt="Hyperbrowsers23 Logo" /> **[Hyperbrowser](https://github.com/hyperbrowserai/mcp)** - [Hyperbrowser](https://www.hyperbrowser.ai/) is the next-generation platform empowering AI agents and enabling effortless, scalable browser automation.
- **[IBM wxflows](https://github.com/IBM/wxflows/tree/main/examples/mcp/javascript)** - Tool platform by IBM to build, test and deploy tools for any data source
- <img height="12" width="12" src="https://forevervm.com/icon.png" alt="ForeverVM Logo" /> **[ForeverVM](https://github.com/jamsocket/forevervm/tree/main/javascript/mcp-server)** - Run Python in a code sandbox.
- <img height="12" width="12" src="https://www.getinboxzero.com/icon.png" alt="Inbox Zero Logo" /> **[Inbox Zero](https://github.com/elie222/inbox-zero/tree/main/apps/mcp-server)** - AI personal assistant for email [Inbox Zero](https://www.getinboxzero.com)
- <img height="12" width="12" src="https://inkeep.com/favicon.ico" alt="Inkeep Logo" /> **[Inkeep](https://github.com/inkeep/mcp-server-python)** - RAG Search over your content powered by [Inkeep](https://inkeep.com)
- <img height="12" width="12" src="https://integration.app/favicon.ico" alt="Integration App Icon" /> **[Integration App](https://github.com/integration-app/mcp-server)** - Interact with any other SaaS applications on behalf of your customers.
- <img height="12" width="12" src="https://cdn.simpleicons.org/jetbrains" /> **[JetBrains](https://github.com/JetBrains/mcp-jetbrains)** – Work on your code with JetBrains IDEs
- <img height="12" width="12" src="https://kagi.com/favicon.ico" alt="Kagi Logo" /> **[Kagi Search](https://github.com/kagisearch/kagimcp)** - Search the web using Kagi's search API
- <img height="12" width="12" src="https://connection.keboola.com/favicon.ico" alt="Keboola Logo" /> **[Keboola](https://github.com/keboola/keboola-mcp-server)** - Build robust data workflows, integrations, and analytics on a single intuitive platform.
- <img height="12" width="12" src="https://raw.githubusercontent.com/klavis-ai/klavis/main/static/klavis-ai.png" alt="Klavis Logo" /> **[Klavis ReportGen](https://github.com/Klavis-AI/klavis/tree/main/mcp_servers/report_generation)** - Create professional reports from a simple user query.
- <img height="12" width="12" src="https://avatars.githubusercontent.com/u/187484914" alt="KWDB Logo" /> **[KWDB](https://github.com/KWDB/kwdb-mcp-server)** - Reading, writing, querying, modifying data, and performing DDL operations with data in your KWDB Database.
- <img height="12" width="12" src="https://laratranslate.com/favicon.ico" alt="Lara Translate Logo" /> **[Lara Translate](https://github.com/translated/lara-mcp)** - MCP Server for Lara Translate API, enabling powerful translation capabilities with support for language detection and context-aware translations.
- <img height="12" width="12" src="https://logfire.pydantic.dev/favicon.ico" alt="Logfire Logo" /> **[Logfire](https://github.com/pydantic/logfire-mcp)** - Provides access to OpenTelemetry traces and metrics through Logfire.
- <img height="12" width="12" src="https://langfuse.com/favicon.ico" alt="Langfuse Logo" /> **[Langfuse Prompt Management](https://github.com/langfuse/mcp-server-langfuse)** - Open-source tool for collaborative editing, versioning, evaluating, and releasing prompts.
- <img height="12" width="12" src="https://linear.app/favicon.ico" alt="Linear Logo" /> **[Linear](https://linear.app/docs/mcp)** - Search, create, and update Linear issues, projects, and comments.
- <img height="12" width="12" src="https://lingo.dev/favicon.ico" alt="Lingo.dev Logo" /> **[Lingo.dev](https://github.com/lingodotdev/lingo.dev/blob/main/mcp.md)** - Make your AI agent speak every language on the planet, using [Lingo.dev](https://lingo.dev) Localization Engine.
- <img height="12" width="12" src="https://litmus.io/favicon.ico" alt="Litmus.io Logo" /> **[Litmus.io](https://github.com/litmusautomation/litmus-mcp-server)** - Official MCP server for configuring [Litmus](https://litmus.io) Edge for Industrial Data Collection, Edge Analytics & Industrial AI.
- <img height="12" width="12" src="https://www.mailgun.com/favicon.ico" alt="Mailgun Logo" /> **[Mailgun](https://github.com/mailgun/mailgun-mcp-server)** - Interact with Mailgun API.
- <img height="12" width="12" src="https://www.make.com/favicon.ico" alt="Make Logo" /> **[Make](https://github.com/integromat/make-mcp-server)** - Turn your [Make](https://www.make.com/) scenarios into callable tools for AI assistants.
- <img height="12" width="12" src="https://googleapis.github.io/genai-toolbox/favicons/favicon.ico" alt="MCP Toolbox for Databases Logo" /> **[MCP Toolbox for Databases](https://github.com/googleapis/genai-toolbox)** - Open source MCP server specializing in easy, fast, and secure tools for Databases. Supports  AlloyDB, BigQuery, Bigtable, Cloud SQL, Dgraph, MySQL, Neo4j, Postgres, Spanner, and more.
- <img height="12" width="12" src="https://www.meilisearch.com/favicon.ico" alt="Meilisearch Logo" /> **[Meilisearch](https://github.com/meilisearch/meilisearch-mcp)** - Interact & query with Meilisearch (Full-text & semantic search API)
- <img height="12" width="12" src="https://memgraph.com/favicon.png" alt="Memgraph Logo" /> **[Memgraph](https://github.com/memgraph/mcp-memgraph)** - Query your data in [Memgraph](https://memgraph.com/) graph database.
- <img height="12" width="12" src="https://metoro.io/static/images/logos/Metoro.svg" /> **[Metoro](https://github.com/metoro-io/metoro-mcp-server)** - Query and interact with kubernetes environments monitored by Metoro
- <img height="12" width="12" src="https://claritystatic.azureedge.net/images/logo.ico" alt="Microsoft Clarity Logo"/> **[Microsoft Clarity](https://github.com/microsoft/clarity-mcp-server)** - Official MCP Server to get your behavioral analytics data and insights from [Clarity](https://clarity.microsoft.com)
- <img height="12" width="12" src="https://conn-afd-prod-endpoint-bmc9bqahasf3grgk.b01.azurefd.net/releases/v1.0.1735/1.0.1735.4099/commondataserviceforapps/icon.png" alt="Microsoft Dataverse Logo" /> **[Microsoft Dataverse](https://go.microsoft.com/fwlink/?linkid=2320176)** - Chat over your business data using NL - Discover tables, run queries, retrieve data, insert or update records, and execute custom prompts grounded in business knowledge and context.
- <img height="12" width="12" src="https://milvus.io/favicon-32x32.png" /> **[Milvus](https://github.com/zilliztech/mcp-server-milvus)** - Search, Query and interact with data in your Milvus Vector Database.
- <img height="12" width="12" src="https://console.gomomento.com/favicon.ico" /> **[Momento](https://github.com/momentohq/mcp-momento)** - Momento Cache lets you quickly improve your performance, reduce costs, and handle load at any scale.
- <img height="12" width="12" src="https://www.mongodb.com/favicon.ico" /> **[MongoDB](https://github.com/mongodb-js/mongodb-mcp-server)** - Both MongoDB Community Server and MongoDB Atlas are supported.
- <img height="12" width="12" src="https://www.motherduck.com/favicon.ico" alt="MotherDuck Logo" /> **[MotherDuck](https://github.com/motherduckdb/mcp-server-motherduck)** - Query and analyze data with MotherDuck and local DuckDB
- <img height="12" width="12" src="https://needle-ai.com/images/needle-logo-orange-2-rounded.png" alt="Needle AI Logo" /> **[Needle](https://github.com/needle-ai/needle-mcp)** - Production-ready RAG out of the box to search and retrieve data from your own documents.
- <img height="12" width="12" src="https://neo4j.com/favicon.ico" alt="Neo4j Logo" /> **[Neo4j](https://github.com/neo4j-contrib/mcp-neo4j/)** - Neo4j graph database server (schema + read/write-cypher) and separate graph database backed memory
- <img height="12" width="12" src="https://avatars.githubusercontent.com/u/183852044?s=48&v=4" alt="Neon Logo" /> **[Neon](https://github.com/neondatabase/mcp-server-neon)** - Interact with the Neon serverless Postgres platform
- <img height="12" width="12" src="https://www.netlify.com/favicon/icon.svg" alt="Netlify Logo" /> **[Netlify](https://docs.netlify.com/welcome/build-with-ai/netlify-mcp-server/)** - Create, build, deploy, and manage your websites with Netlify web platform.
- <img height="12" width="12" src="https://avatars.githubusercontent.com/u/4792552?s=200&v=4" alt="Notion Logo" /> **[Notion](https://github.com/makenotion/notion-mcp-server#readme)** - This project implements an MCP server for the Notion API.
- <img height="12" width="12" src="https://avatars.githubusercontent.com/u/82347605?s=48&v=4" alt="OceanBase Logo" /> **[OceanBase](https://github.com/oceanbase/mcp-oceanbase)** - MCP Server for OceanBase database and its tools
- <img height="12" width="12" src="https://docs.octagonagents.com/logo.svg" alt="Octagon Logo" /> **[Octagon](https://github.com/OctagonAI/octagon-mcp-server)** - Deliver real-time investment research with extensive private and public market data.
- <img height="12" width="12" src="https://maps.olakrutrim.com/favicon.ico" alt="Ola Maps" /> **[OlaMaps](https://pypi.org/project/ola-maps-mcp-server)** - Official Ola Maps MCP Server for services like geocode, directions, place details and many more.
- <img height="12" width="12" src="https://op.gg/favicon.ico" alt="OP.GG Logo" /> **[OP.GG](https://github.com/opgginc/opgg-mcp)** - Access real-time gaming data across popular titles like League of Legends, TFT, and Valorant, offering champion analytics, esports schedules, meta compositions, and character statistics.
- <img height="12" width="12" src="https://app.opslevel.com/favicon.ico" alt="OpsLevel" /> **[OpsLevel](https://github.com/opslevel/opslevel-mcp)** - Official MCP Server for [OpsLevel](https://www.opslevel.com).
- <img height="12" width="12" src="https://oxylabs.io/favicon.ico" alt="Oxylabs Logo" /> **[Oxylabs](https://github.com/oxylabs/oxylabs-mcp)** - Scrape websites with Oxylabs Web API, supporting dynamic rendering and parsing for structured data extraction.
- <img height="12" width="12" src="https://developer.paddle.com/favicon.svg" alt="Paddle Logo" /> **[Paddle](https://github.com/PaddleHQ/paddle-mcp-server)** - Interact with the Paddle API. Manage product catalog, billing and subscriptions, and reports.
- <img height="12" width="12" src="https://secure.pagos.ai/favicon.svg" alt="Pagos Logo" /> **[Pagos](https://github.com/pagos-ai/pagos-mcp)** - Interact with the Pagos API. Query Credit Card BIN Data with more to come.
- <img height="12" width="12" src="https://www.paypalobjects.com/webstatic/icon/favicon.ico" alt="PayPal Logo" /> **[PayPal](https://mcp.paypal.com)** - PayPal's official MCP server.
- <img height="12" width="12" src="https://www.perplexity.ai/favicon.ico" alt="Perplexity Logo" /> **[Perplexity](https://github.com/ppl-ai/modelcontextprotocol)** - An MCP server that connects to Perplexity's Sonar API, enabling real-time web-wide research in conversational AI.
- <img height="12" width="12" src="https://avatars.githubusercontent.com/u/54333248" /> **[Pinecone](https://github.com/pinecone-io/pinecone-mcp)** - [Pinecone](https://docs.pinecone.io/guides/operations/mcp-server)'s developer MCP Server assist developers in searching documentation and managing data within their development environment.
- <img height="12" width="12" src="https://avatars.githubusercontent.com/u/54333248" /> **[Pinecone Assistant](https://github.com/pinecone-io/assistant-mcp)** - Retrieves context from your [Pinecone Assistant](https://docs.pinecone.io/guides/assistant/mcp-server) knowledge base.
- <img height="12" width="12" src="https://www.prisma.io/images/favicon-32x32.png" alt="Prisma Logo" /> **[Prisma](https://www.prisma.io/docs/postgres/mcp-server)** - Create and manage Prisma Postgres databases
- <img height="12" width="12" src="https://www.pulumi.com/images/favicon.ico" alt="Pulumi Logo" /> **[Pulumi](https://github.com/pulumi/mcp-server)** - Deploy and manage cloud infrastructure using [Pulumi](https://pulumi.com).
- <img height="12" width="12" src="https://pure.md/favicon.png" alt="Pure.md Logo" /> **[Pure.md](https://github.com/puremd/puremd-mcp)** - Reliably access web content in markdown format with [pure.md](https://pure.md) (bot detection avoidance, proxy rotation, and headless JS rendering built in).
- <img height="12" width="12" src="https://put.io/images/favicon.ico" alt="Put.io Logo" /> **[Put.io](https://github.com/putdotio/putio-mcp-server)** - Interact with your Put.io account to download torrents.
- <img height="12" width="12" src="https://avatars.githubusercontent.com/u/165178062" /> **[Ragie](https://github.com/ragieai/ragie-mcp-server/)** - Retrieve context from your [Ragie](https://www.ragie.ai) (RAG) knowledge base connected to integrations like Google Drive, Notion, JIRA and more.
- <img height="12" width="12" src="https://avatars.githubusercontent.com/u/1529926" /> **[Redis](https://github.com/redis/mcp-redis/)** - The Redis official MCP Server offers an interface to manage and search data in Redis.
- <img height="12" width="12" src="https://avatars.githubusercontent.com/u/1529926" /> **[Redis Cloud API](https://github.com/redis/mcp-redis-cloud/)** - The Redis Cloud API MCP Server allows you to manage your Redis Cloud resources using natural language.
- <img height="12" width="12" src="https://app.snyk.io/bundle/favicon-faj49uD9.png" /> **[Snyk](https://github.com/snyk/snyk-ls/blob/main/mcp_extension/README.md)** - Enhance security posture by embedding [Snyk](https://snyk.io/) vulnerability scanning directly into agentic workflows.
- <img height="12" width="12" src="https://qdrant.tech/img/brand-resources-logos/logomark.svg" /> **[Qdrant](https://github.com/qdrant/mcp-server-qdrant/)** - Implement semantic memory layer on top of the Qdrant vector search engine
- <img height="12" width="12" src="https://www.ramp.com/favicon.ico" /> **[Ramp](https://github.com/ramp-public/ramp-mcp)** - Interact with [Ramp](https://ramp.com)'s Developer API to run analysis on your spend and gain insights leveraging LLMs
- **[Raygun](https://github.com/MindscapeHQ/mcp-server-raygun)** - Interact with your crash reporting and real using monitoring data on your Raygun account
- <img height="12" width="12" src="https://www.rember.com/favicon.ico" alt="Rember Logo" /> **[Rember](https://github.com/rember/rember-mcp)** - Create spaced repetition flashcards in [Rember](https://rember.com) to remember anything you learn in your chats
- <img height="12" width="12" src="https://riza.io/favicon.ico" alt="Riza logo" /> **[Riza](https://github.com/riza-io/riza-mcp)** - Arbitrary code execution and tool-use platform for LLMs by [Riza](https://riza.io)
- <img height="12" width="12" src="https://cdn.prod.website-files.com/66b7de6a233c04f4dac200a6/66bed52680d689629483c18b_faviconV2%20(2).png" alt="Root Signals Logo" /> **[Root Signals](https://github.com/root-signals/root-signals-mcp)** - Improve and quality control your outputs with evaluations using LLM-as-Judge
- <img height="12" width="12" src="https://pics.fatwang2.com/56912e614b35093426c515860f9f2234.svg" /> [Search1API](https://github.com/fatwang2/search1api-mcp) - One API for Search, Crawling, and Sitemaps
- <img height="12" width="12" src="https://screenshotone.com/favicon.ico" alt="ScreenshotOne Logo" /> **[ScreenshotOne](https://github.com/screenshotone/mcp/)** - Render website screenshots with [ScreenshotOne](https://screenshotone.com/)
- <img height="12" width="12" src="https://semgrep.dev/favicon.ico" alt="Semgrep Logo" /> **[Semgrep](https://github.com/semgrep/mcp)** - Enable AI agents to secure code with [Semgrep](https://semgrep.dev/).
- <img height="12" width="12" src="https://www.singlestore.com/favicon-32x32.png?v=277b9cbbe31e8bc416504cf3b902d430"/> **[SingleStore](https://github.com/singlestore-labs/mcp-server-singlestore)** - Interact with the SingleStore database platform
- <img height="12" width="12" src="https://www.starrocks.io/favicon.ico" alt="StarRocks Logo" /> **[StarRocks](https://github.com/StarRocks/mcp-server-starrocks)** - Interact with [StarRocks](https://www.starrocks.io/)
- <img height="12" width="12" src="https://stripe.com/favicon.ico" alt="Stripe Logo" /> **[Stripe](https://github.com/stripe/agent-toolkit)** - Interact with Stripe API
- <img height="12" width="12" src="https://tavily.com/favicon.ico" alt="Tavily Logo" /> **[Tavily](https://github.com/tavily-ai/tavily-mcp)** - Search engine for AI agents (search + extract) powered by [Tavily](https://tavily.com/)
- <img height="12" width="12" src="https://raw.githubusercontent.com/hashicorp/terraform-mcp-server/main/public/images/Terraform-LogoMark_onDark.svg" alt="Terraform Logo" /> **[Terraform](https://github.com/hashicorp/terraform-mcp-server)** - Seamlessly integrate with Terraform ecosystem, enabling advanced automation and interaction capabilities for Infrastructure as Code (IaC) development powered by [Terraform](https://www.hashicorp.com/en/products/terraform)
- <img height="12" width="12" src="https://thirdweb.com/favicon.ico" alt="Thirdweb Logo" /> **[Thirdweb](https://github.com/thirdweb-dev/ai/tree/main/python/thirdweb-mcp)** - Read/write to over 2k blockchains, enabling data querying, contract analysis/deployment, and transaction execution, powered by [Thirdweb](https://thirdweb.com/)
- <img height="12" width="12" src="https://tianji.msgbyte.com/img/dark-brand.svg" alt="Tianji Logo" /> **[Tianji](https://github.com/msgbyte/tianji/tree/master/apps/mcp-server)** - Interact with Tianji platform whatever selfhosted or cloud platform, powered by [Tianji](https://tianji.msgbyte.com/).
- <img height="12" width="12" src="https://www.pingcap.com/favicon.ico" alt="TiDB Logo" /> **[TiDB](https://github.com/pingcap/pytidb)** - MCP Server to interact with TiDB database platform.
- <img height="12" width="12" src="https://www.tinybird.co/favicon.ico" alt="Tinybird Logo" /> **[Tinybird](https://github.com/tinybirdco/mcp-tinybird)** - Interact with Tinybird serverless ClickHouse platform
- <img height="12" width="12" src="https://b2729162.smushcdn.com/2729162/wp-content/uploads/2023/10/cropped-Favicon-1-192x192.png?lossy=1&strip=1&webp=1" alt="Tldv Logo" /> **[Tldv](https://gitlab.com/tldv/tldv-mcp-server)** - Connect your AI agents to Google-Meet, Zoom & Microsoft Teams through [tl;dv](https://tldv.io)
- <img height="12" width="12" src="https://unifai.network/favicon.ico" alt="UnifAI Logo" /> **[UnifAI](https://github.com/unifai-network/unifai-mcp-server)** - Dynamically search and call tools using [UnifAI Network](https://unifai.network)
- <img height="12" width="12" src="https://framerusercontent.com/images/plcQevjrOYnyriuGw90NfQBPoQ.jpg" alt="Unstructured Logo" /> **[Unstructured](https://github.com/Unstructured-IO/UNS-MCP)** - Set up and interact with your unstructured data processing workflows in [Unstructured Platform](https://unstructured.io)
- <img height="12" width="12" src="https://upstash.com/icons/favicon-32x32.png" alt="Upstash Logo" /> **[Upstash](https://github.com/upstash/mcp-server)** - Manage Redis databases and run Redis commands on [Upstash](https://upstash.com/) with natural language.
- **[Vectorize](https://github.com/vectorize-io/vectorize-mcp-server/)** - [Vectorize](https://vectorize.io) MCP server for advanced retrieval, Private Deep Research, Anything-to-Markdown file extraction and text chunking.
- <img height="12" width="12" src="https://static.verbwire.com/favicon-16x16.png" alt="Verbwire Logo" /> **[Verbwire](https://github.com/verbwire/verbwire-mcp-server)** - Deploy smart contracts, mint NFTs, manage IPFS storage, and more through the Verbwire API
- <img height="12" width="12" src="https://verodat.io/assets/favicon-16x16.png" alt="Verodat Logo" /> **[Verodat](https://github.com/Verodat/verodat-mcp-server)** - Interact with Verodat AI Ready Data platform
- <img height="12" width="12" src="https://www.veyrax.com/favicon.ico" alt="VeyraX Logo" /> **[VeyraX](https://github.com/VeyraX/veyrax-mcp)** - Single tool to control all 100+ API integrations, and UI components
- <img height="12" width="12" src="https://waystation.ai/images/logo.svg" alt="WayStation Logo" /> **[WayStation](https://github.com/waystation-ai/mcp)** - Universal MCP server to connect to popular productivity tools such as Notion, Monday, AirTable, and many more
- <img height="12" width="12" src="https://www.xero.com/favicon.ico" alt="Xero Logo" /> **[Xero](https://github.com/XeroAPI/xero-mcp-server)** - Interact with the accounting data in your business using our official MCP server
- <img height="12" width="12" src="https://www.yugabyte.com/favicon-16x16.png" alt="YugabyteDB Logo" /> **[YugabyteDB](https://github.com/yugabyte/yugabytedb-mcp-server)** -  MCP Server to interact with your [YugabyteDB](https://www.yugabyte.com/) database
- <img height="12" width="12" src="https://cdn.zapier.com/zapier/images/favicon.ico" alt="Zapier Logo" /> **[Zapier](https://zapier.com/mcp)** - Connect your AI Agents to 8,000 apps instantly.
- **[ZenML](https://github.com/zenml-io/mcp-zenml)** - Interact with your MLOps and LLMOps pipelines through your [ZenML](https://www.zenml.io) MCP server

### 🌎 Community Servers

A growing set of community-developed and maintained servers demonstrates various applications of MCP across different domains.

> **Note:** Community servers are **untested** and should be used at **your own risk**. They are not affiliated with or endorsed by Anthropic.
- **[A2A](https://github.com/GongRzhe/A2A-MCP-Server)** - An MCP server that bridges the Model Context Protocol (MCP) with the Agent-to-Agent (A2A) protocol, enabling MCP-compatible AI assistants (like Claude) to seamlessly interact with A2A agents.
- **[Ableton Live](https://github.com/Simon-Kansara/ableton-live-mcp-server)** - an MCP server to control Ableton Live.
- **[Ableton Live](https://github.com/ahujasid/ableton-mcp)** (by ahujasid) - Ableton integration allowing prompt enabled music creation.
- **[Airbnb](https://github.com/openbnb-org/mcp-server-airbnb)** - Provides tools to search Airbnb and get listing details.
- **[AI Agent Marketplace Index](https://github.com/AI-Agent-Hub/ai-agent-marketplace-index-mcp)** - MCP server to search more than 5000+ AI agents and tools of various categories from [AI Agent Marketplace Index](http://www.deepnlp.org/store/ai-agent) and monitor traffic of AI Agents.
- **[Algorand](https://github.com/GoPlausible/algorand-mcp)** - A comprehensive MCP server for tooling interactions (40+) and resource accessibility (60+) plus many useful prompts for interacting with the Algorand blockchain.
- **[Airflow](https://github.com/yangkyeongmo/mcp-server-apache-airflow)** - A MCP Server that connects to [Apache Airflow](https://airflow.apache.org/) using official python client.
- **[Airtable](https://github.com/domdomegg/airtable-mcp-server)** - Read and write access to [Airtable](https://airtable.com/) databases, with schema inspection.
- **[Airtable](https://github.com/felores/airtable-mcp)** - Airtable Model Context Protocol Server.
- **[AlphaVantage](https://github.com/calvernaz/alphavantage)** - MCP server for stock market data API [AlphaVantage](https://www.alphavantage.co)
- **[Amadeus](https://github.com/donghyun-chae/mcp-amadeus)** (by donghyun-chae) - An MCP server to access, explore, and interact with Amadeus Flight Offers Search API for retrieving detailed flight options, including airline, times, duration, and pricing data.
- **[Anki](https://github.com/scorzeth/anki-mcp-server)** - An MCP server for interacting with your [Anki](https://apps.ankiweb.net) decks and cards.
- **[Any Chat Completions](https://github.com/pyroprompts/any-chat-completions-mcp)** - Interact with any OpenAI SDK Compatible Chat Completions API like OpenAI, Perplexity, Groq, xAI and many more.
- **[Apache Gravitino(incubating)](https://github.com/datastrato/mcp-server-gravitino)** - Allow LLMs to explore metadata of structured data and unstructured data with Gravitino, and perform data governance tasks including tagging/classification.
- **[APIWeaver](https://github.com/GongRzhe/APIWeaver)** - An MCP server that dynamically creates MCP  servers from web API configurations. This allows you to easily integrate any REST API, GraphQL endpoint, or web service into an MCP-compatible tool that can be used by AI assistants like Claude.
- **[Apple Calendar](https://github.com/Omar-v2/mcp-ical)** - An MCP server that allows you to interact with your MacOS Calendar through natural language, including features such as event creation, modification, schedule listing, finding free time slots etc.
- **[Apple Script](https://github.com/peakmojo/applescript-mcp)** - MCP server that lets LLM run AppleScript code to to fully control anything on Mac, no setup needed.
- **[Aranet4](https://github.com/diegobit/aranet4-mcp-server)** - MCP Server to manage your Aranet4 CO2 sensor. Fetch data and store in a local SQLite. Ask questions about historical data.
- **[ArangoDB](https://github.com/ravenwits/mcp-server-arangodb)** - MCP Server that provides database interaction capabilities through [ArangoDB](https://arangodb.com/).
- **[Arduino](https://github.com/vishalmysore/choturobo)** - MCP Server that enables AI-powered robotics using Claude AI and Arduino (ESP32) for real-world automation and interaction with robots.
- **[Atlassian](https://github.com/sooperset/mcp-atlassian)** - Interact with Atlassian Cloud products (Confluence and Jira) including searching/reading Confluence spaces/pages, accessing Jira issues, and project metadata.
- **[Attestable MCP](https://github.com/co-browser/attestable-mcp-server)** - An MCP server running inside a trusted execution environment (TEE) via Gramine, showcasing remote attestation using [RA-TLS](https://gramine.readthedocs.io/en/stable/attestation.html). This allows an MCP client to verify the server before conencting.
- **[AWS](https://github.com/rishikavikondala/mcp-server-aws)** - Perform operations on your AWS resources using an LLM.
- **[AWS Athena](https://github.com/lishenxydlgzs/aws-athena-mcp)** - A MCP server for AWS Athena to run SQL queries on Glue Catalog.
- **[AWS Cost Explorer](https://github.com/aarora79/aws-cost-explorer-mcp-server)** - Optimize your AWS spend (including Amazon Bedrock spend) with this MCP server by examining spend across regions, services, instance types and foundation models ([demo video](https://www.youtube.com/watch?v=WuVOmYLRFmI&feature=youtu.be)).
- **[AWS Resources Operations](https://github.com/baryhuang/mcp-server-aws-resources-python)** - Run generated python code to securely query or modify any AWS resources supported by boto3.
- **[AWS S3](https://github.com/aws-samples/sample-mcp-server-s3)** - A sample MCP server for AWS S3 that flexibly fetches objects from S3 such as PDF documents.
- **[Azure ADX](https://github.com/pab1it0/adx-mcp-server)** - Query and analyze Azure Data Explorer databases.
- **[Azure DevOps](https://github.com/Vortiago/mcp-azure-devops)** - An MCP server that provides a bridge to Azure DevOps services, enabling AI assistants to query and manage work items.
- **[Baidu AI Search](https://github.com/baidubce/app-builder/tree/master/python/mcp_server/ai_search)** - Web search with Baidu Cloud's AI Search
- **[BambooHR MCP](https://github.com/encoreshao/bamboohr-mcp)** - An MCP server that interfaces with the BambooHR APIs, providing access to employee data, time tracking, and HR management features.
- **[Base Free USDC Transfer](https://github.com/magnetai/mcp-free-usdc-transfer)** - Send USDC on [Base](https://base.org) for free using Claude AI! Built with [Coinbase CDP](https://docs.cdp.coinbase.com/mpc-wallet/docs/welcome).
* **[Basic Memory](https://github.com/basicmachines-co/basic-memory)** - Local-first knowledge management system that builds a semantic graph from Markdown files, enabling persistent memory across conversations with LLMs.
- **[BigQuery](https://github.com/LucasHild/mcp-server-bigquery)** (by LucasHild) - This server enables LLMs to inspect database schemas and execute queries on BigQuery.
- **[BigQuery](https://github.com/ergut/mcp-bigquery-server)** (by ergut) - Server implementation for Google BigQuery integration that enables direct BigQuery database access and querying capabilities
- **[Bing Web Search API](https://github.com/leehanchung/bing-search-mcp)** (by hanchunglee) - Server implementation for Microsoft Bing Web Search API.
- **[Bitable MCP](https://github.com/lloydzhou/bitable-mcp)** (by lloydzhou) - MCP server provides access to Lark Bitable through the Model Context Protocol. It allows users to interact with Bitable tables using predefined tools.
- **[Blender](https://github.com/ahujasid/blender-mcp)** (by ahujasid) - Blender integration allowing prompt enabled 3D scene creation, modeling and manipulation.
- **[BreakoutRoom](https://github.com/agree-able/room-mcp)** - Agents accomplishing goals together in p2p rooms 
- **[browser-use](https://github.com/co-browser/browser-use-mcp-server)** (by co-browser) - browser-use MCP server with dockerized playwright + chromium + vnc. supports stdio & resumable http.
- **[Bsc-mcp](https://github.com/TermiX-official/bsc-mcp)** The first MCP server that serves as the bridge between AI and BNB Chain, enabling AI agents to execute complex on-chain operations through seamless integration with the BNB Chain, including transfer, swap, launch, security check on any token and even more.
- **[BVG MCP Server - (Unofficial) ](https://github.com/svkaizoku/mcp-bvg)** - Unofficial MCP server for Berliner Verkehrsbetriebe Api. 
- **[Calculator](https://github.com/githejie/mcp-server-calculator)** - This server enables LLMs to use calculator for precise numerical calculations.
- **[CFBD API](https://github.com/lenwood/cfbd-mcp-server)** - An MCP server for the [College Football Data API](https://collegefootballdata.com/).
- **[ChatMCP](https://github.com/AI-QL/chat-mcp)** – An Open Source Cross-platform GUI Desktop application compatible with Linux, macOS, and Windows, enabling seamless interaction with MCP servers across dynamically selectable LLMs, by **[AIQL](https://github.com/AI-QL)**
- **[ChatSum](https://github.com/mcpso/mcp-server-chatsum)** - Query and Summarize chat messages with LLM. by [mcpso](https://mcp.so)
- **[Chess.com](https://github.com/pab1it0/chess-mcp)** - Access Chess.com player data, game records, and other public information through standardized MCP interfaces, allowing AI assistants to search and analyze chess information.
- **[Chroma](https://github.com/privetin/chroma)** - Vector database server for semantic document search and metadata filtering, built on Chroma
- **[ClaudePost](https://github.com/ZilongXue/claude-post)** - ClaudePost enables seamless email management for Gmail, offering secure features like email search, reading, and sending.
- **[ClickUp](https://github.com/TaazKareem/clickup-mcp-server)** - MCP server for ClickUp task management, supporting task creation, updates, bulk operations, and markdown descriptions.
- **[Cloudinary](https://github.com/felores/cloudinary-mcp-server)** - Cloudinary Model Context Protocol Server to upload media to Cloudinary and get back the media link and details.
- **[code-assistant](https://github.com/stippi/code-assistant)** - A coding assistant MCP server that allows to explore a code-base and make changes to code. Should be used with trusted repos only (insufficient protection against prompt injections).
- **[code-executor](https://github.com/bazinga012/mcp_code_executor)** - An MCP server that allows LLMs to execute Python code within a specified Conda environment.
- **[code-sandbox-mcp](https://github.com/Automata-Labs-team/code-sandbox-mcp)** - An MCP server to create secure code sandbox environment for executing code within Docker containers.
- **[consul-mcp](https://github.com/kocierik/consul-mcp-server)** - A consul MCP server for service management, health check and Key-Value Store
- **[cognee-mcp](https://github.com/topoteretes/cognee/tree/main/cognee-mcp)** - GraphRAG memory server with customizable ingestion, data processing and search
- **[coin_api_mcp](https://github.com/longmans/coin_api_mcp)** - Provides access to [coinmarketcap](https://coinmarketcap.com/) cryptocurrency data.
- **[CoinMarketCap](https://github.com/shinzo-labs/coinmarketcap-mcp)** - Implements the complete [CoinMarketCap](https://coinmarketcap.com/) API for accessing cryptocurrency market data, exchange information, and other blockchain-related metrics.
- **[Computer-Use - Remote MacOS Use](https://github.com/baryhuang/mcp-remote-macos-use)** - Open-source out-of-the-box alternative to OpenAI Operator, providing a full desktop experience and optimized for using remote macOS machines as autonomous AI agents.
- **[Contentful-mcp](https://github.com/ivo-toby/contentful-mcp)** - Read, update, delete, publish content in your [Contentful](https://contentful.com) space(s) from this MCP Server.
- **[CreateveAI Nexus](https://github.com/spgoodman/createveai-nexus-server)** - Open-Source Bridge Between AI Agents and Enterprise Systems, with simple custom API plug-in capabilities (including close compatibility with ComfyUI nodes), support for Copilot Studio's MCP agent integations, and support for Azure deployment in secure environments with secrets stored in Azure Key Vault, as well as straightforward on-premises deployment.
- **[crypto-feargreed-mcp](https://github.com/kukapay/crypto-feargreed-mcp)**  -  Providing real-time and historical Crypto Fear & Greed Index data.
- **[crypto-indicators-mcp](https://github.com/kukapay/crypto-indicators-mcp)**  -  An MCP server providing a range of cryptocurrency technical analysis indicators and strategies.
- **[crypto-sentiment-mcp](https://github.com/kukapay/crypto-sentiment-mcp)**  -  An MCP server that delivers cryptocurrency sentiment analysis to AI agents.
- **[cryptopanic-mcp-server](https://github.com/kukapay/cryptopanic-mcp-server)** - Providing latest cryptocurrency news to AI agents, powered by CryptoPanic.
- **[Dappier](https://github.com/DappierAI/dappier-mcp)** - Connect LLMs to real-time, rights-cleared, proprietary data from trusted sources. Access specialized models for Real-Time Web Search, News, Sports, Financial Data, Crypto, and premium publisher content. Explore data models at [marketplace.dappier.com](https://marketplace.dappier.com/marketplace).
- **[Databricks](https://github.com/JordiNeil/mcp-databricks-server)** - Allows LLMs to run SQL queries, list and get details of jobs executions in a Databricks account.
- **[Datadog](https://github.com/GeLi2001/datadog-mcp-server)** - Datadog MCP Server for application tracing, monitoring, dashboard, incidents queries built on official datadog api.
- **[Data Exploration](https://github.com/reading-plus-ai/mcp-server-data-exploration)** - MCP server for autonomous data exploration on .csv-based datasets, providing intelligent insights with minimal effort. NOTE: Will execute arbitrary Python code on your machine, please use with caution!
- **[DaVinci Resolve](https://github.com/samuelgursky/davinci-resolve-mcp)** - MCP server integration for DaVinci Resolve providing powerful tools for video editing, color grading, media management, and project control.
- **[Dataset Viewer](https://github.com/privetin/dataset-viewer)** - Browse and analyze Hugging Face datasets with features like search, filtering, statistics, and data export
- **[DataWorks](https://github.com/aliyun/alibabacloud-dataworks-mcp-server)** - A Model Context Protocol (MCP) server that provides tools for AI, allowing it to interact with the [DataWorks](https://www.alibabacloud.com/help/en/dataworks/) Open API through a standardized interface. This implementation is based on the Alibaba Cloud Open API and enables AI agents to perform cloud resources operations seamlessly.
- **[DBHub](https://github.com/bytebase/dbhub/)** - Universal database MCP server connecting to MySQL, PostgreSQL, SQLite, DuckDB and etc.
- **[Deebo](https://github.com/snagasuri/deebo-prototype)** – Agentic debugging MCP server that helps AI coding agents delegate and fix hard bugs through isolated multi-agent hypothesis testing.
- **[Deep Research](https://github.com/reading-plus-ai/mcp-server-deep-research)** - Lightweight MCP server offering Grok/OpenAI/Gemini/Perplexity-style automated deep research exploration and structured reporting.
- **[DeepSeek MCP Server](https://github.com/DMontgomery40/deepseek-mcp-server)** - Model Context Protocol server integrating DeepSeek's advanced language models, in addition to [other useful API endpoints](https://github.com/DMontgomery40/deepseek-mcp-server?tab=readme-ov-file#features)
- **[Deepseek_R1](https://github.com/66julienmartin/MCP-server-Deepseek_R1)** - A Model Context Protocol (MCP) server implementation connecting Claude Desktop with DeepSeek's language models (R1/V3)
- **[deepseek-thinker-mcp](https://github.com/ruixingshi/deepseek-thinker-mcp)** - A MCP (Model Context Protocol) provider Deepseek reasoning content to MCP-enabled AI Clients, like Claude Desktop. Supports access to Deepseek's thought processes from the Deepseek API service or from a local Ollama server.
- **[Descope](https://github.com/descope-sample-apps/descope-mcp-server)** - An MCP server to integrate with [Descope](https://descope.com) to search audit logs, manage users, and more.
- **[DevDb](https://github.com/damms005/devdb-vscode?tab=readme-ov-file#mcp-configuration)** - An MCP server that runs right inside the IDE, for connecting to MySQL, Postgres, SQLite, and MSSQL databases.
- **[Dicom](https://github.com/ChristianHinge/dicom-mcp)** - An MCP server to query and retrieve medical images and for parsing and reading dicom-encapsulated documents (pdf etc.). 
- **[Dify](https://github.com/YanxingLiu/dify-mcp-server)** - A simple implementation of an MCP server for dify workflows.
- **[Discord](https://github.com/v-3/discordmcp)** - A MCP server to connect to Discord guilds through a bot and read and write messages in channels
- **[Discord](https://github.com/SaseQ/discord-mcp)** - A MCP server, which connects to Discord through a bot, and provides comprehensive integration with Discord.
- **[Discord](https://github.com/Klavis-AI/klavis/tree/main/mcp_servers/discord)** - For Discord API integration by Klavis AI
- **[Discourse](https://github.com/AshDevFr/discourse-mcp-server)** - A MCP server to search Discourse posts on a Discourse forum.
- **[Docker](https://github.com/ckreiling/mcp-server-docker)** - Integrate with Docker to manage containers, images, volumes, and networks.
- **[DPLP](https://github.com/szeider/mcp-dblp)**  - Searches the [DBLP](https://dblp.org) computer science bibliography database.
- **[Drupal](https://github.com/Omedia/mcp-server-drupal)** - Server for interacting with [Drupal](https://www.drupal.org/project/mcp) using STDIO transport layer.
- **[dune-analytics-mcp](https://github.com/kukapay/dune-analytics-mcp)** -  A mcp server that bridges Dune Analytics data to AI agents.
- **[EdgeOne Pages MCP](https://github.com/TencentEdgeOne/edgeone-pages-mcp)** - An MCP service for deploying HTML content to EdgeOne Pages and obtaining a publicly accessible URL.
- **[Edwin](https://github.com/edwin-finance/edwin/tree/main/examples/mcp-server)** - MCP server for edwin SDK - enabling AI agents to interact with DeFi protocols across EVM, Solana and other blockchains.
- **[Elasticsearch](https://github.com/cr7258/elasticsearch-mcp-server)** - MCP server implementation that provides Elasticsearch interaction.
- **[ElevenLabs](https://github.com/mamertofabian/elevenlabs-mcp-server)** - A server that integrates with ElevenLabs text-to-speech API capable of generating full voiceovers with multiple voices.
- **[Email](https://github.com/Shy2593666979/mcp-server-email)** - This server enables users to send emails through various email providers, including Gmail, Outlook, Yahoo, Sina, Sohu, 126, 163, and QQ Mail. It also supports attaching files from specified directories, making it easy to upload attachments along with the email content.
- **[Ergo Blockchain MCP](https://github.com/marctheshark3/ergo-mcp)** -An MCP server to integrate Ergo Blockchain Node and Explorer APIs for checking address balances, analyzing transactions, viewing transaction history, performing forensic analysis of addresses, searching for tokens, and monitoring network status.
- **[Eunomia](https://github.com/whataboutyou-ai/eunomia-MCP-server)** - Extension of the Eunomia framework that connects Eunomia instruments with MCP servers
- **[EVM MCP Server](https://github.com/mcpdotdirect/evm-mcp-server)** - Comprehensive blockchain services for 30+ EVM networks, supporting native tokens, ERC20, NFTs, smart contracts, transactions, and ENS resolution.
- **[Everything Search](https://github.com/mamertofabian/mcp-everything-search)** - Fast file searching capabilities across Windows (using [Everything SDK](https://www.voidtools.com/support/everything/sdk/)), macOS (using mdfind command), and Linux (using locate/plocate command).
- **[Excel](https://github.com/haris-musa/excel-mcp-server)** - Excel manipulation including data reading/writing, worksheet management, formatting, charts, and pivot table.
- **[Fantasy PL](https://github.com/rishijatia/fantasy-pl-mcp)** - Give your coding agent direct access to up-to date Fantasy Premier League data
- **[fastn.ai – Unified API MCP Server](https://github.com/fastnai/mcp-fastn)** - A remote, dynamic MCP server with a unified API that connects to 1,000+ tools, actions, and workflows, featuring built-in authentication and monitoring.
- **[Federal Reserve Economic Data (FRED)](https://github.com/stefanoamorelli/fred-mcp-server)** (by Stefano Amorelli) - Community developed MCP server to interact with the Federal Reserve Economic Data.
- **[FDIC BankFind MCP Server - (Unofficial)](https://github.com/clafollett/fdic-bank-find-mcp-server)** - The is a MCPserver that brings the power of FDIC BankFind APIs straight to your AI tools and workflows. Structured U.S. banking data, delivered with maximum vibes. 😎📊
- **[Fetch](https://github.com/zcaceres/fetch-mcp)** - A server that flexibly fetches HTML, JSON, Markdown, or plaintext.
- **[Fingertip](https://github.com/fingertip-com/fingertip-mcp)** - MCP server for Fingertip.com to search and create new sites.
- **[Figma](https://github.com/GLips/Figma-Context-MCP)** - Give your coding agent direct access to Figma file data, helping it one-shot design implementation.
- **[Firebase](https://github.com/gannonh/firebase-mcp)** - Server to interact with Firebase services including Firebase Authentication, Firestore, and Firebase Storage.
- **[FireCrawl](https://github.com/vrknetha/mcp-server-firecrawl)** - Advanced web scraping with JavaScript rendering, PDF support, and smart rate limiting
- **[FlightRadar24](https://github.com/sunsetcoder/flightradar24-mcp-server)** - A Claude Desktop MCP server that helps you track flights in real-time using Flightradar24 data.
- **[freqtrade-mcp](https://github.com/kukapay/freqtrade-mcp)** - An MCP server that integrates with the Freqtrade cryptocurrency trading bot.
- **[Ghost](https://github.com/MFYDev/ghost-mcp)** - A Model Context Protocol (MCP) server for interacting with Ghost CMS through LLM interfaces like Claude.
- **[Git](https://github.com/geropl/git-mcp-go)** - Allows LLM to interact with a local git repository, incl. optional push support.
- **[Github Actions](https://github.com/ko1ynnky/github-actions-mcp-server)** - A Model Context Protocol (MCP) server for interacting with Github Actions.
- **[GitHub Enterprise MCP](https://github.com/ddukbg/github-enterprise-mcp)** - A Model Context Protocol (MCP) server for interacting with GitHub Enterprise.
- **[Glean](https://github.com/longyi1207/glean-mcp-server)** - A server that uses Glean API to search and chat.
- **[Gmail](https://github.com/GongRzhe/Gmail-MCP-Server)** - A Model Context Protocol (MCP) server for Gmail integration in Claude Desktop with auto authentication support.
- **[Gmail Headless](https://github.com/baryhuang/mcp-headless-gmail)** - Remote hostable MCP server that can get and send Gmail messages without local credential or file system setup.
- **[Goal Story](https://github.com/hichana/goalstory-mcp)** - a Goal Tracker and Visualization Tool for personal and professional development.
- **[GOAT](https://github.com/goat-sdk/goat/tree/main/typescript/examples/by-framework/model-context-protocol)** - Run more than +200 onchain actions on any blockchain including Ethereum, Solana and Base.
- **[Godot](https://github.com/Coding-Solo/godot-mcp)** - A MCP server providing comprehensive Godot engine integration for project editing, debugging, and scene management.
- **[Golang Filesystem Server](https://github.com/mark3labs/mcp-filesystem-server)** - Secure file operations with configurable access controls built with Go!
- **[Goodnews](https://github.com/VectorInstitute/mcp-goodnews)** - A simple MCP server that delivers curated positive and uplifting news stories.
- **[Google Calendar](https://github.com/v-3/google-calendar)** - Integration with Google Calendar to check schedules, find time, and add/delete events
- **[Google Calendar](https://github.com/nspady/google-calendar-mcp)** - Google Calendar MCP Server for managing Google calendar events. Also supports searching for events by attributes like title and location.
- **[Google Custom Search](https://github.com/adenot/mcp-google-search)** - Provides Google Search results via the Google Custom Search API
- **[Google Sheets](https://github.com/xing5/mcp-google-sheets)** - Access and editing data to your Google Sheets.
- **[Google Sheets](https://github.com/rohans2/mcp-google-sheets)** - A MCP Server written in TypeScript to access and edit data in your Google Sheets.
- **[Google Tasks](https://github.com/zcaceres/gtasks-mcp)** - Google Tasks API Model Context Protocol Server.
- **[Google Vertex AI Search](https://github.com/ubie-oss/mcp-vertexai-search)** - Provides Google Vertex AI Search results by grounding a Gemini model with your own private data
- **[GraphQL Schema](https://github.com/hannesj/mcp-graphql-schema)** - Allow LLMs to explore large GraphQL schemas without bloating the context.
- **[HDW LinkedIn](https://github.com/horizondatawave/hdw-mcp-server)** - Access to profile data and management of user account with [HorizonDataWave.ai](https://horizondatawave.ai/).
- **[Helm Chart CLI](https://github.com/jeff-nasseri/helm-chart-cli-mcp)** - Helm MCP provides a bridge between AI assistants and the Helm package manager for Kubernetes. It allows AI assistants to interact with Helm through natural language requests, executing commands like installing charts, managing repositories, and more.
- **[Heurist Mesh Agent](https://github.com/heurist-network/heurist-mesh-mcp-server)** - Access specialized web3 AI agents for blockchain analysis, smart contract security, token metrics, and blockchain interactions through the [Heurist Mesh network](https://github.com/heurist-network/heurist-agent-framework/tree/main/mesh).
- **[Holaspirit](https://github.com/syucream/holaspirit-mcp-server)** - Interact with [Holaspirit](https://www.holaspirit.com/).
- **[Home Assistant](https://github.com/tevonsb/homeassistant-mcp)** - Interact with [Home Assistant](https://www.home-assistant.io/) including viewing and controlling lights, switches, sensors, and all other Home Assistant entities.
- **[Home Assistant](https://github.com/voska/hass-mcp)** - Docker-ready MCP server for Home Assistant with entity management, domain summaries, automation support, and guided conversations. Includes pre-built container images for easy installation.
- **[HubSpot](https://github.com/buryhuang/mcp-hubspot)** - HubSpot CRM integration for managing contacts and companies. Create and retrieve CRM data directly through Claude chat.
- **[HuggingFace Spaces](https://github.com/evalstate/mcp-hfspace)** - Server for using HuggingFace Spaces, supporting Open Source Image, Audio, Text Models and more. Claude Desktop mode for easy integration.
- **[Human-In-the-Loop](https://github.com/GongRzhe/Human-In-the-Loop-MCP-Server)** - A powerful MCP Server that enables AI assistants like Claude to interact with humans through intuitive GUI dialogs. This server bridges the gap between automated AI processes and human decision-making by providing real-time user input tools, choices, confirmations, and feedback mechanisms.
- **[Hyperliquid](https://github.com/mektigboy/server-hyperliquid)** - An MCP server implementation that integrates the Hyperliquid SDK for exchange data.
- **[hyprmcp](https://github.com/stefanoamorelli/hyprmcp)** (by Stefano Amorelli) - Lightweight MCP server for `hyprland`.
- **[iFlytek Workflow](https://github.com/iflytek/ifly-workflow-mcp-server)** - Connect to iFlytek Workflow via the MCP server and run your own Agent.
- **[Image Generation](https://github.com/GongRzhe/Image-Generation-MCP-Server)** - This MCP server provides image generation capabilities using the Replicate Flux model.
- **[InfluxDB](https://github.com/idoru/influxdb-mcp-server)** - Run queries against InfluxDB OSS API v2.
- **[Inoyu](https://github.com/sergehuber/inoyu-mcp-unomi-server)** - Interact with an Apache Unomi CDP customer data platform to retrieve and update customer profiles
- **[interactive-mcp](https://github.com/ttommyth/interactive-mcp)** - Enables interactive LLM workflows by adding local user prompts and chat capabilities directly into the MCP loop.
- **[Intercom](https://github.com/raoulbia-ai/mcp-server-for-intercom)** - An MCP-compliant server for retrieving customer support tickets from Intercom. This tool enables AI assistants like Claude Desktop and Cline to access and analyze your Intercom support tickets.
- **[iOS Simulator](https://github.com/InditexTech/mcp-server-simulator-ios-idb)** - A Model Context Protocol (MCP) server that enables LLMs to interact with iOS simulators (iPhone, iPad, etc.) through natural language commands.
- **[iTerm MCP](https://github.com/ferrislucas/iterm-mcp)** - Integration with iTerm2 terminal emulator for macOS, enabling LLMs to execute and monitor terminal commands.
- [iTerm MCP Server](https://github.com/rishabkoul/iTerm-MCP-Server) - A Model Context Protocol (MCP) server implementation for iTerm2 terminal integration. Able to manage multiple iTerm Sessions
- **[JavaFX](https://github.com/mcpso/mcp-server-javafx)** - Make drawings using a JavaFX canvas
- **[JDBC](https://github.com/quarkiverse/quarkus-mcp-servers/tree/main/jdbc)** - Connect to any JDBC-compatible database and query, insert, update, delete, and more. Supports MySQL, PostgreSQL, Oracle, SQL Server, sqllite and [more](https://github.com/quarkiverse/quarkus-mcp-servers/tree/main/jdbc#supported-jdbc-variants).
- **[JMeter](https://github.com/QAInsights/jmeter-mcp-server)** - Run load testing using Apache JMeter via MCP-compliant tools.
- **[JSON](https://github.com/GongRzhe/JSON-MCP-Server)** - JSON handling and processing server with advanced query capabilities using JSONPath syntax and support for array, string, numeric, and date operations.
- **[Jupyter Notebook](https://github.com/jjsantos01/jupyter-notebook-mcp)** - connects Jupyter Notebook to Claude AI, allowing Claude to directly interact with and control Jupyter Notebooks. This integration enables AI-assisted code execution, data analysis, visualization, and more.
- **[jupiter-mcp](https://github.com/kukapay/jupiter-mcp)** - An MCP server for executing token swaps on the Solana blockchain using Jupiter's new Ultra API.
- **[k8s-multicluster-mcp](https://github.com/razvanmacovei/k8s-multicluster-mcp)** - An MCP server for interact with multiple Kubernetes clusters simultaneously using multiple kubeconfig files.
- **[KiCad MCP](https://github.com/lamaalrajih/kicad-mcp)** - MCP server for KiCad on Mac, Windows, and Linux.
- **[Keycloak MCP](https://github.com/ChristophEnglisch/keycloak-model-context-protocol)** - This MCP server enables natural language interaction with Keycloak for user and realm management including creating, deleting, and listing users and realms.
- **[Kibana MCP](https://github.com/TocharianOU/mcp-server-kibana.git)** (by TocharianOU) - A community-maintained MCP server implementation that allows any MCP-compatible client to access and manage Kibana instances through natural language or programmatic requests.
- **[Kibela](https://github.com/kiwamizamurai/mcp-kibela-server)** (by kiwamizamurai) - Interact with Kibela API.
- **[kintone](https://github.com/macrat/mcp-server-kintone)** - Manage records and apps in [kintone](https://kintone.com) through LLM tools.
- **[Kong Konnect](https://github.com/Kong/mcp-konnect)** - A Model Context Protocol (MCP) server for interacting with Kong Konnect APIs, allowing AI assistants to query and analyze Kong Gateway configurations, traffic, and analytics.
- **[Kubernetes](https://github.com/Flux159/mcp-server-kubernetes)** - Connect to Kubernetes cluster and manage pods, deployments, and services.
- **[Kubernetes and OpenShift](https://github.com/manusa/kubernetes-mcp-server)** - A powerful Kubernetes MCP server with additional support for OpenShift. Besides providing CRUD operations for any Kubernetes resource, this server provides specialized tools to interact with your cluster.
- **[Langflow-DOC-QA-SERVER](https://github.com/GongRzhe/Langflow-DOC-QA-SERVER)** - A Model Context Protocol server for document Q&A powered by Langflow. It demonstrates core MCP concepts by providing a simple interface to query documents through a Langflow backend.
- **[Lark(Feishu)](https://github.com/kone-net/mcp_server_lark)** - A Model Context Protocol(MCP) server for Lark(Feishu) sheet, message, doc and etc.
- **[Lightdash](https://github.com/syucream/lightdash-mcp-server)** - Interact with [Lightdash](https://www.lightdash.com/), a BI tool.
- **[lsp-mcp](https://github.com/Tritlo/lsp-mcp)** - Interact with Language Servers usint the Language Server Protocol to provide additional context information via hover, code actions and completions.
- **[Linear](https://github.com/tacticlaunch/mcp-linear)** - Interact with Linear project management system.
- **[Linear](https://github.com/jerhadf/linear-mcp-server)** - Allows LLM to interact with Linear's API for project management, including searching, creating, and updating issues.
- **[Linear (Go)](https://github.com/geropl/linear-mcp-go)** - Allows LLM to interact with Linear's API via a single static binary.
- **[LINE](https://github.com/amornpan/py-mcp-line)** (by amornpan) - Implementation for LINE Bot integration that enables Language Models to read and analyze LINE conversations through a standardized interface. Features asynchronous operation, comprehensive logging, webhook event handling, and support for various message types.
- **[LlamaCloud](https://github.com/run-llama/mcp-server-llamacloud)** (by marcusschiesser) - Integrate the data stored in a managed index on [LlamaCloud](https://cloud.llamaindex.ai/)
- **[lldb-mcp](https://github.com/stass/lldb-mcp)** - A Model Context Protocol server for LLDB that provides LLM-driven debugging.
- **[llm-context](https://github.com/cyberchitta/llm-context.py)** - Provides a repo-packing MCP tool with configurable profiles that specify file inclusion/exclusion patterns and optional prompts.
- **[LottieFiles](https://github.com/junmer/mcp-server-lottiefiles)** - Searching and retrieving Lottie animations from [LottieFiles](https://lottiefiles.com/)
- **[lucene-mcp-server](https://github.com/VivekKumarNeu/MCP-Lucene-Server)** - spring boot server using Lucene for fast document search and management.
- **[mac-messages-mcp](https://github.com/carterlasalle/mac_messages_mcp)** - An MCP server that securely interfaces with your iMessage database via the Model Context Protocol (MCP), allowing LLMs to query and analyze iMessage conversations. It includes robust phone number validation, attachment processing, contact management, group chat handling, and full support for sending and receiving messages.
- **[MalwareBazaar_MCP](https://github.com/mytechnotalent/MalwareBazaar_MCP)** (by Kevin Thomas) - An AI-driven MCP server that autonomously interfaces with MalwareBazaar, delivering real-time threat intel and sample metadata for authorized cybersecurity research workflows.
- **[MariaDB](https://github.com/abel9851/mcp-server-mariadb)** - MariaDB database integration with configurable access controls in Python.
- **[Markdown2doc](https://github.com/Klavis-AI/klavis/tree/main/mcp_servers/pandoc)** - Convert between various file formats using Pandoc
- **[Markitdown](https://github.com/Klavis-AI/klavis/tree/main/mcp_servers/markitdown)** - Convert files to Markdown
- **[Matlab-MCP-Tools](https://github.com/neuromechanist/matlab-mcp-tools)** - An MCP to write and execute MATLAB scripts, maintain workspace context between MCP calls, visualize plots, and perform section-by-section analysis of MATLAB code with full access to MATLAB's computational capabilities.
- **[Maton](https://github.com/maton-ai/agent-toolkit/tree/main/modelcontextprotocol)** - Connect to your SaaS tools like HubSpot, Salesforce, and more.
- **[MCP Compass](https://github.com/liuyoshio/mcp-compass)** - Suggest the right MCP server for your needs
- **[mcp-containerd](https://github.com/jokemanfire/mcp-containerd)** - The containerd MCP implemented by Rust supports the operation of the CRI interface.
- **[MCP Create](https://github.com/tesla0225/mcp-create)** - A dynamic MCP server management service that creates, runs, and manages Model Context Protocol servers on-the-fly.
- **[MCP Installer](https://github.com/anaisbetts/mcp-installer)** - This server is a server that installs other MCP servers for you.
- **[mcp-k8s-go](https://github.com/strowk/mcp-k8s-go)** - Golang-based Kubernetes server for MCP to browse pods and their logs, events, namespaces and more. Built to be extensible.
- **[mcp-local-rag](https://github.com/nkapila6/mcp-local-rag)** - "primitive" RAG-like web search model context protocol (MCP) server that runs locally using Google's MediaPipe Text Embedder and DuckDuckGo Search. ✨ no APIs required ✨.
- **[mcp-proxy](https://github.com/sparfenyuk/mcp-proxy)** - Connect to MCP servers that run on SSE transport, or expose stdio servers as an SSE server.
- **[MCP Proxy Server](https://github.com/TBXark/mcp-proxy)** - An MCP proxy server that aggregates and serves multiple MCP resource servers through a single HTTP server.
- **[mcp-salesforce](https://github.com/lciesielski/mcp-salesforce-example)** - MCP server with basic demonstration of interactions with your Salesforce instance
- **[MCP Server Creator](https://github.com/GongRzhe/MCP-Server-Creator)** - A powerful Model Context Protocol (MCP) server that creates other MCP servers! This meta-server provides tools for dynamically generating FastMCP server configurations and Python code.
- **[mem0-mcp](https://github.com/mem0ai/mem0-mcp)** - A Model Context Protocol server for Mem0, which helps with managing coding preferences.
- **[Membase](https://github.com/unibaseio/membase-mcp)** - Save and query your agent memory in distributed way by Membase.
- **[MetaTrader MCP](https://github.com/ariadng/metatrader-mcp-server)** - Enable AI LLMs to execute trades using MetaTrader 5 platform.
- **[Metricool MCP](https://github.com/metricool/mcp-metricool)** - A Model Context Protocol server that integrates with Metricool's social media analytics platform to retrieve performance metrics and schedule content across networks like Instagram, Facebook, Twitter, LinkedIn, TikTok and YouTube.
- **[MSSQL](https://github.com/aekanun2020/mcp-server/)** - MSSQL database integration with configurable access controls and schema inspection
- **[MSSQL](https://github.com/JexinSam/mssql_mcp_server)** (by jexin) - MCP Server for MSSQL database in Python
- **[MSSQL-Python](https://github.com/amornpan/py-mcp-mssql)** (by amornpan) - A read-only Python implementation for MSSQL database access with enhanced security features, configurable access controls, and schema inspection capabilities. Focuses on safe database interaction through Python ecosystem.
- **[MSSQL-MCP](https://github.com/daobataotie/mssql-mcp)** (by daobataotie) - MSSQL MCP that refer to the official website's SQLite MCP for modifications to adapt to MSSQL
- **[Markdownify](https://github.com/zcaceres/mcp-markdownify-server)** - MCP to convert almost anything to Markdown (PPTX, HTML, PDF, Youtube Transcripts and more)
- **[Microsoft Teams](https://github.com/InditexTech/mcp-teams-server)** - MCP server that integrates Microsoft Teams messaging (read, post, mention, list members and threads) 
- **[Mifos X](https://github.com/openMF/mcp-mifosx)** - A MCP server for the Mifos X Open Source Banking useful for managing clients, loans, savings, shares, financial transactions and generating financial reports.
- **[Mikrotik](https://github.com/jeff-nasseri/mikrotik-mcp)** - Mikrotik MCP server which cover networking operations (IP, DHCP, Firewall, etc) 
- **[Mindmap](https://github.com/YuChenSSR/mindmap-mcp-server)** (by YuChenSSR) - A server that generates mindmaps from input containing markdown code.
- **[Minima](https://github.com/dmayboroda/minima)** - MCP server for RAG on local files
- **[Mobile MCP](https://github.com/mobile-next/mobile-mcp)** (by Mobile Next) - MCP server for Mobile(iOS/Android) automation, app scraping and development using physical devices or simulators/emulators.
- **[MongoDB](https://github.com/kiliczsh/mcp-mongo-server)** - A Model Context Protocol Server for MongoDB.
- **[MongoDB Lens](https://github.com/furey/mongodb-lens)** - Full Featured MCP Server for MongoDB Databases.
- **[MongoDB & Mongoose](https://github.com/nabid-pf/mongo-mongoose-mcp)** - MongoDB MCP Server with Mongoose Schema and Validation.
- **[Monday.com](https://github.com/sakce/mcp-server-monday)** - MCP Server to interact with Monday.com boards and items.
- **[Morningstar](https://github.com/Morningstar/morningstar-mcp-server)** - MCP Server to interact with Morningstar Research, Editorial and Datapoints
- **[Multicluster-MCP-Sever](https://github.com/yanmxa/multicluster-mcp-server)** - The gateway for GenAI systems to interact with multiple Kubernetes clusters.
- **[Multi-Model Advisor](https://github.com/YuChenSSR/multi-ai-advisor-mcp)** - A Model Context Protocol (MCP) server that orchestrates queries across multiple Ollama models, synthesizing their insights to deliver a comprehensive and multifaceted AI perspective on any given query.
- **[MySQL](https://github.com/benborla/mcp-server-mysql)** (by benborla) - MySQL database integration in NodeJS with configurable access controls and schema inspection
- **[MySQL](https://github.com/designcomputer/mysql_mcp_server)** (by DesignComputer) - MySQL database integration in Python with configurable access controls and schema inspection
- **[MasterGo](https://github.com/mastergo-design/mastergo-magic-mcp)** - The server designed to connect MasterGo design tools with AI models. It enables AI models to directly retrieve DSL data from MasterGo design files.
- **[n8n](https://github.com/leonardsellem/n8n-mcp-server)** - This MCP server provides tools and resources for AI assistants to manage n8n workflows and executions, including listing, creating, updating, and deleting workflows, as well as monitoring their execution status.
- **[NASA](https://github.com/ProgramComputer/NASA-MCP-server)** (by ProgramComputer) - Access to a unified gateway of NASA's data sources including but not limited to APOD, NEO, EPIC, GIBS.
- **[Nasdaq Data Link](https://github.com/stefanoamorelli/nasdaq-data-link-mcp)** (by stefanoamorelli) - An MCP server to access, explore, and interact with Nasdaq Data Link's extensive and valuable financial and economic datasets.
- **[National Parks](https://github.com/KyrieTangSheng/mcp-server-nationalparks)** - The server provides latest information of park details, alerts, visitor centers, campgrounds, hiking trails, and events for U.S. National Parks.
- **[NAVER](https://github.com/pfldy2850/py-mcp-naver)** (by pfldy2850) - This MCP server provides tools to interact with various Naver services, such as searching blogs, news, books, and more.
- **[NBA](https://github.com/Taidgh-Robinson/nba-mcp-server)** - This MCP server provides tools to fetch recent and historical NBA games including basic and advanced statistics.
- **[NS Travel Information](https://github.com/r-huijts/ns-mcp-server)** - Access Dutch Railways (NS) real-time train travel information and disruptions through the official NS API.
- **[Neo4j](https://github.com/da-okazaki/mcp-neo4j-server)** - A community built server that interacts with Neo4j Graph Database.
- **[Neovim](https://github.com/bigcodegen/mcp-neovim-server)** - An MCP Server for your Neovim session.
- **[nomad-mcp](https://github.com/kocierik/mcp-nomad)** - A server that provides a set of tools for managing Nomad clusters through the MCP.
- **[Notion](https://github.com/suekou/mcp-notion-server)** (by suekou) - Interact with Notion API.
- **[Notion](https://github.com/v-3/notion-server)** (by v-3) - Notion MCP integration. Search, Read, Update, and Create pages through Claude chat.
- **[ntfy-mcp](https://github.com/teddyzxcv/ntfy-mcp)** (by teddyzxcv) - The MCP server that keeps you informed by sending the notification on phone using ntfy
- **[ntfy-me-mcp](https://github.com/gitmotion/ntfy-me-mcp)** (by gitmotion) - An ntfy MCP server for sending/fetching ntfy notifications to your self-hosted ntfy server from AI Agents 📤 (supports secure token auth & more - use with npx or docker!)
- **[oatpp-mcp](https://github.com/oatpp/oatpp-mcp)** - C++ MCP integration for Oat++. Use [Oat++](https://oatpp.io) to build MCP servers.
- **[Obsidian Markdown Notes](https://github.com/calclavia/mcp-obsidian)** - Read and search through your Obsidian vault or any directory containing Markdown notes
- **[obsidian-mcp](https://github.com/StevenStavrakis/obsidian-mcp)** - (by Steven Stavrakis) An MCP server for Obsidian.md with tools for searching, reading, writing, and organizing notes.
- **[OceanBase](https://github.com/yuanoOo/oceanbase_mcp_server)** - (by yuanoOo) A Model Context Protocol (MCP) server that enables secure interaction with OceanBase databases.
- **[Office-PowerPoint-MCP-Server](https://github.com/GongRzhe/Office-PowerPoint-MCP-Server)** - A Model Context Protocol (MCP) server for creating, reading, and manipulating Microsoft PowerPoint documents.
- **[Office-Visio-MCP-Server](https://github.com/GongRzhe/Office-Visio-MCP-Server)** - A Model Context Protocol (MCP) server for creating, reading, and manipulating Microsoft Visio documents.
- **[Office-Word-MCP-Server](https://github.com/GongRzhe/Office-Word-MCP-Server)** - A Model Context Protocol (MCP) server for creating, reading, and manipulating Microsoft Word documents. 
- **[Okta](https://github.com/kapilduraphe/okta-mcp-server)** - Interact with Okta API.
- **[OneNote](https://github.com/rajvirtual/MCP-Servers/tree/master/onenote)** - (by Rajesh Vijay) An MCP server that connects to Microsoft OneNote using the Microsoft Graph API. Reading notebooks, sections, and pages from OneNote,Creating new notebooks, sections, and pages in OneNote.
- **[OpenAI WebSearch MCP](https://github.com/ConechoAI/openai-websearch-mcp)** - This is a Python-based MCP server that provides OpenAI `web_search` build-in tool.
- **[OpenAPI](https://github.com/snaggle-ai/openapi-mcp-server)** - Interact with [OpenAPI](https://www.openapis.org/) APIs.
- **[OpenAPI AnyApi](https://github.com/baryhuang/mcp-server-any-openapi)** - Interact with large [OpenAPI](https://www.openapis.org/) docs using built-in semantic search for endpoints. Allows for customizing the MCP server prefix.
- **[OpenAPI Schema](https://github.com/hannesj/mcp-openapi-schema)** - Allow LLMs to explore large [OpenAPI](https://www.openapis.org/) schemas without bloating the context.
- **[OpenCTI](https://github.com/Spathodea-Network/opencti-mcp)** - Interact with OpenCTI platform to retrieve threat intelligence data including reports, indicators, malware and threat actors.
- **[OpenDota](https://github.com/asusevski/opendota-mcp-server)** - Interact with OpenDota API to retrieve Dota 2 match data, player statistics, and more.
- **[OpenRPC](https://github.com/shanejonas/openrpc-mpc-server)** - Interact with and discover JSON-RPC APIs via [OpenRPC](https://open-rpc.org).
- **[OpenWeather](https://github.com/mschneider82/mcp-openweather)** - Interact with the free openweathermap API to get the current and forecast weather for a location.
- **[Open Strategy Partners Marketing Tools](https://github.com/open-strategy-partners/osp_marketing_tools)** - Content editing codes, value map, and positioning tools for product marketing.
- **[Oura Ring](https://github.com/rajvirtual/oura-mcp-server)** (by Rajesh Vijay) - MCP Server to access and analyze your Oura Ring data. It provides a structured way to fetch and understand your health metrics.
- **[Outline](https://github.com/Vortiago/mcp-outline)** - MCP Server to interact with [Outline](https://www.getoutline.com) knowledge base to search, read, create, and manage documents and their content, access collections, add comments, and manage document backlinks.
- **[pancakeswap-poolspy-mcp](https://github.com/kukapay/pancakeswap-poolspy-mcp)** - An MCP server that tracks newly created liquidity pools on Pancake Swap.
- **[Pandoc](https://github.com/vivekVells/mcp-pandoc)** - MCP server for seamless document format conversion using Pandoc, supporting Markdown, HTML, PDF, DOCX (.docx), csv and more.
- **[Paradex MCP](https://github.com/sv/mcp-paradex-py)** - MCP native server for interacting with Paradex platform, including fully features trading.
- **[Phone MCP](https://github.com/hao-cyber/phone-mcp)** - 📱 A powerful plugin that lets you control your Android phone. Enables AI agents to perform complex tasks like automatically playing music based on weather or making calls and sending texts.
- **[PIF](https://github.com/hungryrobot1/MCP-PIF)** - A Personal Intelligence Framework (PIF), providing tools for file operations, structured reasoning, and journal-based documentation to support continuity and evolving human-AI collaboration across sessions.
- **[Pinecone](https://github.com/sirmews/mcp-pinecone)** - MCP server for searching and uploading records to Pinecone. Allows for simple RAG features, leveraging Pinecone's Inference API.
- **[Placid.app](https://github.com/felores/placid-mcp-server)** - Generate image and video creatives using Placid.app templates
- **[Plane](https://github.com/kelvin6365/plane-mcp-server)** - This MCP Server will help you to manage projects and issues through Plane's API
- **[Playwright](https://github.com/executeautomation/mcp-playwright)** - This MCP Server will help you run browser automation and webscraping using Playwright
- **[Postman](https://github.com/shannonlal/mcp-postman)** - MCP server for running Postman Collections locally via Newman. Allows for simple execution of Postman Server and returns the results of whether the collection passed all the tests.
- **[Prefect](https://github.com/allen-munsch/mcp-prefect)** - MCP Server for workflow orchestration and ELT/ETL with Prefect Server, and Prefect Cloud [https://www.prefect.io/] using the `prefect` python client.
- **[Productboard](https://github.com/kenjihikmatullah/productboard-mcp)** - Integrate the Productboard API into agentic workflows via MCP.
- **[Prometheus](https://github.com/pab1it0/prometheus-mcp-server)** - Query and analyze Prometheus - open-source monitoring system.
- **[PubChem](https://github.com/sssjiang/pubchem_mcp_server)** - extract drug information from pubchem API.
- **[Pulumi](https://github.com/dogukanakkaya/pulumi-mcp-server)** - MCP Server to Interact with Pulumi API, creates and lists Stacks
- **[Puppeteer vision](https://github.com/djannot/puppeteer-vision-mcp)** - Use Puppeteer to browse a webpage and return a high quality Markdown. Use AI vision capabilities to handle cookies, captchas, and other interactive elements automatically.
- **[Pushover](https://github.com/ashiknesin/pushover-mcp)** - Send instant notifications to your devices using [Pushover.net](https://pushover.net/)
<<<<<<< HEAD
- **[py-mcp-qdrant-rag](https://github.com/amornpan/py-mcp-qdrant-rag)** (by amornpan) - A Model Context Protocol server implementation that provides RAG capabilities through Qdrant vector database integration, enabling AI agents to perform semantic search and document retrieval with local or cloud-based embedding generation support across Mac, Linux, and Windows platforms.
=======
- **[pydantic/pydantic-ai/mcp-run-python](https://github.com/pydantic/pydantic-ai/tree/main/mcp-run-python)** - Run Python code in a secure sandbox via MCP tool calls, powered by Deno and Pyodide
>>>>>>> c15771ab
- **[Quarkus](https://github.com/quarkiverse/quarkus-mcp-servers)** - MCP servers for the Quarkus Java framework.
- **[QGIS](https://github.com/jjsantos01/qgis_mcp)** - connects QGIS to Claude AI through the MCP. This integration enables prompt-assisted project creation, layer loading, code execution, and more.
- **[QuickChart](https://github.com/GongRzhe/Quickchart-MCP-Server)** - A Model Context Protocol server for generating charts using QuickChart.io
- **[Qwen_Max](https://github.com/66julienmartin/MCP-server-Qwen_Max)** - A Model Context Protocol (MCP) server implementation for the Qwen models.
- **[RabbitMQ](https://github.com/kenliao94/mcp-server-rabbitmq)** - The MCP server that interacts with RabbitMQ to publish and consume messages.
- **[RAG Web Browser](https://github.com/apify/mcp-server-rag-web-browser)** An MCP server for Apify's open-source RAG Web Browser [Actor](https://apify.com/apify/rag-web-browser) to perform web searches, scrape URLs, and return content in Markdown.
- **[Raindrop.io](https://github.com/hiromitsusasaki/raindrop-io-mcp-server)** - An integration that allows LLMs to interact with Raindrop.io bookmarks using the Model Context Protocol (MCP).
- **[Reaper](https://github.com/dschuler36/reaper-mcp-server)** - Interact with your [Reaper](https://www.reaper.fm/) (Digital Audio Workstation) projects.
- **[Redis](https://github.com/GongRzhe/REDIS-MCP-Server)** - Redis database operations and caching microservice server with support for key-value operations, expiration management, and pattern-based key listing.
- **[Redis](https://github.com/prajwalnayak7/mcp-server-redis)** MCP server to interact with Redis Server, AWS Memory DB, etc for caching or other use-cases where in-memory and key-value based storage is appropriate
- **[Reed Jobs](https://github.com/kld3v/reed_jobs_mcp)** - Search and retrieve job listings from Reed.co.uk.
- **[Rememberizer AI](https://github.com/skydeckai/mcp-server-rememberizer)** - An MCP server designed for interacting with the Rememberizer data source, facilitating enhanced knowledge retrieval.
- **[Replicate](https://github.com/deepfates/mcp-replicate)** - Search, run and manage machine learning models on Replicate through a simple tool-based interface. Browse models, create predictions, track their status, and handle generated images.
- **[Resend](https://github.com/Klavis-AI/klavis/tree/main/mcp_servers/resend)** - Send email using Resend services
- **[Rquest](https://github.com/xxxbrian/mcp-rquest)** - An MCP server providing realistic browser-like HTTP request capabilities with accurate TLS/JA3/JA4 fingerprints for bypassing anti-bot measures.
- **[Rijksmuseum](https://github.com/r-huijts/rijksmuseum-mcp)** - Interface with the Rijksmuseum API to search artworks, retrieve artwork details, access image tiles, and explore user collections.
- **[Riot Games](https://github.com/jifrozen0110/mcp-riot)** - MCP server for League of Legends – fetch player info, ranks, champion stats, and match history via Riot API.
- **[Salesforce MCP](https://github.com/salesforce-mcp/salesforce-mcp)** -  Salesforce MCP server. Supports cloud version Salesforce-mcp.com and allows both data & metadata functions. 
- **[Rust MCP Filesystem](https://github.com/rust-mcp-stack/rust-mcp-filesystem)** - Fast, asynchronous MCP server for efficient handling of various filesystem operations built with the power of Rust.
- **[Salesforce MCP](https://github.com/smn2gnt/MCP-Salesforce)** - Interact with Salesforce Data and Metadata
- **[Scholarly](https://github.com/adityak74/mcp-scholarly)** - A MCP server to search for scholarly and academic articles.
- **[scrapling-fetch](https://github.com/cyberchitta/scrapling-fetch-mcp)** - Access text content from bot-protected websites. Fetches HTML/markdown from sites with anti-automation measures using Scrapling.
- **[SearXNG](https://github.com/ihor-sokoliuk/mcp-searxng)** - A Model Context Protocol Server for [SearXNG](https://docs.searxng.org)
- **[SEC EDGAR](https://github.com/stefanoamorelli/sec-edgar-mcp)** - (by Stefano Amorelli) A community Model Context Protocol Server to access financial filings and data through the U.S. Securities and Exchange Commission ([SEC](https://www.sec.gov/)) `Electronic Data Gathering, Analysis, and Retrieval` ([EDGAR](https://www.sec.gov/submit-filings/about-edgar)) database
- **[ServiceNow](https://github.com/osomai/servicenow-mcp)** - A MCP server to interact with a ServiceNow instance
- **[Shodan MCP](https://github.com/Hexix23/shodan-mcp)** - MCP server to interact with [Shodan](https://www.shodan.io/)
- **[Shopify](https://github.com/GeLi2001/shopify-mcp)** - MCP to interact with Shopify API including order, product, customers and so on.
- **[Siri Shortcuts](https://github.com/dvcrn/mcp-server-siri-shortcuts)** - MCP to interact with Siri Shortcuts on macOS. Exposes all Shortcuts as MCP tools.
- **[Slack](https://github.com/korotovsky/slack-mcp-server)** - The most powerful MCP server for Slack Workspaces. This integration supports both Stdio and SSE transports, proxy settings and does not require any permissions or bots being created or approved by Workspace admins 😏.
- **[Snowflake](https://github.com/isaacwasserman/mcp-snowflake-server)** - This MCP server enables LLMs to interact with Snowflake databases, allowing for secure and controlled data operations.
- **[Solver](https://github.com/szeider/mcp-solver)** - Solves constraint satisfaction and optimization problems . 
- **[SoccerDataAPI](https://github.com/yeonupark/mcp-soccer-data)** - This MCP server provides real-time football match data based on the SoccerDataAPI.
- **[Solana Agent Kit](https://github.com/sendaifun/solana-agent-kit/tree/main/examples/agent-kit-mcp-server)** - This MCP server enables LLMs to interact with the Solana blockchain with help of Solana Agent Kit by SendAI, allowing for 40+ protcool actions and growing
- **[Spotify](https://github.com/varunneal/spotify-mcp)** - This MCP allows an LLM to play and use Spotify.
- **[Standard Korean Dictionary](https://github.com/privetin/stdict)** - Search the dictionary using API
- **[Starwind UI](https://github.com/Boston343/starwind-ui-mcp/)** - This MCP provides relevant commands, documentation, and other information to allow LLMs to take full advantage of Starwind UI's open source Astro components.
- **[Strava](https://github.com/r-huijts/strava-mcp)** - Connect to the Strava API to access activity data, athlete profiles, segments, and routes, enabling fitness tracking and analysis with Claude.
- **[Stripe](https://github.com/atharvagupta2003/mcp-stripe)** - This MCP allows integration with Stripe for handling payments, customers, and refunds.
- **[ShaderToy](https://github.com/wilsonchenghy/ShaderToy-MCP)** - This MCP server lets LLMs to interact with the ShaderToy API, allowing LLMs to learn from compute shaders examples and enabling them to create complex GLSL shaders that they are previously not capable of.
- **[Talk To Figma](https://github.com/sonnylazuardi/cursor-talk-to-figma-mcp)** - This MCP server enables LLMs to interact with Figma, allowing them to read and modify designs programmatically.
- **[TMDB](https://github.com/Laksh-star/mcp-server-tmdb)** - This MCP server integrates with The Movie Database (TMDB) API to provide movie information, search capabilities, and recommendations.
- **[Tavily search](https://github.com/RamXX/mcp-tavily)** - An MCP server for Tavily's search & news API, with explicit site inclusions/exclusions
- **[Telegram](https://github.com/chigwell/telegram-mcp)** - An MCP server that provides paginated chat reading, message retrieval, and message sending capabilities for Telegram through Telethon integration.
- **[Telegram-Client](https://github.com/chaindead/telegram-mcp)** - A Telegram API bridge that manages user data, dialogs, messages, drafts, read status, and more for seamless interactions.
- **[Teradata](https://github.com/arturborycki/mcp-teradata)** - his MCP server enables LLMs to interact with Teradata databases. This MCP Server support tools and prompts for multi task data analytics
- **[Terminal-Control](https://github.com/GongRzhe/terminal-controller-mcp)** - A MCP server that enables secure terminal command execution, directory navigation, and file system operations through a standardized interface.
- **[TFT-Match-Analyzer](https://github.com/GeLi2001/tft-mcp-server)** - MCP server for teamfight tactics match history & match details fetching, providing user the detailed context for every match.
- **[thegraph-mcp](https://github.com/kukapay/thegraph-mcp)** - An MCP server that powers AI agents with indexed blockchain data from The Graph.
- **[Ticketmaster](https://github.com/delorenj/mcp-server-ticketmaster)** - Search for events, venues, and attractions through the Ticketmaster Discovery API
- **[TickTick](https://github.com/alexarevalo9/ticktick-mcp-server)** - A Model Context Protocol (MCP) server designed to integrate with the TickTick task management platform, enabling intelligent context-aware task operations and automation.
- **[Todoist](https://github.com/abhiz123/todoist-mcp-server)** - Interact with Todoist to manage your tasks.
- **[token-minter-mcp](https://github.com/kukapay/token-minter-mcp)** - An MCP server providing tools for AI agents to mint ERC-20 tokens across multiple blockchains.
- **[token-revoke-mcp](https://github.com/kukapay/token-revoke-mcp)** - An MCP server for checking and revoking ERC-20 token allowances across multiple blockchains.
- **[Ton Blockchain MCP](https://github.com/devonmojito/ton-blockchain-mcp)** - An MCP server for interacting with Ton Blockchain.
- **[Typesense](https://github.com/suhail-ak-s/mcp-typesense-server)** - A Model Context Protocol (MCP) server implementation that provides AI models with access to Typesense search capabilities. This server enables LLMs to discover, search, and analyze data stored in Typesense collections.
- **[Travel Planner](https://github.com/GongRzhe/TRAVEL-PLANNER-MCP-Server)** - Travel planning and itinerary management server integrating with Google Maps API for location search, place details, and route calculations.
- **[uniswap-poolspy-mcp](https://github.com/kukapay/uniswap-poolspy-mcp)** - An MCP server that tracks newly created liquidity pools on Uniswap across nine blockchain networks.
- **[uniswap-trader-mcp](https://github.com/kukapay/uniswap-trader-mcp)** -An MCP server for AI agents to automate token swaps on Uniswap DEX across multiple blockchains.
- **[Unity Catalog](https://github.com/ognis1205/mcp-server-unitycatalog)** - An MCP server that enables LLMs to interact with Unity Catalog AI, supporting CRUD operations on Unity Catalog Functions and executing them as MCP tools.
- **[Unity3d Game Engine](https://github.com/CoderGamester/mcp-unity)** - An MCP server that enables LLMs to interact with Unity3d Game Engine, supporting access to a variety of the Unit's Editor engine tools (e.g. Console Logs, Test Runner logs, Editor functions, hierarchy state, etc) and executing them as MCP tools or gather them as resources.
- **[Unity Integration (Advanced)](https://github.com/quazaai/UnityMCPIntegration)** - Advanced Unity3d Game Engine MCP which supports ,Execution of Any Editor Related Code Directly Inside of Unity, Fetch Logs, Get Editor State and Allow File Access of the Project making it much more useful in Script Editing or asset creation.
- **[Vega-Lite](https://github.com/isaacwasserman/mcp-vegalite-server)** - Generate visualizations from fetched data using the VegaLite format and renderer.
- **[Vertica](https://github.com/nolleh/mcp-vertica)** - Vertica database integration in Python with configurable access controls and schema inspection
- **[Video Editor](https://github.com/burningion/video-editing-mcp)** - A Model Context Protocol Server to add, edit, and search videos with [Video Jungle](https://www.video-jungle.com/).
- **[Video Still Capture](https://github.com/13rac1/videocapture-mcp)** - 📷 Capture video stills from an OpenCV-compatible webcam or other video source.
- **[Virtual location (Google Street View,etc.)](https://github.com/mfukushim/map-traveler-mcp)** - Integrates Google Map, Google Street View, PixAI, Stability.ai, ComfyUI API and Bluesky to provide a virtual location simulation in LLM (written in Effect.ts)
- **[VolcEngine TOS](https://github.com/dinghuazhou/sample-mcp-server-tos)** - A sample MCP server for VolcEngine TOS that flexibly get objects from TOS.
- **[Wanaku MCP Router](https://github.com/wanaku-ai/wanaku/)** - The Wanaku MCP Router is a SSE-based MCP server that provides an extensible routing engine that allows integrating your enterprise systems with AI agents.
- **[Webflow](https://github.com/kapilduraphe/webflow-mcp-server)** - Interfact with the Webflow APIs
- **[whale-tracker-mcp](https://github.com/kukapay/whale-tracker-mcp)**  -  A mcp server for tracking cryptocurrency whale transactions.
- **[WhatsApp MCP Server](https://github.com/lharries/whatsapp-mcp)** - MCP server for your personal WhatsApp handling individuals, groups, searching and sending.
- **[Whois MCP](https://github.com/bharathvaj-ganesan/whois-mcp)** - MCP server that performs whois lookup against domain, IP, ASN and TLD. 
- **[Wikidata MCP](https://github.com/zzaebok/mcp-wikidata)** - Wikidata MCP server that interact with Wikidata, by searching identifiers, extracting metadata, and executing sparql query.
- **[WildFly MCP](https://github.com/wildfly-extras/wildfly-mcp)** - WildFly MCP server that enables LLM to interact with running WildFly servers (retrieve metrics, logs, invoke operations, ...).
- **[Windows CLI](https://github.com/SimonB97/win-cli-mcp-server)** - MCP server for secure command-line interactions on Windows systems, enabling controlled access to PowerShell, CMD, and Git Bash shells.
- **[World Bank data API](https://github.com/anshumax/world_bank_mcp_server)** - A server that fetches data indicators available with the World Bank as part of their data API
- **[X (Twitter)](https://github.com/EnesCinr/twitter-mcp)** (by EnesCinr) - Interact with twitter API. Post tweets and search for tweets by query.
- **[X (Twitter)](https://github.com/vidhupv/x-mcp)** (by vidhupv) - Create, manage and publish X/Twitter posts directly through Claude chat.
- **[Xcode](https://github.com/r-huijts/xcode-mcp-server)** - MCP server that brings AI to your Xcode projects, enabling intelligent code assistance, file operations, project management, and automated development tasks.
- **[xcodebuild](https://github.com/ShenghaiWang/xcodebuild)**  - 🍎 Build iOS Xcode workspace/project and feed back errors to llm.
- **[Xero-mcp-server](https://github.com/john-zhang-dev/xero-mcp)** - Enabling clients to interact with Xero system for streamlined accounting, invoicing, and business operations.
- **[XiYan](https://github.com/XGenerationLab/xiyan_mcp_server)** - 🗄️ An MCP server that supports fetching data from a database using natural language queries, powered by XiyanSQL as the text-to-SQL LLM.
- **[XMind](https://github.com/apeyroux/mcp-xmind)** - Read and search through your XMind directory containing XMind files.
- **[YNAB](https://github.com/ChuckBryan/ynabmcpserver)** - A Model Context Protocol (MCP) server for integrating with YNAB (You Need A Budget), allowing AI assistants to securely access and analyze your financial data.
- **[YouTube](https://github.com/Klavis-AI/klavis/tree/main/mcp_servers/youtube)** - Extract Youtube video information (with proxies support).
- **[YouTube](https://github.com/ZubeidHendricks/youtube-mcp-server)** - Comprehensive YouTube API integration for video management, Shorts creation, and analytics.
- **[YouTube Video Summarizer](https://github.com/nabid-pf/youtube-video-summarizer-mcp)** - Summarize lengthy youtube videos.
- **[Zoom](https://github.com/Prathamesh0901/zoom-mcp-server/tree/main)** - Create, update, read and delete your zoom meetings.
- **[mcp_weather](https://github.com/isdaniel/mcp_weather_server)** - Get weather information from https://api.open-meteo.com API.

## 📚 Frameworks

These are high-level frameworks that make it easier to build MCP servers or clients.

### For servers

* **[EasyMCP](https://github.com/zcaceres/easy-mcp/)** (TypeScript)
- **[FastAPI to MCP auto generator](https://github.com/tadata-org/fastapi_mcp)** – A zero-configuration tool for automatically exposing FastAPI endpoints as MCP tools by **[Tadata](https://tadata.com/)**
* **[FastMCP](https://github.com/punkpeye/fastmcp)** (TypeScript)
* **[Foxy Contexts](https://github.com/strowk/foxy-contexts)** – A library to build MCP servers in Golang by **[strowk](https://github.com/strowk)**
* **[Higress MCP Server Hosting](https://github.com/alibaba/higress/tree/main/plugins/wasm-go/mcp-servers)** - A solution for hosting MCP Servers by extending the API Gateway (based on Envoy) with wasm plugins.
* **[MCP-Framework](https://mcp-framework.com)** Build MCP servers with elegance and speed in Typescript. Comes with a CLI to create your project with `mcp create app`. Get started with your first server in under 5 minutes by **[Alex Andru](https://github.com/QuantGeekDev)**
* **[Quarkus MCP Server SDK](https://github.com/quarkiverse/quarkus-mcp-server)** (Java)
* **[Spring AI MCP Server](https://docs.spring.io/spring-ai/reference/api/mcp/mcp-server-boot-starter-docs.html)** - Provides auto-configuration for setting up an MCP server in Spring Boot applications.
* **[Template MCP Server](https://github.com/mcpdotdirect/template-mcp-server)** - A CLI tool to create a new Model Context Protocol server project with TypeScript support, dual transport options, and an extensible structure

### For clients

* **[codemirror-mcp](https://github.com/marimo-team/codemirror-mcp)** - CodeMirror extension that implements the Model Context Protocol (MCP) for resource mentions and prompt commands
* **[Spring AI MCP Client](https://docs.spring.io/spring-ai/reference/api/mcp/mcp-client-boot-starter-docs.html)** - Provides auto-configuration for MCP client functionality in Spring Boot applications.

## 📚 Resources

Additional resources on MCP.

- **[AiMCP](https://www.aimcp.info)** - A collection of MCP clients&servers to find the right mcp tools by **[Hekmon](https://github.com/hekmon8)**
- **[Awesome Crypto MCP Servers by badkk](https://github.com/badkk/awesome-crypto-mcp-servers)** - A curated list of MCP servers by **[Luke Fan](https://github.com/badkk)**
- **[Awesome MCP Servers by appcypher](https://github.com/appcypher/awesome-mcp-servers)** - A curated list of MCP servers by **[Stephen Akinyemi](https://github.com/appcypher)**
- **[Awesome MCP Servers by punkpeye](https://github.com/punkpeye/awesome-mcp-servers)** (**[website](https://glama.ai/mcp/servers)**) - A curated list of MCP servers by **[Frank Fiegel](https://github.com/punkpeye)**
- **[Awesome MCP Servers by wong2](https://github.com/wong2/awesome-mcp-servers)** (**[website](https://mcpservers.org)**) - A curated list of MCP servers by **[wong2](https://github.com/wong2)**
- **[Awesome Remote MCP Servers by JAW9C](https://github.com/jaw9c/awesome-remote-mcp-servers)** - A curated list of **remote** MCP servers, including thier authentication support by **[JAW9C](https://github.com/jaw9c)**
- **[Discord Server](https://glama.ai/mcp/discord)** – A community discord server dedicated to MCP by **[Frank Fiegel](https://github.com/punkpeye)**
- **[Discord Server (ModelContextProtocol)](https://discord.gg/jHEGxQu2a5)** – Connect with developers, share insights, and collaborate on projects in an active Discord community dedicated to the Model Context Protocol by **[Alex Andru](https://github.com/QuantGeekDev)**
- <img height="12" width="12" src="https://raw.githubusercontent.com/klavis-ai/klavis/main/static/klavis-ai.png" alt="Klavis Logo" /> **[Klavis AI](https://www.klavis.ai)** - Open Source MCP Infra. Hosted MCP servers and MCP clients on Slack and Discord.
- **[MCP Marketplace Web Plugin](https://github.com/AI-Agent-Hub/mcp-marketplace)** MCP Marketplace is a small Web UX plugin to integrate with AI applications, Support various MCP Server API Endpoint (e.g pulsemcp.com/deepnlp.org and more). Allowing user to browse, paginate and select various MCP servers by different categories. [Pypi](https://pypi.org/project/mcp-marketplace) | [Maintainer](https://github.com/AI-Agent-Hub) | [Website](http://www.deepnlp.org/store/ai-agent/mcp-server)
- **[MCP Router](https://mcp-router.net)** – Free Windows and macOS app that simplifies MCP management while providing seamless app authentication and powerful log visualization by **[MCP Router](https://github.com/mcp-router/mcp-router)**
- **[MCP Badges](https://github.com/mcpx-dev/mcp-badges)** – Quickly highlight your MCP project with clear, eye-catching badges, by **[Ironben](https://github.com/nanbingxyz)**
- **[MCP Servers Hub](https://github.com/apappascs/mcp-servers-hub)** (**[website](https://mcp-servers-hub-website.pages.dev/)**) - A curated list of MCP servers by **[apappascs](https://github.com/apappascs)**
- **[MCP X Community](https://x.com/i/communities/1861891349609603310)** – A X community for MCP by **[Xiaoyi](https://x.com/chxy)**
- **[mcp-cli](https://github.com/wong2/mcp-cli)** - A CLI inspector for the Model Context Protocol by **[wong2](https://github.com/wong2)**
- **[mcp-get](https://mcp-get.com)** - Command line tool for installing and managing MCP servers by **[Michael Latman](https://github.com/michaellatman)**
- **[mcp-guardian](https://github.com/eqtylab/mcp-guardian)** - GUI application + tools for proxying / managing control of MCP servers by **[EQTY Lab](https://eqtylab.io)**
- **[mcpm](https://github.com/pathintegral-institute/mcpm.sh)** ([website](https://mcpm.sh)) - MCP Manager (MCPM) is a Homebrew-like service for managing Model Context Protocol (MCP) servers across clients by **[Pathintegral](https://github.com/pathintegral-institute)**
- **[mcp-manager](https://github.com/zueai/mcp-manager)** - Simple Web UI to install and manage MCP servers for Claude Desktop by **[Zue](https://github.com/zueai)**
- **[MCPHub](https://github.com/Jeamee/MCPHub-Desktop)** – An Open Source macOS & Windows GUI Desktop app for discovering, installing and managing MCP servers by **[Jeamee](https://github.com/jeamee)**
- **[mcp.natoma.id](https://mcp.natoma.id)** – A Hosted MCP Platform to discover, install, manage and deploy MCP servers by **[Natoma Labs](https://www.natoma.id)**
- **[mcp.run](https://mcp.run)** - A hosted registry and control plane to install & run secure + portable MCP Servers.
- **[mcp-dockmaster](https://mcp-dockmaster.com)** - An Open-Sourced UI to install and manage MCP servers for Windows, Linux and MacOS.
- **[MCP Servers Rating and User Reviews](http://www.deepnlp.org/store/ai-agent/mcp-server)** - Website to rate MCP servers, write authentic user reviews, and [search engine for agent & mcp](http://www.deepnlp.org/search/agent)
- **[MCPVerse](https://mcpverse.dev)** - A portal for creating & hosting authenticated MCP servers and connecting to them securely.
- <img height="12" width="12" src="https://mkinf.io/favicon-lilac.png" alt="mkinf Logo" /> **[mkinf](https://mkinf.io)** - An Open Source registry of hosted MCP Servers to accelerate AI agent workflows.
- **[Open-Sourced MCP Servers Directory](https://github.com/chatmcp/mcp-directory)** - A curated list of MCP servers by **[mcpso](https://mcp.so)**
- <img height="12" width="12" src="https://opentools.com/favicon.ico" alt="OpenTools Logo" /> **[OpenTools](https://opentools.com)** - An open registry for finding, installing, and building with MCP servers by **[opentoolsteam](https://github.com/opentoolsteam)**
- **[PulseMCP](https://www.pulsemcp.com)** ([API](https://www.pulsemcp.com/api)) - Community hub & weekly newsletter for discovering MCP servers, clients, articles, and news by **[Tadas Antanavicius](https://github.com/tadasant)**, **[Mike Coughlin](https://github.com/macoughl)**, and **[Ravina Patel](https://github.com/ravinahp)**
- **[r/mcp](https://www.reddit.com/r/mcp)** – A Reddit community dedicated to MCP by **[Frank Fiegel](https://github.com/punkpeye)**
- **[r/modelcontextprotocol](https://www.reddit.com/r/modelcontextprotocol)** – A Model Context Protocol community Reddit page - discuss ideas, get answers to your questions, network with like-minded people, and showcase your projects! by **[Alex Andru](https://github.com/QuantGeekDev)**


- **[Smithery](https://smithery.ai/)** - A registry of MCP servers to find the right tools for your LLM agents by **[Henry Mao](https://github.com/calclavia)**
- **[Toolbase](https://gettoolbase.ai)** - Desktop application that manages tools and MCP servers with just a few clicks - no coding required by **[gching](https://github.com/gching)**

## 🚀 Getting Started

### Using MCP Servers in this Repository
Typescript-based servers in this repository can be used directly with `npx`.

For example, this will start the [Memory](src/memory) server:
```sh
npx -y @modelcontextprotocol/server-memory
```

Python-based servers in this repository can be used directly with [`uvx`](https://docs.astral.sh/uv/concepts/tools/) or [`pip`](https://pypi.org/project/pip/). `uvx` is recommended for ease of use and setup.

For example, this will start the [Git](src/git) server:
```sh
# With uvx
uvx mcp-server-git

# With pip
pip install mcp-server-git
python -m mcp_server_git
```

Follow [these](https://docs.astral.sh/uv/getting-started/installation/) instructions to install `uv` / `uvx` and [these](https://pip.pypa.io/en/stable/installation/) to install `pip`.

### Using an MCP Client
However, running a server on its own isn't very useful, and should instead be configured into an MCP client. For example, here's the Claude Desktop configuration to use the above server:

```json
{
  "mcpServers": {
    "memory": {
      "command": "npx",
      "args": ["-y", "@modelcontextprotocol/server-memory"]
    }
  }
}
```

Additional examples of using the Claude Desktop as an MCP client might look like:

```json
{
  "mcpServers": {
    "filesystem": {
      "command": "npx",
      "args": ["-y", "@modelcontextprotocol/server-filesystem", "/path/to/allowed/files"]
    },
    "git": {
      "command": "uvx",
      "args": ["mcp-server-git", "--repository", "path/to/git/repo"]
    },
    "github": {
      "command": "npx",
      "args": ["-y", "@modelcontextprotocol/server-github"],
      "env": {
        "GITHUB_PERSONAL_ACCESS_TOKEN": "<YOUR_TOKEN>"
      }
    },
    "postgres": {
      "command": "npx",
      "args": ["-y", "@modelcontextprotocol/server-postgres", "postgresql://localhost/mydb"]
    }
  }
}
```

## 🛠️ Creating Your Own Server

Interested in creating your own MCP server? Visit the official documentation at [modelcontextprotocol.io](https://modelcontextprotocol.io/introduction) for comprehensive guides, best practices, and technical details on implementing MCP servers.

## 🤝 Contributing

See [CONTRIBUTING.md](CONTRIBUTING.md) for information about contributing to this repository.

## 🔒 Security

See [SECURITY.md](SECURITY.md) for reporting security vulnerabilities.

## 📜 License

This project is licensed under the MIT License - see the [LICENSE](LICENSE) file for details.

## 💬 Community

- [GitHub Discussions](https://github.com/orgs/modelcontextprotocol/discussions)

## ⭐ Support

If you find MCP servers useful, please consider starring the repository and contributing new servers or improvements!

---

Managed by Anthropic, but built together with the community. The Model Context Protocol is open source and we encourage everyone to contribute their own servers and improvements!<|MERGE_RESOLUTION|>--- conflicted
+++ resolved
@@ -478,11 +478,8 @@
 - **[Pulumi](https://github.com/dogukanakkaya/pulumi-mcp-server)** - MCP Server to Interact with Pulumi API, creates and lists Stacks
 - **[Puppeteer vision](https://github.com/djannot/puppeteer-vision-mcp)** - Use Puppeteer to browse a webpage and return a high quality Markdown. Use AI vision capabilities to handle cookies, captchas, and other interactive elements automatically.
 - **[Pushover](https://github.com/ashiknesin/pushover-mcp)** - Send instant notifications to your devices using [Pushover.net](https://pushover.net/)
-<<<<<<< HEAD
+- **[pydantic/pydantic-ai/mcp-run-python](https://github.com/pydantic/pydantic-ai/tree/main/mcp-run-python)** - Run Python code in a secure sandbox via MCP tool calls, powered by Deno and Pyodide
 - **[py-mcp-qdrant-rag](https://github.com/amornpan/py-mcp-qdrant-rag)** (by amornpan) - A Model Context Protocol server implementation that provides RAG capabilities through Qdrant vector database integration, enabling AI agents to perform semantic search and document retrieval with local or cloud-based embedding generation support across Mac, Linux, and Windows platforms.
-=======
-- **[pydantic/pydantic-ai/mcp-run-python](https://github.com/pydantic/pydantic-ai/tree/main/mcp-run-python)** - Run Python code in a secure sandbox via MCP tool calls, powered by Deno and Pyodide
->>>>>>> c15771ab
 - **[Quarkus](https://github.com/quarkiverse/quarkus-mcp-servers)** - MCP servers for the Quarkus Java framework.
 - **[QGIS](https://github.com/jjsantos01/qgis_mcp)** - connects QGIS to Claude AI through the MCP. This integration enables prompt-assisted project creation, layer loading, code execution, and more.
 - **[QuickChart](https://github.com/GongRzhe/Quickchart-MCP-Server)** - A Model Context Protocol server for generating charts using QuickChart.io
