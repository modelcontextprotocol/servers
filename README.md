# Model Context Protocol servers

This repository is a collection of *reference implementations* for the [Model Context Protocol](https://modelcontextprotocol.io/) (MCP), as well as references
to community built servers and additional resources.

The servers in this repository showcase the versatility and extensibility of MCP, demonstrating how it can be used to give Large Language Models (LLMs) secure, controlled access to tools and data sources.
Each MCP server is implemented with either the [Typescript MCP SDK](https://github.com/modelcontextprotocol/typescript-sdk) or [Python MCP SDK](https://github.com/modelcontextprotocol/python-sdk).

> Note: Lists in this README are maintained in alphabetical order to minimize merge conflicts when adding new items.

## 🌟 Reference Servers

These servers aim to demonstrate MCP features and the TypeScript and Python SDKs.

- **[Everything](src/everything)** - Reference / test server with prompts, resources, and tools
- **[Fetch](src/fetch)** - Web content fetching and conversion for efficient LLM usage
- **[Filesystem](src/filesystem)** - Secure file operations with configurable access controls
- **[Memory](src/memory)** - Knowledge graph-based persistent memory system
- **[Sequential Thinking](src/sequentialthinking)** - Dynamic and reflective problem-solving through thought sequences
- **[Time](src/time)** - Time and timezone conversion capabilities

### Archived

The following reference servers are now archived and can be found at [servers-archived](https://github.com/modelcontextprotocol/servers-archived).

- **[AWS KB Retrieval](src/aws-kb-retrieval-server)** - Retrieval from AWS Knowledge Base using Bedrock Agent Runtime
- **[Brave Search](src/brave-search)** - Web and local search using Brave's Search API
- **[EverArt](src/everart)** - AI image generation using various models
- **[Git](src/git)** - Tools to read, search, and manipulate Git repositories
- **[GitHub](src/github)** - Repository management, file operations, and GitHub API integration
- **[GitLab](src/gitlab)** - GitLab API, enabling project management
- **[Google Drive](src/gdrive)** - File access and search capabilities for Google Drive
- **[Google Maps](src/google-maps)** - Location services, directions, and place details
- **[PostgreSQL](src/postgres)** - Read-only database access with schema inspection
- **[Puppeteer](src/puppeteer)** - Browser automation and web scraping
- **[Redis](src/redis)** - Interact with Redis key-value stores
- **[Sentry](src/sentry)** - Retrieving and analyzing issues from Sentry.io
- **[Slack](src/slack)** - Channel management and messaging capabilities
- **[Sqlite](src/sqlite)** - Database interaction and business intelligence capabilities

## 🤝 Third-Party Servers

### 🎖️ Official Integrations

Official integrations are maintained by companies building production ready MCP servers for their platforms.

- <img height="12" width="12" src="https://www.21st.dev/favicon.ico" alt="21st.dev Logo" /> **[21st.dev Magic](https://github.com/21st-dev/magic-mcp)** - Create crafted UI components inspired by the best 21st.dev design engineers.
- <img height="12" width="12" src="https://invoxx-public-bucket.s3.eu-central-1.amazonaws.com/frontend-resources/adfin-logo-small.svg" alt="Adfin Logo" /> **[Adfin](https://github.com/Adfin-Engineering/mcp-server-adfin)** - The only platform you need to get paid - all payments in one place, invoicing and accounting reconciliations with [Adfin](https://www.adfin.com/).
- <img height="12" width="12" src="https://www.agentql.com/favicon/favicon.png" alt="AgentQL Logo" /> **[AgentQL](https://github.com/tinyfish-io/agentql-mcp)** - Enable AI agents to get structured data from unstructured web with [AgentQL](https://www.agentql.com/).
- <img height="12" width="12" src="https://agentrpc.com/favicon.ico" alt="AgentRPC Logo" /> **[AgentRPC](https://github.com/agentrpc/agentrpc)** - Connect to any function, any language, across network boundaries using [AgentRPC](https://www.agentrpc.com/).
- <img height="12" width="12" src="https://aiven.io/favicon.ico" alt="Aiven Logo" /> **[Aiven](https://github.com/Aiven-Open/mcp-aiven)** - Navigate your [Aiven projects](https://go.aiven.io/mcp-server) and interact with the PostgreSQL®, Apache Kafka®, ClickHouse® and OpenSearch® services
- <img height="12" width="12" src="https://github.com/aliyun/alibabacloud-rds-openapi-mcp-server/blob/main/assets/alibabacloudrds.png" alt="Alibaba Cloud RDS MySQL Logo" /> **[Alibaba Cloud RDS](https://github.com/aliyun/alibabacloud-rds-openapi-mcp-server)** - An MCP server designed to interact with the Alibaba Cloud RDS OpenAPI, enabling programmatic management of RDS resources via an LLM.
- <img height="12" width="12" src="https://img.alicdn.com/imgextra/i4/O1CN01epkXwH1WLAXkZfV6N_!!6000000002771-2-tps-200-200.png" alt="Alibaba Cloud AnalyticDB for MySQL Logo" /> **[Alibaba Cloud AnalyticDB for MySQL](https://github.com/aliyun/alibabacloud-adb-mysql-mcp-server)** - Connect to a [AnalyticDB for MySQL](https://www.alibabacloud.com/en/product/analyticdb-for-mysql) cluster for getting database or table metadata, querying and analyzing data.It will be supported to add the openapi for cluster operation in the future.
- <img height="12" width="12" src="https://github.com/aliyun/alibaba-cloud-ops-mcp-server/blob/master/image/alibaba-cloud.png" alt="Alibaba Cloud OPS Logo" /> **[Alibaba Cloud OPS](https://github.com/aliyun/alibaba-cloud-ops-mcp-server)** - Manage the lifecycle of your Alibaba Cloud resources with [CloudOps Orchestration Service](https://www.alibabacloud.com/en/product/oos) and Alibaba Cloud OpenAPI.  
- <img height="12" width="12" src="https://iotdb.apache.org/img/logo.svg" alt="Apache IoTDB Logo" /> **[Apache IoTDB](https://github.com/apache/iotdb-mcp-server)** - MCP Server for [Apache IoTDB](https://github.com/apache/iotdb) database and its tools
- <img height="12" width="12" src="https://apify.com/favicon.ico" alt="Apify Logo" /> **[Apify](https://github.com/apify/actors-mcp-server)** - [Actors MCP Server](https://apify.com/apify/actors-mcp-server): Use 3,000+ pre-built cloud tools to extract data from websites, e-commerce, social media, search engines, maps, and more
- <img height="12" width="12" src="https://2052727.fs1.hubspotusercontent-na1.net/hubfs/2052727/cropped-cropped-apimaticio-favicon-1-32x32.png" alt="APIMatic Logo" /> **[APIMatic MCP](https://github.com/apimatic/apimatic-validator-mcp)** - APIMatic MCP Server is used to validate OpenAPI specifications using [APIMatic](https://www.apimatic.io/). The server processes OpenAPI files and returns validation summaries by leveraging APIMatic's API.
- <img height="12" width="12" src="https://apollo-server-landing-page.cdn.apollographql.com/_latest/assets/favicon.png" alt="Apollo Graph Logo" /> **[Apollo MCP Server](https://github.com/apollographql/apollo-mcp-server/)** - Connect your GraphQL APIs to AI agents
- <img height="12" width="12" src="https://phoenix.arize.com/wp-content/uploads/2023/04/cropped-Favicon-32x32.png" alt="Arize-Phoenix Logo" /> **[Arize Phoenix](https://github.com/Arize-ai/phoenix/tree/main/js/packages/phoenix-mcp)** - Inspect traces, manage prompts, curate datasets, and run experiments using [Arize Phoenix](https://github.com/Arize-ai/phoenix), an open-source AI and LLM observability tool.
- <img height="12" width="12" src="https://www.datastax.com/favicon-32x32.png" alt="DataStax logo" /> **[Astra DB](https://github.com/datastax/astra-db-mcp)** - Comprehensive tools for managing collections and documents in a [DataStax Astra DB](https://www.datastax.com/products/datastax-astra) NoSQL database with a full range of operations such as create, update, delete, find, and associated bulk actions.
- <img height="12" width="12" src="https://assets.atlan.com/assets/atlan-a-logo-blue-background.png" alt="Atlan Logo" /> **[Atlan](https://github.com/atlanhq/agent-toolkit/tree/main/modelcontextprotocol)** - The Atlan Model Context Protocol server allows you to interact with the [Atlan](https://www.atlan.com/) services through multiple tools.
- <img height="12" width="12" src="https://resources.audiense.com/hubfs/favicon-1.png" alt="Audiense Logo" /> **[Audiense Insights](https://github.com/AudienseCo/mcp-audiense-insights)** - Marketing insights and audience analysis from [Audiense](https://www.audiense.com/products/audiense-insights) reports, covering demographic, cultural, influencer, and content engagement analysis.
- <img height="12" width="12" src="https://a0.awsstatic.com/libra-css/images/site/fav/favicon.ico" alt="AWS Logo" /> **[AWS](https://github.com/awslabs/mcp)** -  Specialized MCP servers that bring AWS best practices directly to your development workflow.
- <img height="12" width="12" src="https://axiom.co/favicon.ico" alt="Axiom Logo" /> **[Axiom](https://github.com/axiomhq/mcp-server-axiom)** - Query and analyze your Axiom logs, traces, and all other event data in natural language
- <img height="12" width="12" src="https://cdn-dynmedia-1.microsoft.com/is/content/microsoftcorp/acom_social_icon_azure" alt="Microsoft Azure Logo" /> **[Azure](https://github.com/Azure/azure-mcp)** - The Azure MCP Server gives MCP Clients access to key Azure services and tools like Azure Storage, Cosmos DB, the Azure CLI, and more.
- <img height="12" width="12" src="https://www.bankless.com/favicon.ico" alt="Bankless Logo" /> **[Bankless Onchain](https://github.com/bankless/onchain-mcp)** - Query Onchain data, like ERC20 tokens, transaction history, smart contract state.
- <img height="12" width="12" src="https://bicscan.io/favicon.png" alt="BICScan Logo" /> **[BICScan](https://github.com/ahnlabio/bicscan-mcp)** - Risk score / asset holdings of EVM blockchain address (EOA, CA, ENS) and even domain names.
- <img height="12" width="12" src="https://web-cdn.bitrise.io/favicon.ico" alt="Bitrise Logo" /> **[Bitrise](https://github.com/bitrise-io/bitrise-mcp)** - Chat with your builds, CI, and [more](https://bitrise.io/blog/post/chat-with-your-builds-ci-and-more-introducing-the-bitrise-mcp-server).
- <img height="12" width="12" src="https://www.box.com/favicon.ico" alt="Box Logo" /> **[Box](https://github.com/box-community/mcp-server-box)** - Interact with the Intelligent Content Management platform through Box AI.
- <img height="12" width="12" src="https://browserbase.com/favicon.ico" alt="Browserbase Logo" /> **[Browserbase](https://github.com/browserbase/mcp-server-browserbase)** - Automate browser interactions in the cloud (e.g. web navigation, data extraction, form filling, and more)
- <img height="12" width="12" src="https://portswigger.net/favicon.ico" alt="PortSwigger Logo" /> **[Burp Suite](https://github.com/PortSwigger/mcp-server)** - MCP Server extension allowing AI clients to connect to [Burp Suite](https://portswigger.net)
- <img height="12" width="12" src="https://play.cartesia.ai/icon.png" alt="Cartesia logo" /> **[Cartesia](https://github.com/cartesia-ai/cartesia-mcp)** - Connect to the [Cartesia](https://cartesia.ai/) voice platform to perform text-to-speech, voice cloning etc. 
- <img height="12" width="12" src="https://www.chargebee.com/static/resources/brand/favicon.png" /> **[Chargebee](https://github.com/chargebee/agentkit/tree/main/modelcontextprotocol)** - MCP Server that connects AI agents to [Chargebee platform](https://www.chargebee.com).
- <img height="12" width="12" src="https://cdn.chiki.studio/brand/logo.png" /> **[Chiki StudIO](https://chiki.studio/galimybes/mcp/)** - Create your own configurable MCP servers purely via configuration (no code), with instructions, prompts, and tools support.
- <img height="12" width="12" src="https://trychroma.com/_next/static/media/chroma-logo.ae2d6e4b.svg" /> **[Chroma](https://github.com/chroma-core/chroma-mcp)** - Embeddings, vector search, document storage, and full-text search with the open-source AI application database
- <img height="12" width="12" src="https://www.chronulus.com/favicon/chronulus-logo-blue-on-alpha-square-128x128.ico" alt="Chronulus AI Logo" /> **[Chronulus AI](https://github.com/ChronulusAI/chronulus-mcp)** - Predict anything with Chronulus AI forecasting and prediction agents.
- <img height="12" width="12" src="https://circleci.com/favicon.ico" alt="CircleCI Logo" /> **[CircleCI](https://github.com/CircleCI-Public/mcp-server-circleci)** - Enable AI Agents to fix build failures from CircleCI.
- <img height="12" width="12" src="https://clickhouse.com/favicon.ico" alt="ClickHouse Logo" /> **[ClickHouse](https://github.com/ClickHouse/mcp-clickhouse)** - Query your [ClickHouse](https://clickhouse.com/) database server.
- <img height="12" width="12" src="https://cdn.simpleicons.org/cloudflare" /> **[Cloudflare](https://github.com/cloudflare/mcp-server-cloudflare)** - Deploy, configure & interrogate your resources on the Cloudflare developer platform (e.g. Workers/KV/R2/D1)
- <img height="12" width="12" src="https://app.codacy.com/static/images/favicon-16x16.png" alt="Codacy Logo" /> **[Codacy](https://github.com/codacy/codacy-mcp-server/)** - Interact with [Codacy](https://www.codacy.com) API to query code quality issues, vulnerabilities, and coverage insights about your code.
- <img height="12" width="12" src="https://codelogic.com/wp-content/themes/codelogic/assets/img/favicon.png" alt="CodeLogic Logo" /> **[CodeLogic](https://github.com/CodeLogicIncEngineering/codelogic-mcp-server)** - Interact with [CodeLogic](https://codelogic.com), a Software Intelligence platform that graphs complex code and data architecture dependencies, to boost AI accuracy and insight.
- <img height="12" width="12" src="https://www.comet.com/favicon.ico" alt="Comet Logo" /> **[Comet Opik](https://github.com/comet-ml/opik-mcp)** - Query and analyze your [Opik](https://github.com/comet-ml/opik) logs, traces, prompts and all other telemtry data from your LLMs in natural language.
- <img height="12" width="12" src="https://www.confluent.io/favicon.ico" /> **[Confluent](https://github.com/confluentinc/mcp-confluent)** - Interact with Confluent Kafka and Confluent Cloud REST APIs.
- <img height="12" width="12" src="https://www.convex.dev/favicon.ico" /> **[Convex](https://stack.convex.dev/convex-mcp-server)** - Introspect and query your apps deployed to Convex.
- <img height="12" width="12" src="https://www.couchbase.com/wp-content/uploads/2023/10/couchbase-favicon.svg" /> **[Couchbase](https://github.com/Couchbase-Ecosystem/mcp-server-couchbase)** - Interact with the data stored in Couchbase clusters.
- <img height="12" width="12" src="https://github.com/user-attachments/assets/b256f9fa-2020-4b37-9644-c77229ef182b" alt="CRIC 克而瑞 LOGO"> **[CRIC Wuye AI](https://github.com/wuye-ai/mcp-server-wuye-ai)** - Interact with capabilities of the CRIC Wuye AI platform, an intelligent assistant specifically for the property management industry.
- <img height="12" width="12" src="http://app.itsdart.com/static/img/favicon.png" alt="Dart Logo" /> **[Dart](https://github.com/its-dart/dart-mcp-server)** - Interact with task, doc, and project data in [Dart](https://itsdart.com), an AI-native project management tool
- <img height="12" width="12" src="https://datahub.com/wp-content/uploads/2025/04/cropped-Artboard-1-32x32.png" alt="DataHub Logo" /> **[DataHub](https://github.com/acryldata/mcp-server-datahub)** - Search your data assets, traverse data lineage, write SQL queries, and more using [DataHub](https://datahub.com/) metadata.
- <img height="12" width="12" src="https://dexpaprika.com/favicon.ico" alt="DexPaprika Logo" /> **[DexPaprika (CoinPaprika)](https://github.com/coinpaprika/dexpaprika-mcp)** - Access real-time DEX data, liquidity pools, token information, and trading analytics across multiple blockchain networks with [DexPaprika](https://dexpaprika.com) by CoinPaprika.
- <img height="12" width="12" src="https://www.devhub.com/img/upload/favicon-196x196-dh.png" alt="DevHub Logo" /> **[DevHub](https://github.com/devhub/devhub-cms-mcp)** - Manage and utilize website content within the [DevHub](https://www.devhub.com) CMS platform
- <img height="12" width="12" src="https://devrev.ai/favicon.ico" alt="DevRev Logo" /> **[DevRev](https://github.com/devrev/mcp-server)** - An MCP server to integrate with DevRev APIs to search through your DevRev Knowledge Graph where objects can be imported from diff. Sources listed [here](https://devrev.ai/docs/import#available-sources).
- <img height="12" width="12" src="https://avatars.githubusercontent.com/u/58178984" alt="Dynatrace Logo" /> **[Dynatrace](https://github.com/dynatrace-oss/dynatrace-mcp)** - Manage and interact with the [Dynatrace Platform ](https://www.dynatrace.com/platform) for real-time observability and monitoring.
- <img height="12" width="12" src="https://e2b.dev/favicon.ico" alt="E2B Logo" /> **[E2B](https://github.com/e2b-dev/mcp-server)** - Run code in secure sandboxes hosted by [E2B](https://e2b.dev)
- <img height="12" width="12" src="https://www.edgee.cloud/favicon.ico" alt="Edgee Logo" /> **[Edgee](https://github.com/edgee-cloud/mcp-server-edgee)** - Deploy and manage [Edgee](https://www.edgee.cloud) components and projects
- <img height="12" width="12" src="https://static.edubase.net/media/brand/favicon/favicon-32x32.png" alt="EduBase Logo" /> **[EduBase](https://github.com/EduBase/MCP)** - Interact with [EduBase](https://www.edubase.net), a comprehensive e-learning platform with advanced quizzing, exam management, and content organization capabilities
- <img height="12" width="12" src="https://www.elastic.co/favicon.ico" alt="Elasticsearch Logo" /> **[Elasticsearch](https://github.com/elastic/mcp-server-elasticsearch)** - Query your data in [Elasticsearch](https://www.elastic.co/elasticsearch)
- <img height="12" width="12" src="https://esignatures.com/favicon.ico" alt="eSignatures Logo" /> **[eSignatures](https://github.com/esignaturescom/mcp-server-esignatures)** - Contract and template management for drafting, reviewing, and sending binding contracts.
- <img height="12" width="12" src="https://exa.ai/images/favicon-32x32.png" alt="Exa Logo" /> **[Exa](https://github.com/exa-labs/exa-mcp-server)** - Search Engine made for AIs by [Exa](https://exa.ai)
- <img height="12" width="12" src="https://fewsats.com/favicon.svg" alt="Fewsats Logo" /> **[Fewsats](https://github.com/Fewsats/fewsats-mcp)** - Enable AI Agents to purchase anything in a secure way using [Fewsats](https://fewsats.com)
- <img height="12" width="12" src="https://fibery.io/favicon.svg" alt="Fibery Logo" /> **[Fibery](https://github.com/Fibery-inc/fibery-mcp-server)** - Perform queries and entity operations in your [Fibery](https://fibery.io) workspace.
- <img height="12" width="12" src="https://financialdatasets.ai/favicon.ico" alt="Financial Datasets Logo" /> **[Financial Datasets](https://github.com/financial-datasets/mcp-server)** - Stock market API made for AI agents
- <img height="12" width="12" src="https://firecrawl.dev/favicon.ico" alt="Firecrawl Logo" /> **[Firecrawl](https://github.com/mendableai/firecrawl-mcp-server)** - Extract web data with [Firecrawl](https://firecrawl.dev)
- <img height="12" width="12" src="https://fireproof.storage/favicon.ico" alt="Fireproof Logo" /> **[Fireproof](https://github.com/fireproof-storage/mcp-database-server)** - Immutable ledger database with live synchronization
- <img height="12" width="12" src="https://app.gibsonai.com/favicon.ico" alt="GibsonAI Logo" /> **[GibsonAI](https://github.com/GibsonAI/mcp)** - AI-Powered Cloud databases: Build, migrate, and deploy database instances with AI
- <img height="12" width="12" src="https://gitea.com/assets/img/favicon.svg" alt="Gitea Logo" /> **[Gitea](https://gitea.com/gitea/gitea-mcp)** - Interact with Gitea instances with MCP.
- <img height="12" width="12" src="https://gitee.com/favicon.ico" alt="Gitee Logo" /> **[Gitee](https://github.com/oschina/mcp-gitee)** - Gitee API integration, repository, issue, and pull request management, and more.
- <img height="12" width="12" src="https://app.glean.com/images/favicon3-196x196.png" alt="Glean Logo" /> **[Glean](https://github.com/gleanwork/mcp-server)** - Enterprise search and chat using Glean's API.
- <img height="12" width="12" src="https://gyazo.com/favicon.ico" alt="Gyazo Logo" /> **[Gyazo](https://github.com/nota/gyazo-mcp-server)** - Search, fetch, upload, and interact with Gyazo images, including metadata and OCR data.
- <img height="12" width="12" src="https://cdn.prod.website-files.com/6605a2979ff17b2cd1939cd4/6605a460de47e7596ed84f06_icon256.png" alt="gotoHuman Logo" /> **[gotoHuman](https://github.com/gotohuman/gotohuman-mcp-server)** - Human-in-the-loop platform - Allow AI agents and automations to send requests for approval to your [gotoHuman](https://www.gotohuman.com) inbox.
- <img height="12" width="12" src="https://grafana.com/favicon.ico" alt="Grafana Logo" /> **[Grafana](https://github.com/grafana/mcp-grafana)** - Search dashboards, investigate incidents and query datasources in your Grafana instance
- <img height="12" width="12" src="https://grafbase.com/favicon.ico" alt="Grafbase Logo" /> **[Grafbase](https://github.com/grafbase/grafbase/tree/main/crates/mcp)** - Turn your GraphQL API into an efficient MCP server with schema intelligence in a single command.
- <img height="12" width="12" src="https://framerusercontent.com/images/KCOWBYLKunDff1Dr452y6EfjiU.png" alt="Graphlit Logo" /> **[Graphlit](https://github.com/graphlit/graphlit-mcp-server)** - Ingest anything from Slack to Gmail to podcast feeds, in addition to web crawling, into a searchable [Graphlit](https://www.graphlit.com) project.
- <img height="12" width="12" src="https://greptime.com/favicon.ico" alt="Greptime Logo" /> **[GreptimeDB](https://github.com/GreptimeTeam/greptimedb-mcp-server)** - Provides AI assistants with a secure and structured way to explore and analyze data in [GreptimeDB](https://github.com/GreptimeTeam/greptimedb).
- <img height="12" width="12" src="https://www.herokucdn.com/favicons/favicon.ico" alt="Heroku Logo" /> **[Heroku](https://github.com/heroku/heroku-mcp-server)** - Interact with the Heroku Platform through LLM-driven tools for managing apps, add-ons, dynos, databases, and more.
- <img height="12" width="12" src="https://img.alicdn.com/imgextra/i3/O1CN01d9qrry1i6lTNa2BRa_!!6000000004364-2-tps-218-200.png" alt="Hologres Logo" /> **[Hologres](https://github.com/aliyun/alibabacloud-hologres-mcp-server)** - Connect to a [Hologres](https://www.alibabacloud.com/en/product/hologres) instance, get table metadata, query and analyze data.
- <img height="12" width="12" src="https://www.honeycomb.io/favicon.ico" alt="Honeycomb Logo" /> **[Honeycomb](https://github.com/honeycombio/honeycomb-mcp)** Allows [Honeycomb](https://www.honeycomb.io/) Enterprise customers to query and analyze their data, alerts, dashboards, and more; and cross-reference production behavior with the codebase.
- <img height="12" width="12" src="https://static.hsinfrastatic.net/StyleGuideUI/static-3.438/img/sprocket/favicon-32x32.png" alt="HubSpot Logo" /> **[HubSpot](https://developer.hubspot.com/mcp)** - Connect, manage, and interact with [HubSpot](https://www.hubspot.com/) CRM data
- <img height="12" width="12" src="https://hyperbrowser-assets-bucket.s3.us-east-1.amazonaws.com/Hyperbrowser-logo.png" alt="Hyperbrowsers23 Logo" /> **[Hyperbrowser](https://github.com/hyperbrowserai/mcp)** - [Hyperbrowser](https://www.hyperbrowser.ai/) is the next-generation platform empowering AI agents and enabling effortless, scalable browser automation.
- **[IBM wxflows](https://github.com/IBM/wxflows/tree/main/examples/mcp/javascript)** - Tool platform by IBM to build, test and deploy tools for any data source
- <img height="12" width="12" src="https://forevervm.com/icon.png" alt="ForeverVM Logo" /> **[ForeverVM](https://github.com/jamsocket/forevervm/tree/main/javascript/mcp-server)** - Run Python in a code sandbox.
- <img height="12" width="12" src="https://www.getinboxzero.com/icon.png" alt="Inbox Zero Logo" /> **[Inbox Zero](https://github.com/elie222/inbox-zero/tree/main/apps/mcp-server)** - AI personal assistant for email [Inbox Zero](https://www.getinboxzero.com)
- <img height="12" width="12" src="https://inkeep.com/favicon.ico" alt="Inkeep Logo" /> **[Inkeep](https://github.com/inkeep/mcp-server-python)** - RAG Search over your content powered by [Inkeep](https://inkeep.com)
- <img height="12" width="12" src="https://integration.app/favicon.ico" alt="Integration App Icon" /> **[Integration App](https://github.com/integration-app/mcp-server)** - Interact with any other SaaS applications on behalf of your customers.
- <img height="12" width="12" src="https://cdn.simpleicons.org/jetbrains" /> **[JetBrains](https://github.com/JetBrains/mcp-jetbrains)** – Work on your code with JetBrains IDEs
- <img height="12" width="12" src="https://kagi.com/favicon.ico" alt="Kagi Logo" /> **[Kagi Search](https://github.com/kagisearch/kagimcp)** - Search the web using Kagi's search API
- <img height="12" width="12" src="https://connection.keboola.com/favicon.ico" alt="Keboola Logo" /> **[Keboola](https://github.com/keboola/keboola-mcp-server)** - Build robust data workflows, integrations, and analytics on a single intuitive platform.
- <img height="12" width="12" src="https://raw.githubusercontent.com/klavis-ai/klavis/main/static/klavis-ai.png" alt="Klavis Logo" /> **[Klavis ReportGen](https://github.com/Klavis-AI/klavis/tree/main/mcp_servers/report_generation)** - Create professional reports from a simple user query.
- <img height="12" width="12" src="https://avatars.githubusercontent.com/u/187484914" alt="KWDB Logo" /> **[KWDB](https://github.com/KWDB/kwdb-mcp-server)** - Reading, writing, querying, modifying data, and performing DDL operations with data in your KWDB Database.
- <img height="12" width="12" src="https://laratranslate.com/favicon.ico" alt="Lara Translate Logo" /> **[Lara Translate](https://github.com/translated/lara-mcp)** - MCP Server for Lara Translate API, enabling powerful translation capabilities with support for language detection and context-aware translations.
- <img height="12" width="12" src="https://logfire.pydantic.dev/favicon.ico" alt="Logfire Logo" /> **[Logfire](https://github.com/pydantic/logfire-mcp)** - Provides access to OpenTelemetry traces and metrics through Logfire.
- <img height="12" width="12" src="https://langfuse.com/favicon.ico" alt="Langfuse Logo" /> **[Langfuse Prompt Management](https://github.com/langfuse/mcp-server-langfuse)** - Open-source tool for collaborative editing, versioning, evaluating, and releasing prompts.
- <img height="12" width="12" src="https://linear.app/favicon.ico" alt="Linear Logo" /> **[Linear](https://linear.app/docs/mcp)** - Search, create, and update Linear issues, projects, and comments.
- <img height="12" width="12" src="https://lingo.dev/favicon.ico" alt="Lingo.dev Logo" /> **[Lingo.dev](https://github.com/lingodotdev/lingo.dev/blob/main/mcp.md)** - Make your AI agent speak every language on the planet, using [Lingo.dev](https://lingo.dev) Localization Engine.
- <img height="12" width="12" src="https://litmus.io/favicon.ico" alt="Litmus.io Logo" /> **[Litmus.io](https://github.com/litmusautomation/litmus-mcp-server)** - Official MCP server for configuring [Litmus](https://litmus.io) Edge for Industrial Data Collection, Edge Analytics & Industrial AI.
- <img height="12" width="12" src="https://www.mailgun.com/favicon.ico" alt="Mailgun Logo" /> **[Mailgun](https://github.com/mailgun/mailgun-mcp-server)** - Interact with Mailgun API.
- <img height="12" width="12" src="https://www.make.com/favicon.ico" alt="Make Logo" /> **[Make](https://github.com/integromat/make-mcp-server)** - Turn your [Make](https://www.make.com/) scenarios into callable tools for AI assistants.
- <img height="12" width="12" src="https://googleapis.github.io/genai-toolbox/favicons/favicon.ico" alt="MCP Toolbox for Databases Logo" /> **[MCP Toolbox for Databases](https://github.com/googleapis/genai-toolbox)** - Open source MCP server specializing in easy, fast, and secure tools for Databases. Supports  AlloyDB, BigQuery, Bigtable, Cloud SQL, Dgraph, MySQL, Neo4j, Postgres, Spanner, and more.
- <img height="12" width="12" src="https://www.meilisearch.com/favicon.ico" alt="Meilisearch Logo" /> **[Meilisearch](https://github.com/meilisearch/meilisearch-mcp)** - Interact & query with Meilisearch (Full-text & semantic search API)
- <img height="12" width="12" src="https://memgraph.com/favicon.png" alt="Memgraph Logo" /> **[Memgraph](https://github.com/memgraph/mcp-memgraph)** - Query your data in [Memgraph](https://memgraph.com/) graph database.
- <img height="12" width="12" src="https://metoro.io/static/images/logos/Metoro.svg" /> **[Metoro](https://github.com/metoro-io/metoro-mcp-server)** - Query and interact with kubernetes environments monitored by Metoro
- <img height="12" width="12" src="https://claritystatic.azureedge.net/images/logo.ico" alt="Microsoft Clarity Logo"/> **[Microsoft Clarity](https://github.com/microsoft/clarity-mcp-server)** - Official MCP Server to get your behavioral analytics data and insights from [Clarity](https://clarity.microsoft.com)
- <img height="12" width="12" src="https://conn-afd-prod-endpoint-bmc9bqahasf3grgk.b01.azurefd.net/releases/v1.0.1735/1.0.1735.4099/commondataserviceforapps/icon.png" alt="Microsoft Dataverse Logo" /> **[Microsoft Dataverse](https://go.microsoft.com/fwlink/?linkid=2320176)** - Chat over your business data using NL - Discover tables, run queries, retrieve data, insert or update records, and execute custom prompts grounded in business knowledge and context.
- <img height="12" width="12" src="https://milvus.io/favicon-32x32.png" /> **[Milvus](https://github.com/zilliztech/mcp-server-milvus)** - Search, Query and interact with data in your Milvus Vector Database.
- <img height="12" width="12" src="https://console.gomomento.com/favicon.ico" /> **[Momento](https://github.com/momentohq/mcp-momento)** - Momento Cache lets you quickly improve your performance, reduce costs, and handle load at any scale.
- <img height="12" width="12" src="https://www.mongodb.com/favicon.ico" /> **[MongoDB](https://github.com/mongodb-js/mongodb-mcp-server)** - Both MongoDB Community Server and MongoDB Atlas are supported.
- <img height="12" width="12" src="https://www.motherduck.com/favicon.ico" alt="MotherDuck Logo" /> **[MotherDuck](https://github.com/motherduckdb/mcp-server-motherduck)** - Query and analyze data with MotherDuck and local DuckDB
- <img height="12" width="12" src="https://needle-ai.com/images/needle-logo-orange-2-rounded.png" alt="Needle AI Logo" /> **[Needle](https://github.com/needle-ai/needle-mcp)** - Production-ready RAG out of the box to search and retrieve data from your own documents.
- <img height="12" width="12" src="https://neo4j.com/favicon.ico" alt="Neo4j Logo" /> **[Neo4j](https://github.com/neo4j-contrib/mcp-neo4j/)** - Neo4j graph database server (schema + read/write-cypher) and separate graph database backed memory
- <img height="12" width="12" src="https://avatars.githubusercontent.com/u/183852044?s=48&v=4" alt="Neon Logo" /> **[Neon](https://github.com/neondatabase/mcp-server-neon)** - Interact with the Neon serverless Postgres platform
- <img height="12" width="12" src="https://www.netlify.com/favicon/icon.svg" alt="Netlify Logo" /> **[Netlify](https://docs.netlify.com/welcome/build-with-ai/netlify-mcp-server/)** - Create, build, deploy, and manage your websites with Netlify web platform.
- <img height="12" width="12" src="https://avatars.githubusercontent.com/u/4792552?s=200&v=4" alt="Notion Logo" /> **[Notion](https://github.com/makenotion/notion-mcp-server#readme)** - This project implements an MCP server for the Notion API.
- <img height="12" width="12" src="https://avatars.githubusercontent.com/u/82347605?s=48&v=4" alt="OceanBase Logo" /> **[OceanBase](https://github.com/oceanbase/mcp-oceanbase)** - MCP Server for OceanBase database and its tools
- <img height="12" width="12" src="https://docs.octagonagents.com/logo.svg" alt="Octagon Logo" /> **[Octagon](https://github.com/OctagonAI/octagon-mcp-server)** - Deliver real-time investment research with extensive private and public market data.
- <img height="12" width="12" src="https://maps.olakrutrim.com/favicon.ico" alt="Ola Maps" /> **[OlaMaps](https://pypi.org/project/ola-maps-mcp-server)** - Official Ola Maps MCP Server for services like geocode, directions, place details and many more.
- <img height="12" width="12" src="https://op.gg/favicon.ico" alt="OP.GG Logo" /> **[OP.GG](https://github.com/opgginc/opgg-mcp)** - Access real-time gaming data across popular titles like League of Legends, TFT, and Valorant, offering champion analytics, esports schedules, meta compositions, and character statistics.
- <img height="12" width="12" src="https://app.opslevel.com/favicon.ico" alt="OpsLevel" /> **[OpsLevel](https://github.com/opslevel/opslevel-mcp)** - Official MCP Server for [OpsLevel](https://www.opslevel.com).
- <img height="12" width="12" src="https://oxylabs.io/favicon.ico" alt="Oxylabs Logo" /> **[Oxylabs](https://github.com/oxylabs/oxylabs-mcp)** - Scrape websites with Oxylabs Web API, supporting dynamic rendering and parsing for structured data extraction.
- <img height="12" width="12" src="https://developer.paddle.com/favicon.svg" alt="Paddle Logo" /> **[Paddle](https://github.com/PaddleHQ/paddle-mcp-server)** - Interact with the Paddle API. Manage product catalog, billing and subscriptions, and reports.
- <img height="12" width="12" src="https://secure.pagos.ai/favicon.svg" alt="Pagos Logo" /> **[Pagos](https://github.com/pagos-ai/pagos-mcp)** - Interact with the Pagos API. Query Credit Card BIN Data with more to come.
- <img height="12" width="12" src="https://www.paypalobjects.com/webstatic/icon/favicon.ico" alt="PayPal Logo" /> **[PayPal](https://mcp.paypal.com)** - PayPal's official MCP server.
- <img height="12" width="12" src="https://www.perplexity.ai/favicon.ico" alt="Perplexity Logo" /> **[Perplexity](https://github.com/ppl-ai/modelcontextprotocol)** - An MCP server that connects to Perplexity's Sonar API, enabling real-time web-wide research in conversational AI.
- <img height="12" width="12" src="https://avatars.githubusercontent.com/u/54333248" /> **[Pinecone](https://github.com/pinecone-io/pinecone-mcp)** - [Pinecone](https://docs.pinecone.io/guides/operations/mcp-server)'s developer MCP Server assist developers in searching documentation and managing data within their development environment.
- <img height="12" width="12" src="https://avatars.githubusercontent.com/u/54333248" /> **[Pinecone Assistant](https://github.com/pinecone-io/assistant-mcp)** - Retrieves context from your [Pinecone Assistant](https://docs.pinecone.io/guides/assistant/mcp-server) knowledge base.
- <img height="12" width="12" src="https://www.prisma.io/images/favicon-32x32.png" alt="Prisma Logo" /> **[Prisma](https://www.prisma.io/docs/postgres/mcp-server)** - Create and manage Prisma Postgres databases
- <img height="12" width="12" src="https://www.pulumi.com/images/favicon.ico" alt="Pulumi Logo" /> **[Pulumi](https://github.com/pulumi/mcp-server)** - Deploy and manage cloud infrastructure using [Pulumi](https://pulumi.com).
- <img height="12" width="12" src="https://pure.md/favicon.png" alt="Pure.md Logo" /> **[Pure.md](https://github.com/puremd/puremd-mcp)** - Reliably access web content in markdown format with [pure.md](https://pure.md) (bot detection avoidance, proxy rotation, and headless JS rendering built in).
- <img height="12" width="12" src="https://put.io/images/favicon.ico" alt="Put.io Logo" /> **[Put.io](https://github.com/putdotio/putio-mcp-server)** - Interact with your Put.io account to download torrents.
- <img height="12" width="12" src="https://avatars.githubusercontent.com/u/165178062" /> **[Ragie](https://github.com/ragieai/ragie-mcp-server/)** - Retrieve context from your [Ragie](https://www.ragie.ai) (RAG) knowledge base connected to integrations like Google Drive, Notion, JIRA and more.
- <img height="12" width="12" src="https://avatars.githubusercontent.com/u/1529926" /> **[Redis](https://github.com/redis/mcp-redis/)** - The Redis official MCP Server offers an interface to manage and search data in Redis.
- <img height="12" width="12" src="https://avatars.githubusercontent.com/u/1529926" /> **[Redis Cloud API](https://github.com/redis/mcp-redis-cloud/)** - The Redis Cloud API MCP Server allows you to manage your Redis Cloud resources using natural language.
- <img height="12" width="12" src="https://app.snyk.io/bundle/favicon-faj49uD9.png" /> **[Snyk](https://github.com/snyk/snyk-ls/blob/main/mcp_extension/README.md)** - Enhance security posture by embedding [Snyk](https://snyk.io/) vulnerability scanning directly into agentic workflows.
- <img height="12" width="12" src="https://qdrant.tech/img/brand-resources-logos/logomark.svg" /> **[Qdrant](https://github.com/qdrant/mcp-server-qdrant/)** - Implement semantic memory layer on top of the Qdrant vector search engine
- <img height="12" width="12" src="https://www.ramp.com/favicon.ico" /> **[Ramp](https://github.com/ramp-public/ramp-mcp)** - Interact with [Ramp](https://ramp.com)'s Developer API to run analysis on your spend and gain insights leveraging LLMs
- **[Raygun](https://github.com/MindscapeHQ/mcp-server-raygun)** - Interact with your crash reporting and real using monitoring data on your Raygun account
- <img height="12" width="12" src="https://www.rember.com/favicon.ico" alt="Rember Logo" /> **[Rember](https://github.com/rember/rember-mcp)** - Create spaced repetition flashcards in [Rember](https://rember.com) to remember anything you learn in your chats
- <img height="12" width="12" src="https://riza.io/favicon.ico" alt="Riza logo" /> **[Riza](https://github.com/riza-io/riza-mcp)** - Arbitrary code execution and tool-use platform for LLMs by [Riza](https://riza.io)
- <img height="12" width="12" src="https://cdn.prod.website-files.com/66b7de6a233c04f4dac200a6/66bed52680d689629483c18b_faviconV2%20(2).png" alt="Root Signals Logo" /> **[Root Signals](https://github.com/root-signals/root-signals-mcp)** - Improve and quality control your outputs with evaluations using LLM-as-Judge
- <img height="12" width="12" src="https://pics.fatwang2.com/56912e614b35093426c515860f9f2234.svg" /> [Search1API](https://github.com/fatwang2/search1api-mcp) - One API for Search, Crawling, and Sitemaps
- <img height="12" width="12" src="https://screenshotone.com/favicon.ico" alt="ScreenshotOne Logo" /> **[ScreenshotOne](https://github.com/screenshotone/mcp/)** - Render website screenshots with [ScreenshotOne](https://screenshotone.com/)
- <img height="12" width="12" src="https://semgrep.dev/favicon.ico" alt="Semgrep Logo" /> **[Semgrep](https://github.com/semgrep/mcp)** - Enable AI agents to secure code with [Semgrep](https://semgrep.dev/).
- <img height="12" width="12" src="https://www.singlestore.com/favicon-32x32.png?v=277b9cbbe31e8bc416504cf3b902d430"/> **[SingleStore](https://github.com/singlestore-labs/mcp-server-singlestore)** - Interact with the SingleStore database platform
- <img height="12" width="12" src="https://www.starrocks.io/favicon.ico" alt="StarRocks Logo" /> **[StarRocks](https://github.com/StarRocks/mcp-server-starrocks)** - Interact with [StarRocks](https://www.starrocks.io/)
- <img height="12" width="12" src="https://stripe.com/favicon.ico" alt="Stripe Logo" /> **[Stripe](https://github.com/stripe/agent-toolkit)** - Interact with Stripe API
- <img height="12" width="12" src="https://tavily.com/favicon.ico" alt="Tavily Logo" /> **[Tavily](https://github.com/tavily-ai/tavily-mcp)** - Search engine for AI agents (search + extract) powered by [Tavily](https://tavily.com/)
- <img height="12" width="12" src="https://raw.githubusercontent.com/hashicorp/terraform-mcp-server/main/public/images/Terraform-LogoMark_onDark.svg" alt="Terraform Logo" /> **[Terraform](https://github.com/hashicorp/terraform-mcp-server)** - Seamlessly integrate with Terraform ecosystem, enabling advanced automation and interaction capabilities for Infrastructure as Code (IaC) development powered by [Terraform](https://www.hashicorp.com/en/products/terraform)
- <img height="12" width="12" src="https://thirdweb.com/favicon.ico" alt="Thirdweb Logo" /> **[Thirdweb](https://github.com/thirdweb-dev/ai/tree/main/python/thirdweb-mcp)** - Read/write to over 2k blockchains, enabling data querying, contract analysis/deployment, and transaction execution, powered by [Thirdweb](https://thirdweb.com/)
- <img height="12" width="12" src="https://tianji.msgbyte.com/img/dark-brand.svg" alt="Tianji Logo" /> **[Tianji](https://github.com/msgbyte/tianji/tree/master/apps/mcp-server)** - Interact with Tianji platform whatever selfhosted or cloud platform, powered by [Tianji](https://tianji.msgbyte.com/).
- <img height="12" width="12" src="https://www.pingcap.com/favicon.ico" alt="TiDB Logo" /> **[TiDB](https://github.com/pingcap/pytidb)** - MCP Server to interact with TiDB database platform.
- <img height="12" width="12" src="https://www.tinybird.co/favicon.ico" alt="Tinybird Logo" /> **[Tinybird](https://github.com/tinybirdco/mcp-tinybird)** - Interact with Tinybird serverless ClickHouse platform
- <img height="12" width="12" src="https://b2729162.smushcdn.com/2729162/wp-content/uploads/2023/10/cropped-Favicon-1-192x192.png?lossy=1&strip=1&webp=1" alt="Tldv Logo" /> **[Tldv](https://gitlab.com/tldv/tldv-mcp-server)** - Connect your AI agents to Google-Meet, Zoom & Microsoft Teams through [tl;dv](https://tldv.io)
- <img height="12" width="12" src="https://unifai.network/favicon.ico" alt="UnifAI Logo" /> **[UnifAI](https://github.com/unifai-network/unifai-mcp-server)** - Dynamically search and call tools using [UnifAI Network](https://unifai.network)
- <img height="12" width="12" src="https://framerusercontent.com/images/plcQevjrOYnyriuGw90NfQBPoQ.jpg" alt="Unstructured Logo" /> **[Unstructured](https://github.com/Unstructured-IO/UNS-MCP)** - Set up and interact with your unstructured data processing workflows in [Unstructured Platform](https://unstructured.io)
- <img height="12" width="12" src="https://upstash.com/icons/favicon-32x32.png" alt="Upstash Logo" /> **[Upstash](https://github.com/upstash/mcp-server)** - Manage Redis databases and run Redis commands on [Upstash](https://upstash.com/) with natural language.
- **[Vectorize](https://github.com/vectorize-io/vectorize-mcp-server/)** - [Vectorize](https://vectorize.io) MCP server for advanced retrieval, Private Deep Research, Anything-to-Markdown file extraction and text chunking.
- <img height="12" width="12" src="https://static.verbwire.com/favicon-16x16.png" alt="Verbwire Logo" /> **[Verbwire](https://github.com/verbwire/verbwire-mcp-server)** - Deploy smart contracts, mint NFTs, manage IPFS storage, and more through the Verbwire API
- <img height="12" width="12" src="https://verodat.io/assets/favicon-16x16.png" alt="Verodat Logo" /> **[Verodat](https://github.com/Verodat/verodat-mcp-server)** - Interact with Verodat AI Ready Data platform
- <img height="12" width="12" src="https://www.veyrax.com/favicon.ico" alt="VeyraX Logo" /> **[VeyraX](https://github.com/VeyraX/veyrax-mcp)** - Single tool to control all 100+ API integrations, and UI components
- <img height="12" width="12" src="https://waystation.ai/images/logo.svg" alt="WayStation Logo" /> **[WayStation](https://github.com/waystation-ai/mcp)** - Universal MCP server to connect to popular productivity tools such as Notion, Monday, AirTable, and many more
- <img height="12" width="12" src="https://www.xero.com/favicon.ico" alt="Xero Logo" /> **[Xero](https://github.com/XeroAPI/xero-mcp-server)** - Interact with the accounting data in your business using our official MCP server
- <img height="12" width="12" src="https://www.yugabyte.com/favicon-16x16.png" alt="YugabyteDB Logo" /> **[YugabyteDB](https://github.com/yugabyte/yugabytedb-mcp-server)** -  MCP Server to interact with your [YugabyteDB](https://www.yugabyte.com/) database
- <img height="12" width="12" src="https://cdn.zapier.com/zapier/images/favicon.ico" alt="Zapier Logo" /> **[Zapier](https://zapier.com/mcp)** - Connect your AI Agents to 8,000 apps instantly.
- **[ZenML](https://github.com/zenml-io/mcp-zenml)** - Interact with your MLOps and LLMOps pipelines through your [ZenML](https://www.zenml.io) MCP server

### 🌎 Community Servers

A growing set of community-developed and maintained servers demonstrates various applications of MCP across different domains.

> **Note:** Community servers are **untested** and should be used at **your own risk**. They are not affiliated with or endorsed by Anthropic.
- **[A2A](https://github.com/GongRzhe/A2A-MCP-Server)** - An MCP server that bridges the Model Context Protocol (MCP) with the Agent-to-Agent (A2A) protocol, enabling MCP-compatible AI assistants (like Claude) to seamlessly interact with A2A agents.
- **[Ableton Live](https://github.com/Simon-Kansara/ableton-live-mcp-server)** - an MCP server to control Ableton Live.
- **[Ableton Live](https://github.com/ahujasid/ableton-mcp)** (by ahujasid) - Ableton integration allowing prompt enabled music creation.
- **[Airbnb](https://github.com/openbnb-org/mcp-server-airbnb)** - Provides tools to search Airbnb and get listing details.
- **[AI Agent Marketplace Index](https://github.com/AI-Agent-Hub/ai-agent-marketplace-index-mcp)** - MCP server to search more than 5000+ AI agents and tools of various categories from [AI Agent Marketplace Index](http://www.deepnlp.org/store/ai-agent) and monitor traffic of AI Agents.
- **[Algorand](https://github.com/GoPlausible/algorand-mcp)** - A comprehensive MCP server for tooling interactions (40+) and resource accessibility (60+) plus many useful prompts for interacting with the Algorand blockchain.
- **[Airflow](https://github.com/yangkyeongmo/mcp-server-apache-airflow)** - A MCP Server that connects to [Apache Airflow](https://airflow.apache.org/) using official python client.
- **[Airtable](https://github.com/domdomegg/airtable-mcp-server)** - Read and write access to [Airtable](https://airtable.com/) databases, with schema inspection.
- **[Airtable](https://github.com/felores/airtable-mcp)** - Airtable Model Context Protocol Server.
- **[AlphaVantage](https://github.com/calvernaz/alphavantage)** - MCP server for stock market data API [AlphaVantage](https://www.alphavantage.co)
- **[Amadeus](https://github.com/donghyun-chae/mcp-amadeus)** (by donghyun-chae) - An MCP server to access, explore, and interact with Amadeus Flight Offers Search API for retrieving detailed flight options, including airline, times, duration, and pricing data.
- **[Anki](https://github.com/scorzeth/anki-mcp-server)** - An MCP server for interacting with your [Anki](https://apps.ankiweb.net) decks and cards.
- **[Any Chat Completions](https://github.com/pyroprompts/any-chat-completions-mcp)** - Interact with any OpenAI SDK Compatible Chat Completions API like OpenAI, Perplexity, Groq, xAI and many more.
- **[Apache Gravitino(incubating)](https://github.com/datastrato/mcp-server-gravitino)** - Allow LLMs to explore metadata of structured data and unstructured data with Gravitino, and perform data governance tasks including tagging/classification.
- **[APIWeaver](https://github.com/GongRzhe/APIWeaver)** - An MCP server that dynamically creates MCP  servers from web API configurations. This allows you to easily integrate any REST API, GraphQL endpoint, or web service into an MCP-compatible tool that can be used by AI assistants like Claude.
- **[Apple Calendar](https://github.com/Omar-v2/mcp-ical)** - An MCP server that allows you to interact with your MacOS Calendar through natural language, including features such as event creation, modification, schedule listing, finding free time slots etc.
- **[Apple Script](https://github.com/peakmojo/applescript-mcp)** - MCP server that lets LLM run AppleScript code to to fully control anything on Mac, no setup needed.
- **[Aranet4](https://github.com/diegobit/aranet4-mcp-server)** - MCP Server to manage your Aranet4 CO2 sensor. Fetch data and store in a local SQLite. Ask questions about historical data.
- **[ArangoDB](https://github.com/ravenwits/mcp-server-arangodb)** - MCP Server that provides database interaction capabilities through [ArangoDB](https://arangodb.com/).
- **[Arduino](https://github.com/vishalmysore/choturobo)** - MCP Server that enables AI-powered robotics using Claude AI and Arduino (ESP32) for real-world automation and interaction with robots.
- **[Atlassian](https://github.com/sooperset/mcp-atlassian)** - Interact with Atlassian Cloud products (Confluence and Jira) including searching/reading Confluence spaces/pages, accessing Jira issues, and project metadata.
- **[Attestable MCP](https://github.com/co-browser/attestable-mcp-server)** - An MCP server running inside a trusted execution environment (TEE) via Gramine, showcasing remote attestation using [RA-TLS](https://gramine.readthedocs.io/en/stable/attestation.html). This allows an MCP client to verify the server before conencting.
- **[AWS](https://github.com/rishikavikondala/mcp-server-aws)** - Perform operations on your AWS resources using an LLM.
- **[AWS Athena](https://github.com/lishenxydlgzs/aws-athena-mcp)** - A MCP server for AWS Athena to run SQL queries on Glue Catalog.
- **[AWS Cost Explorer](https://github.com/aarora79/aws-cost-explorer-mcp-server)** - Optimize your AWS spend (including Amazon Bedrock spend) with this MCP server by examining spend across regions, services, instance types and foundation models ([demo video](https://www.youtube.com/watch?v=WuVOmYLRFmI&feature=youtu.be)).
- **[AWS Resources Operations](https://github.com/baryhuang/mcp-server-aws-resources-python)** - Run generated python code to securely query or modify any AWS resources supported by boto3.
- **[AWS S3](https://github.com/aws-samples/sample-mcp-server-s3)** - A sample MCP server for AWS S3 that flexibly fetches objects from S3 such as PDF documents.
- **[Azure ADX](https://github.com/pab1it0/adx-mcp-server)** - Query and analyze Azure Data Explorer databases.
- **[Azure DevOps](https://github.com/Vortiago/mcp-azure-devops)** - An MCP server that provides a bridge to Azure DevOps services, enabling AI assistants to query and manage work items.
- **[Baidu AI Search](https://github.com/baidubce/app-builder/tree/master/python/mcp_server/ai_search)** - Web search with Baidu Cloud's AI Search
- **[Base Free USDC Transfer](https://github.com/magnetai/mcp-free-usdc-transfer)** - Send USDC on [Base](https://base.org) for free using Claude AI! Built with [Coinbase CDP](https://docs.cdp.coinbase.com/mpc-wallet/docs/welcome).
* **[Basic Memory](https://github.com/basicmachines-co/basic-memory)** - Local-first knowledge management system that builds a semantic graph from Markdown files, enabling persistent memory across conversations with LLMs.
- **[BigQuery](https://github.com/LucasHild/mcp-server-bigquery)** (by LucasHild) - This server enables LLMs to inspect database schemas and execute queries on BigQuery.
- **[BigQuery](https://github.com/ergut/mcp-bigquery-server)** (by ergut) - Server implementation for Google BigQuery integration that enables direct BigQuery database access and querying capabilities
- **[Bing Web Search API](https://github.com/leehanchung/bing-search-mcp)** (by hanchunglee) - Server implementation for Microsoft Bing Web Search API.
- **[Bitable MCP](https://github.com/lloydzhou/bitable-mcp)** (by lloydzhou) - MCP server provides access to Lark Bitable through the Model Context Protocol. It allows users to interact with Bitable tables using predefined tools.
- **[Blender](https://github.com/ahujasid/blender-mcp)** (by ahujasid) - Blender integration allowing prompt enabled 3D scene creation, modeling and manipulation.
- **[BreakoutRoom](https://github.com/agree-able/room-mcp)** - Agents accomplishing goals together in p2p rooms 
- **[browser-use](https://github.com/co-browser/browser-use-mcp-server)** (by co-browser) - browser-use MCP server with dockerized playwright + chromium + vnc. supports stdio & resumable http.
- **[Bsc-mcp](https://github.com/TermiX-official/bsc-mcp)** The first MCP server that serves as the bridge between AI and BNB Chain, enabling AI agents to execute complex on-chain operations through seamless integration with the BNB Chain, including transfer, swap, launch, security check on any token and even more.
- **[Calculator](https://github.com/githejie/mcp-server-calculator)** - This server enables LLMs to use calculator for precise numerical calculations.
- **[CFBD API](https://github.com/lenwood/cfbd-mcp-server)** - An MCP server for the [College Football Data API](https://collegefootballdata.com/).
- **[ChatMCP](https://github.com/AI-QL/chat-mcp)** – An Open Source Cross-platform GUI Desktop application compatible with Linux, macOS, and Windows, enabling seamless interaction with MCP servers across dynamically selectable LLMs, by **[AIQL](https://github.com/AI-QL)**
- **[ChatSum](https://github.com/mcpso/mcp-server-chatsum)** - Query and Summarize chat messages with LLM. by [mcpso](https://mcp.so)
- **[Chess.com](https://github.com/pab1it0/chess-mcp)** - Access Chess.com player data, game records, and other public information through standardized MCP interfaces, allowing AI assistants to search and analyze chess information.
- **[Chroma](https://github.com/privetin/chroma)** - Vector database server for semantic document search and metadata filtering, built on Chroma
- **[ClaudePost](https://github.com/ZilongXue/claude-post)** - ClaudePost enables seamless email management for Gmail, offering secure features like email search, reading, and sending.
- **[ClickUp](https://github.com/TaazKareem/clickup-mcp-server)** - MCP server for ClickUp task management, supporting task creation, updates, bulk operations, and markdown descriptions.
- **[Cloudinary](https://github.com/felores/cloudinary-mcp-server)** - Cloudinary Model Context Protocol Server to upload media to Cloudinary and get back the media link and details.
- **[code-assistant](https://github.com/stippi/code-assistant)** - A coding assistant MCP server that allows to explore a code-base and make changes to code. Should be used with trusted repos only (insufficient protection against prompt injections).
- **[code-executor](https://github.com/bazinga012/mcp_code_executor)** - An MCP server that allows LLMs to execute Python code within a specified Conda environment.
- **[code-sandbox-mcp](https://github.com/Automata-Labs-team/code-sandbox-mcp)** - An MCP server to create secure code sandbox environment for executing code within Docker containers.
- **[consul-mcp](https://github.com/kocierik/consul-mcp-server)** - A consul MCP server for service management, health check and Key-Value Store
- **[cognee-mcp](https://github.com/topoteretes/cognee/tree/main/cognee-mcp)** - GraphRAG memory server with customizable ingestion, data processing and search
- **[coin_api_mcp](https://github.com/longmans/coin_api_mcp)** - Provides access to [coinmarketcap](https://coinmarketcap.com/) cryptocurrency data.
- **[CoinMarketCap](https://github.com/shinzo-labs/coinmarketcap-mcp)** - Implements the complete [CoinMarketCap](https://coinmarketcap.com/) API for accessing cryptocurrency market data, exchange information, and other blockchain-related metrics.
- **[Computer-Use - Remote MacOS Use](https://github.com/baryhuang/mcp-remote-macos-use)** - Open-source out-of-the-box alternative to OpenAI Operator, providing a full desktop experience and optimized for using remote macOS machines as autonomous AI agents.
- **[Contentful-mcp](https://github.com/ivo-toby/contentful-mcp)** - Read, update, delete, publish content in your [Contentful](https://contentful.com) space(s) from this MCP Server.
- **[CreateveAI Nexus](https://github.com/spgoodman/createveai-nexus-server)** - Open-Source Bridge Between AI Agents and Enterprise Systems, with simple custom API plug-in capabilities (including close compatibility with ComfyUI nodes), support for Copilot Studio's MCP agent integations, and support for Azure deployment in secure environments with secrets stored in Azure Key Vault, as well as straightforward on-premises deployment.
- **[crypto-feargreed-mcp](https://github.com/kukapay/crypto-feargreed-mcp)**  -  Providing real-time and historical Crypto Fear & Greed Index data.
- **[crypto-indicators-mcp](https://github.com/kukapay/crypto-indicators-mcp)**  -  An MCP server providing a range of cryptocurrency technical analysis indicators and strategies.
- **[crypto-sentiment-mcp](https://github.com/kukapay/crypto-sentiment-mcp)**  -  An MCP server that delivers cryptocurrency sentiment analysis to AI agents.
- **[cryptopanic-mcp-server](https://github.com/kukapay/cryptopanic-mcp-server)** - Providing latest cryptocurrency news to AI agents, powered by CryptoPanic.
- **[Dappier](https://github.com/DappierAI/dappier-mcp)** - Connect LLMs to real-time, rights-cleared, proprietary data from trusted sources. Access specialized models for Real-Time Web Search, News, Sports, Financial Data, Crypto, and premium publisher content. Explore data models at [marketplace.dappier.com](https://marketplace.dappier.com/marketplace).
- **[Databricks](https://github.com/JordiNeil/mcp-databricks-server)** - Allows LLMs to run SQL queries, list and get details of jobs executions in a Databricks account.
- **[Datadog](https://github.com/GeLi2001/datadog-mcp-server)** - Datadog MCP Server for application tracing, monitoring, dashboard, incidents queries built on official datadog api.
- **[Data Exploration](https://github.com/reading-plus-ai/mcp-server-data-exploration)** - MCP server for autonomous data exploration on .csv-based datasets, providing intelligent insights with minimal effort. NOTE: Will execute arbitrary Python code on your machine, please use with caution!
- **[DaVinci Resolve](https://github.com/samuelgursky/davinci-resolve-mcp)** - MCP server integration for DaVinci Resolve providing powerful tools for video editing, color grading, media management, and project control.
- **[Dataset Viewer](https://github.com/privetin/dataset-viewer)** - Browse and analyze Hugging Face datasets with features like search, filtering, statistics, and data export
- **[DataWorks](https://github.com/aliyun/alibabacloud-dataworks-mcp-server)** - A Model Context Protocol (MCP) server that provides tools for AI, allowing it to interact with the [DataWorks](https://www.alibabacloud.com/help/en/dataworks/) Open API through a standardized interface. This implementation is based on the Alibaba Cloud Open API and enables AI agents to perform cloud resources operations seamlessly.
- **[DBHub](https://github.com/bytebase/dbhub/)** - Universal database MCP server connecting to MySQL, PostgreSQL, SQLite, DuckDB and etc.
- **[Deebo](https://github.com/snagasuri/deebo-prototype)** – Agentic debugging MCP server that helps AI coding agents delegate and fix hard bugs through isolated multi-agent hypothesis testing.
- **[Deep Research](https://github.com/reading-plus-ai/mcp-server-deep-research)** - Lightweight MCP server offering Grok/OpenAI/Gemini/Perplexity-style automated deep research exploration and structured reporting.
- **[DeepSeek MCP Server](https://github.com/DMontgomery40/deepseek-mcp-server)** - Model Context Protocol server integrating DeepSeek's advanced language models, in addition to [other useful API endpoints](https://github.com/DMontgomery40/deepseek-mcp-server?tab=readme-ov-file#features)
- **[Deepseek_R1](https://github.com/66julienmartin/MCP-server-Deepseek_R1)** - A Model Context Protocol (MCP) server implementation connecting Claude Desktop with DeepSeek's language models (R1/V3)
- **[deepseek-thinker-mcp](https://github.com/ruixingshi/deepseek-thinker-mcp)** - A MCP (Model Context Protocol) provider Deepseek reasoning content to MCP-enabled AI Clients, like Claude Desktop. Supports access to Deepseek's thought processes from the Deepseek API service or from a local Ollama server.
- **[Descope](https://github.com/descope-sample-apps/descope-mcp-server)** - An MCP server to integrate with [Descope](https://descope.com) to search audit logs, manage users, and more.
- **[DevDb](https://github.com/damms005/devdb-vscode?tab=readme-ov-file#mcp-configuration)** - An MCP server that runs right inside the IDE, for connecting to MySQL, Postgres, SQLite, and MSSQL databases.
- **[Dicom](https://github.com/ChristianHinge/dicom-mcp)** - An MCP server to query and retrieve medical images and for parsing and reading dicom-encapsulated documents (pdf etc.). 
- **[Dify](https://github.com/YanxingLiu/dify-mcp-server)** - A simple implementation of an MCP server for dify workflows.
- **[Discord](https://github.com/v-3/discordmcp)** - A MCP server to connect to Discord guilds through a bot and read and write messages in channels
- **[Discord](https://github.com/SaseQ/discord-mcp)** - A MCP server, which connects to Discord through a bot, and provides comprehensive integration with Discord.
- **[Discord](https://github.com/Klavis-AI/klavis/tree/main/mcp_servers/discord)** - For Discord API integration by Klavis AI
- **[Discourse](https://github.com/AshDevFr/discourse-mcp-server)** - A MCP server to search Discourse posts on a Discourse forum.
- **[Docker](https://github.com/ckreiling/mcp-server-docker)** - Integrate with Docker to manage containers, images, volumes, and networks.
- **[DPLP](https://github.com/szeider/mcp-dblp)**  - Searches the [DBLP](https://dblp.org) computer science bibliography database.
- **[Drupal](https://github.com/Omedia/mcp-server-drupal)** - Server for interacting with [Drupal](https://www.drupal.org/project/mcp) using STDIO transport layer.
- **[dune-analytics-mcp](https://github.com/kukapay/dune-analytics-mcp)** -  A mcp server that bridges Dune Analytics data to AI agents.
- **[EdgeOne Pages MCP](https://github.com/TencentEdgeOne/edgeone-pages-mcp)** - An MCP service for deploying HTML content to EdgeOne Pages and obtaining a publicly accessible URL.
- **[Edwin](https://github.com/edwin-finance/edwin/tree/main/examples/mcp-server)** - MCP server for edwin SDK - enabling AI agents to interact with DeFi protocols across EVM, Solana and other blockchains.
- **[Elasticsearch](https://github.com/cr7258/elasticsearch-mcp-server)** - MCP server implementation that provides Elasticsearch interaction.
- **[ElevenLabs](https://github.com/mamertofabian/elevenlabs-mcp-server)** - A server that integrates with ElevenLabs text-to-speech API capable of generating full voiceovers with multiple voices.
- **[Email](https://github.com/Shy2593666979/mcp-server-email)** - This server enables users to send emails through various email providers, including Gmail, Outlook, Yahoo, Sina, Sohu, 126, 163, and QQ Mail. It also supports attaching files from specified directories, making it easy to upload attachments along with the email content.
- **[Ergo Blockchain MCP](https://github.com/marctheshark3/ergo-mcp)** -An MCP server to integrate Ergo Blockchain Node and Explorer APIs for checking address balances, analyzing transactions, viewing transaction history, performing forensic analysis of addresses, searching for tokens, and monitoring network status.
- **[Eunomia](https://github.com/whataboutyou-ai/eunomia-MCP-server)** - Extension of the Eunomia framework that connects Eunomia instruments with MCP servers
- **[EVM MCP Server](https://github.com/mcpdotdirect/evm-mcp-server)** - Comprehensive blockchain services for 30+ EVM networks, supporting native tokens, ERC20, NFTs, smart contracts, transactions, and ENS resolution.
- **[Everything Search](https://github.com/mamertofabian/mcp-everything-search)** - Fast file searching capabilities across Windows (using [Everything SDK](https://www.voidtools.com/support/everything/sdk/)), macOS (using mdfind command), and Linux (using locate/plocate command).
- **[Excel](https://github.com/haris-musa/excel-mcp-server)** - Excel manipulation including data reading/writing, worksheet management, formatting, charts, and pivot table.
- **[Fantasy PL](https://github.com/rishijatia/fantasy-pl-mcp)** - Give your coding agent direct access to up-to date Fantasy Premier League data
- **[fastn.ai – Unified API MCP Server](https://github.com/fastnai/mcp-fastn)** - A remote, dynamic MCP server with a unified API that connects to 1,000+ tools, actions, and workflows, featuring built-in authentication and monitoring.
- **[Federal Reserve Economic Data (FRED)](https://github.com/stefanoamorelli/fred-mcp-server)** (by Stefano Amorelli) - Community developed MCP server to interact with the Federal Reserve Economic Data.
- **[FDIC BankFind MCP Server - (Unofficial)](https://github.com/clafollett/fdic-bank-find-mcp-server)** - The is a MCPserver that brings the power of FDIC BankFind APIs straight to your AI tools and workflows. Structured U.S. banking data, delivered with maximum vibes. 😎📊
- **[Fetch](https://github.com/zcaceres/fetch-mcp)** - A server that flexibly fetches HTML, JSON, Markdown, or plaintext.
- **[Fingertip](https://github.com/fingertip-com/fingertip-mcp)** - MCP server for Fingertip.com to search and create new sites.
- **[Figma](https://github.com/GLips/Figma-Context-MCP)** - Give your coding agent direct access to Figma file data, helping it one-shot design implementation.
- **[Firebase](https://github.com/gannonh/firebase-mcp)** - Server to interact with Firebase services including Firebase Authentication, Firestore, and Firebase Storage.
- **[FireCrawl](https://github.com/vrknetha/mcp-server-firecrawl)** - Advanced web scraping with JavaScript rendering, PDF support, and smart rate limiting
- **[FlightRadar24](https://github.com/sunsetcoder/flightradar24-mcp-server)** - A Claude Desktop MCP server that helps you track flights in real-time using Flightradar24 data.
- **[freqtrade-mcp](https://github.com/kukapay/freqtrade-mcp)** - An MCP server that integrates with the Freqtrade cryptocurrency trading bot.
- **[Ghost](https://github.com/MFYDev/ghost-mcp)** - A Model Context Protocol (MCP) server for interacting with Ghost CMS through LLM interfaces like Claude.
- **[Git](https://github.com/geropl/git-mcp-go)** - Allows LLM to interact with a local git repository, incl. optional push support.
- **[Github Actions](https://github.com/ko1ynnky/github-actions-mcp-server)** - A Model Context Protocol (MCP) server for interacting with Github Actions.
- **[GitHub Enterprise MCP](https://github.com/ddukbg/github-enterprise-mcp)** - A Model Context Protocol (MCP) server for interacting with GitHub Enterprise.
- **[Glean](https://github.com/longyi1207/glean-mcp-server)** - A server that uses Glean API to search and chat.
- **[Gmail](https://github.com/GongRzhe/Gmail-MCP-Server)** - A Model Context Protocol (MCP) server for Gmail integration in Claude Desktop with auto authentication support.
- **[Gmail Headless](https://github.com/baryhuang/mcp-headless-gmail)** - Remote hostable MCP server that can get and send Gmail messages without local credential or file system setup.
- **[Goal Story](https://github.com/hichana/goalstory-mcp)** - a Goal Tracker and Visualization Tool for personal and professional development.
- **[GOAT](https://github.com/goat-sdk/goat/tree/main/typescript/examples/by-framework/model-context-protocol)** - Run more than +200 onchain actions on any blockchain including Ethereum, Solana and Base.
- **[Godot](https://github.com/Coding-Solo/godot-mcp)** - A MCP server providing comprehensive Godot engine integration for project editing, debugging, and scene management.
- **[Golang Filesystem Server](https://github.com/mark3labs/mcp-filesystem-server)** - Secure file operations with configurable access controls built with Go!
- **[Goodnews](https://github.com/VectorInstitute/mcp-goodnews)** - A simple MCP server that delivers curated positive and uplifting news stories.
- **[Google Calendar](https://github.com/v-3/google-calendar)** - Integration with Google Calendar to check schedules, find time, and add/delete events
- **[Google Calendar](https://github.com/nspady/google-calendar-mcp)** - Google Calendar MCP Server for managing Google calendar events. Also supports searching for events by attributes like title and location.
- **[Google Custom Search](https://github.com/adenot/mcp-google-search)** - Provides Google Search results via the Google Custom Search API
- **[Google Sheets](https://github.com/xing5/mcp-google-sheets)** - Access and editing data to your Google Sheets.
- **[Google Sheets](https://github.com/rohans2/mcp-google-sheets)** - A MCP Server written in TypeScript to access and edit data in your Google Sheets.
- **[Google Tasks](https://github.com/zcaceres/gtasks-mcp)** - Google Tasks API Model Context Protocol Server.
- **[Google Vertex AI Search](https://github.com/ubie-oss/mcp-vertexai-search)** - Provides Google Vertex AI Search results by grounding a Gemini model with your own private data
- **[GraphQL Schema](https://github.com/hannesj/mcp-graphql-schema)** - Allow LLMs to explore large GraphQL schemas without bloating the context.
- **[HDW LinkedIn](https://github.com/horizondatawave/hdw-mcp-server)** - Access to profile data and management of user account with [HorizonDataWave.ai](https://horizondatawave.ai/).
- **[Helm Chart CLI](https://github.com/jeff-nasseri/helm-chart-cli-mcp)** - Helm MCP provides a bridge between AI assistants and the Helm package manager for Kubernetes. It allows AI assistants to interact with Helm through natural language requests, executing commands like installing charts, managing repositories, and more.
- **[Heurist Mesh Agent](https://github.com/heurist-network/heurist-mesh-mcp-server)** - Access specialized web3 AI agents for blockchain analysis, smart contract security, token metrics, and blockchain interactions through the [Heurist Mesh network](https://github.com/heurist-network/heurist-agent-framework/tree/main/mesh).
- **[Holaspirit](https://github.com/syucream/holaspirit-mcp-server)** - Interact with [Holaspirit](https://www.holaspirit.com/).
- **[Home Assistant](https://github.com/tevonsb/homeassistant-mcp)** - Interact with [Home Assistant](https://www.home-assistant.io/) including viewing and controlling lights, switches, sensors, and all other Home Assistant entities.
- **[Home Assistant](https://github.com/voska/hass-mcp)** - Docker-ready MCP server for Home Assistant with entity management, domain summaries, automation support, and guided conversations. Includes pre-built container images for easy installation.
- **[HubSpot](https://github.com/buryhuang/mcp-hubspot)** - HubSpot CRM integration for managing contacts and companies. Create and retrieve CRM data directly through Claude chat.
- **[HuggingFace Spaces](https://github.com/evalstate/mcp-hfspace)** - Server for using HuggingFace Spaces, supporting Open Source Image, Audio, Text Models and more. Claude Desktop mode for easy integration.
- **[Human-In-the-Loop](https://github.com/GongRzhe/Human-In-the-Loop-MCP-Server)** - A powerful MCP Server that enables AI assistants like Claude to interact with humans through intuitive GUI dialogs. This server bridges the gap between automated AI processes and human decision-making by providing real-time user input tools, choices, confirmations, and feedback mechanisms.
- **[Hyperliquid](https://github.com/mektigboy/server-hyperliquid)** - An MCP server implementation that integrates the Hyperliquid SDK for exchange data.
- **[hyprmcp](https://github.com/stefanoamorelli/hyprmcp)** (by Stefano Amorelli) - Lightweight MCP server for `hyprland`.
- **[iFlytek Workflow](https://github.com/iflytek/ifly-workflow-mcp-server)** - Connect to iFlytek Workflow via the MCP server and run your own Agent.
- **[Image Generation](https://github.com/GongRzhe/Image-Generation-MCP-Server)** - This MCP server provides image generation capabilities using the Replicate Flux model.
- **[InfluxDB](https://github.com/idoru/influxdb-mcp-server)** - Run queries against InfluxDB OSS API v2.
- **[Inoyu](https://github.com/sergehuber/inoyu-mcp-unomi-server)** - Interact with an Apache Unomi CDP customer data platform to retrieve and update customer profiles
- **[interactive-mcp](https://github.com/ttommyth/interactive-mcp)** - Enables interactive LLM workflows by adding local user prompts and chat capabilities directly into the MCP loop.
- **[Intercom](https://github.com/raoulbia-ai/mcp-server-for-intercom)** - An MCP-compliant server for retrieving customer support tickets from Intercom. This tool enables AI assistants like Claude Desktop and Cline to access and analyze your Intercom support tickets.
- **[iOS Simulator](https://github.com/InditexTech/mcp-server-simulator-ios-idb)** - A Model Context Protocol (MCP) server that enables LLMs to interact with iOS simulators (iPhone, iPad, etc.) through natural language commands.
- **[iTerm MCP](https://github.com/ferrislucas/iterm-mcp)** - Integration with iTerm2 terminal emulator for macOS, enabling LLMs to execute and monitor terminal commands.
- [iTerm MCP Server](https://github.com/rishabkoul/iTerm-MCP-Server) - A Model Context Protocol (MCP) server implementation for iTerm2 terminal integration. Able to manage multiple iTerm Sessions
- **[JavaFX](https://github.com/mcpso/mcp-server-javafx)** - Make drawings using a JavaFX canvas
- **[JDBC](https://github.com/quarkiverse/quarkus-mcp-servers/tree/main/jdbc)** - Connect to any JDBC-compatible database and query, insert, update, delete, and more. Supports MySQL, PostgreSQL, Oracle, SQL Server, sqllite and [more](https://github.com/quarkiverse/quarkus-mcp-servers/tree/main/jdbc#supported-jdbc-variants).
- **[JMeter](https://github.com/QAInsights/jmeter-mcp-server)** - Run load testing using Apache JMeter via MCP-compliant tools.
- **[JSON](https://github.com/GongRzhe/JSON-MCP-Server)** - JSON handling and processing server with advanced query capabilities using JSONPath syntax and support for array, string, numeric, and date operations.
- **[Jupyter Notebook](https://github.com/jjsantos01/jupyter-notebook-mcp)** - connects Jupyter Notebook to Claude AI, allowing Claude to directly interact with and control Jupyter Notebooks. This integration enables AI-assisted code execution, data analysis, visualization, and more.
- **[jupiter-mcp](https://github.com/kukapay/jupiter-mcp)** - An MCP server for executing token swaps on the Solana blockchain using Jupiter's new Ultra API.
- **[k8s-multicluster-mcp](https://github.com/razvanmacovei/k8s-multicluster-mcp)** - An MCP server for interact with multiple Kubernetes clusters simultaneously using multiple kubeconfig files.
- **[KiCad MCP](https://github.com/lamaalrajih/kicad-mcp)** - MCP server for KiCad on Mac, Windows, and Linux.
- **[Keycloak MCP](https://github.com/ChristophEnglisch/keycloak-model-context-protocol)** - This MCP server enables natural language interaction with Keycloak for user and realm management including creating, deleting, and listing users and realms.
- **[Kibana MCP](https://github.com/TocharianOU/mcp-server-kibana.git)** (by TocharianOU) - A community-maintained MCP server implementation that allows any MCP-compatible client to access and manage Kibana instances through natural language or programmatic requests.
- **[Kibela](https://github.com/kiwamizamurai/mcp-kibela-server)** (by kiwamizamurai) - Interact with Kibela API.
- **[kintone](https://github.com/macrat/mcp-server-kintone)** - Manage records and apps in [kintone](https://kintone.com) through LLM tools.
- **[Kong Konnect](https://github.com/Kong/mcp-konnect)** - A Model Context Protocol (MCP) server for interacting with Kong Konnect APIs, allowing AI assistants to query and analyze Kong Gateway configurations, traffic, and analytics.
- **[Kubernetes](https://github.com/Flux159/mcp-server-kubernetes)** - Connect to Kubernetes cluster and manage pods, deployments, and services.
- **[Kubernetes and OpenShift](https://github.com/manusa/kubernetes-mcp-server)** - A powerful Kubernetes MCP server with additional support for OpenShift. Besides providing CRUD operations for any Kubernetes resource, this server provides specialized tools to interact with your cluster.
- **[Langflow-DOC-QA-SERVER](https://github.com/GongRzhe/Langflow-DOC-QA-SERVER)** - A Model Context Protocol server for document Q&A powered by Langflow. It demonstrates core MCP concepts by providing a simple interface to query documents through a Langflow backend.
- **[Lark(Feishu)](https://github.com/kone-net/mcp_server_lark)** - A Model Context Protocol(MCP) server for Lark(Feishu) sheet, message, doc and etc.
- **[Lightdash](https://github.com/syucream/lightdash-mcp-server)** - Interact with [Lightdash](https://www.lightdash.com/), a BI tool.
- **[lsp-mcp](https://github.com/Tritlo/lsp-mcp)** - Interact with Language Servers usint the Language Server Protocol to provide additional context information via hover, code actions and completions.
- **[Linear](https://github.com/tacticlaunch/mcp-linear)** - Interact with Linear project management system.
- **[Linear](https://github.com/jerhadf/linear-mcp-server)** - Allows LLM to interact with Linear's API for project management, including searching, creating, and updating issues.
- **[Linear (Go)](https://github.com/geropl/linear-mcp-go)** - Allows LLM to interact with Linear's API via a single static binary.
- **[LINE](https://github.com/amornpan/py-mcp-line)** (by amornpan) - Implementation for LINE Bot integration that enables Language Models to read and analyze LINE conversations through a standardized interface. Features asynchronous operation, comprehensive logging, webhook event handling, and support for various message types.
- **[LlamaCloud](https://github.com/run-llama/mcp-server-llamacloud)** (by marcusschiesser) - Integrate the data stored in a managed index on [LlamaCloud](https://cloud.llamaindex.ai/)
- **[lldb-mcp](https://github.com/stass/lldb-mcp)** - A Model Context Protocol server for LLDB that provides LLM-driven debugging.
- **[llm-context](https://github.com/cyberchitta/llm-context.py)** - Provides a repo-packing MCP tool with configurable profiles that specify file inclusion/exclusion patterns and optional prompts.
- **[LottieFiles](https://github.com/junmer/mcp-server-lottiefiles)** - Searching and retrieving Lottie animations from [LottieFiles](https://lottiefiles.com/)
- **[lucene-mcp-server](https://github.com/VivekKumarNeu/MCP-Lucene-Server)** - spring boot server using Lucene for fast document search and management.
- **[mac-messages-mcp](https://github.com/carterlasalle/mac_messages_mcp)** - An MCP server that securely interfaces with your iMessage database via the Model Context Protocol (MCP), allowing LLMs to query and analyze iMessage conversations. It includes robust phone number validation, attachment processing, contact management, group chat handling, and full support for sending and receiving messages.
- **[MalwareBazaar_MCP](https://github.com/mytechnotalent/MalwareBazaar_MCP)** (by Kevin Thomas) - An AI-driven MCP server that autonomously interfaces with MalwareBazaar, delivering real-time threat intel and sample metadata for authorized cybersecurity research workflows.
- **[MariaDB](https://github.com/abel9851/mcp-server-mariadb)** - MariaDB database integration with configurable access controls in Python.
- **[Markdown2doc](https://github.com/Klavis-AI/klavis/tree/main/mcp_servers/pandoc)** - Convert between various file formats using Pandoc
- **[Markitdown](https://github.com/Klavis-AI/klavis/tree/main/mcp_servers/markitdown)** - Convert files to Markdown
- **[Matlab-MCP-Tools](https://github.com/neuromechanist/matlab-mcp-tools)** - An MCP to write and execute MATLAB scripts, maintain workspace context between MCP calls, visualize plots, and perform section-by-section analysis of MATLAB code with full access to MATLAB's computational capabilities.
- **[Maton](https://github.com/maton-ai/agent-toolkit/tree/main/modelcontextprotocol)** - Connect to your SaaS tools like HubSpot, Salesforce, and more.
- **[MCP Compass](https://github.com/liuyoshio/mcp-compass)** - Suggest the right MCP server for your needs
- **[mcp-containerd](https://github.com/jokemanfire/mcp-containerd)** - The containerd MCP implemented by Rust supports the operation of the CRI interface.
- **[MCP Create](https://github.com/tesla0225/mcp-create)** - A dynamic MCP server management service that creates, runs, and manages Model Context Protocol servers on-the-fly.
- **[MCP Installer](https://github.com/anaisbetts/mcp-installer)** - This server is a server that installs other MCP servers for you.
- **[mcp-k8s-go](https://github.com/strowk/mcp-k8s-go)** - Golang-based Kubernetes server for MCP to browse pods and their logs, events, namespaces and more. Built to be extensible.
- **[mcp-local-rag](https://github.com/nkapila6/mcp-local-rag)** - "primitive" RAG-like web search model context protocol (MCP) server that runs locally using Google's MediaPipe Text Embedder and DuckDuckGo Search. ✨ no APIs required ✨.
- **[mcp-proxy](https://github.com/sparfenyuk/mcp-proxy)** - Connect to MCP servers that run on SSE transport, or expose stdio servers as an SSE server.
- **[MCP Proxy Server](https://github.com/TBXark/mcp-proxy)** - An MCP proxy server that aggregates and serves multiple MCP resource servers through a single HTTP server.
- **[mcp-salesforce](https://github.com/lciesielski/mcp-salesforce-example)** - MCP server with basic demonstration of interactions with your Salesforce instance
- **[MCP Server Creator](https://github.com/GongRzhe/MCP-Server-Creator)** - A powerful Model Context Protocol (MCP) server that creates other MCP servers! This meta-server provides tools for dynamically generating FastMCP server configurations and Python code.
- **[mem0-mcp](https://github.com/mem0ai/mem0-mcp)** - A Model Context Protocol server for Mem0, which helps with managing coding preferences.
- **[Membase](https://github.com/unibaseio/membase-mcp)** - Save and query your agent memory in distributed way by Membase.
- **[MetaTrader MCP](https://github.com/ariadng/metatrader-mcp-server)** - Enable AI LLMs to execute trades using MetaTrader 5 platform.
- **[Metricool MCP](https://github.com/metricool/mcp-metricool)** - A Model Context Protocol server that integrates with Metricool's social media analytics platform to retrieve performance metrics and schedule content across networks like Instagram, Facebook, Twitter, LinkedIn, TikTok and YouTube.
- **[MSSQL](https://github.com/aekanun2020/mcp-server/)** - MSSQL database integration with configurable access controls and schema inspection
- **[MSSQL](https://github.com/JexinSam/mssql_mcp_server)** (by jexin) - MCP Server for MSSQL database in Python
- **[MSSQL-Python](https://github.com/amornpan/py-mcp-mssql)** (by amornpan) - A read-only Python implementation for MSSQL database access with enhanced security features, configurable access controls, and schema inspection capabilities. Focuses on safe database interaction through Python ecosystem.
- **[MSSQL-MCP](https://github.com/daobataotie/mssql-mcp)** (by daobataotie) - MSSQL MCP that refer to the official website's SQLite MCP for modifications to adapt to MSSQL
- **[Markdownify](https://github.com/zcaceres/mcp-markdownify-server)** - MCP to convert almost anything to Markdown (PPTX, HTML, PDF, Youtube Transcripts and more)
- **[Microsoft Teams](https://github.com/InditexTech/mcp-teams-server)** - MCP server that integrates Microsoft Teams messaging (read, post, mention, list members and threads) 
- **[Mifos X](https://github.com/openMF/mcp-mifosx)** - A MCP server for the Mifos X Open Source Banking useful for managing clients, loans, savings, shares, financial transactions and generating financial reports.
- **[Mikrotik](https://github.com/jeff-nasseri/mikrotik-mcp)** - Mikrotik MCP server which cover networking operations (IP, DHCP, Firewall, etc) 
- **[Mindmap](https://github.com/YuChenSSR/mindmap-mcp-server)** (by YuChenSSR) - A server that generates mindmaps from input containing markdown code.
- **[Minima](https://github.com/dmayboroda/minima)** - MCP server for RAG on local files
- **[Mobile MCP](https://github.com/mobile-next/mobile-mcp)** (by Mobile Next) - MCP server for Mobile(iOS/Android) automation, app scraping and development using physical devices or simulators/emulators.
- **[MongoDB](https://github.com/kiliczsh/mcp-mongo-server)** - A Model Context Protocol Server for MongoDB.
- **[MongoDB Lens](https://github.com/furey/mongodb-lens)** - Full Featured MCP Server for MongoDB Databases.
- **[MongoDB & Mongoose](https://github.com/nabid-pf/mongo-mongoose-mcp)** - MongoDB MCP Server with Mongoose Schema and Validation.
- **[Monday.com](https://github.com/sakce/mcp-server-monday)** - MCP Server to interact with Monday.com boards and items.
- **[Morningstar](https://github.com/Morningstar/morningstar-mcp-server)** - MCP Server to interact with Morningstar Research, Editorial and Datapoints
- **[Multicluster-MCP-Sever](https://github.com/yanmxa/multicluster-mcp-server)** - The gateway for GenAI systems to interact with multiple Kubernetes clusters.
- **[Multi-Model Advisor](https://github.com/YuChenSSR/multi-ai-advisor-mcp)** - A Model Context Protocol (MCP) server that orchestrates queries across multiple Ollama models, synthesizing their insights to deliver a comprehensive and multifaceted AI perspective on any given query.
- **[MySQL](https://github.com/benborla/mcp-server-mysql)** (by benborla) - MySQL database integration in NodeJS with configurable access controls and schema inspection
- **[MySQL](https://github.com/designcomputer/mysql_mcp_server)** (by DesignComputer) - MySQL database integration in Python with configurable access controls and schema inspection
- **[MasterGo](https://github.com/mastergo-design/mastergo-magic-mcp)** - The server designed to connect MasterGo design tools with AI models. It enables AI models to directly retrieve DSL data from MasterGo design files.
- **[n8n](https://github.com/leonardsellem/n8n-mcp-server)** - This MCP server provides tools and resources for AI assistants to manage n8n workflows and executions, including listing, creating, updating, and deleting workflows, as well as monitoring their execution status.
- **[NASA](https://github.com/ProgramComputer/NASA-MCP-server)** (by ProgramComputer) - Access to a unified gateway of NASA's data sources including but not limited to APOD, NEO, EPIC, GIBS.
- **[Nasdaq Data Link](https://github.com/stefanoamorelli/nasdaq-data-link-mcp)** (by stefanoamorelli) - An MCP server to access, explore, and interact with Nasdaq Data Link's extensive and valuable financial and economic datasets.
- **[National Parks](https://github.com/KyrieTangSheng/mcp-server-nationalparks)** - The server provides latest information of park details, alerts, visitor centers, campgrounds, hiking trails, and events for U.S. National Parks.
- **[NAVER](https://github.com/pfldy2850/py-mcp-naver)** (by pfldy2850) - This MCP server provides tools to interact with various Naver services, such as searching blogs, news, books, and more.
- **[NBA](https://github.com/Taidgh-Robinson/nba-mcp-server)** - This MCP server provides tools to fetch recent and historical NBA games including basic and advanced statistics.
- **[NS Travel Information](https://github.com/r-huijts/ns-mcp-server)** - Access Dutch Railways (NS) real-time train travel information and disruptions through the official NS API.
- **[Neo4j](https://github.com/da-okazaki/mcp-neo4j-server)** - A community built server that interacts with Neo4j Graph Database.
- **[Neovim](https://github.com/bigcodegen/mcp-neovim-server)** - An MCP Server for your Neovim session.
- **[nomad-mcp](https://github.com/kocierik/mcp-nomad)** - A server that provides a set of tools for managing Nomad clusters through the MCP.
- **[Notion](https://github.com/suekou/mcp-notion-server)** (by suekou) - Interact with Notion API.
- **[Notion](https://github.com/v-3/notion-server)** (by v-3) - Notion MCP integration. Search, Read, Update, and Create pages through Claude chat.
- **[ntfy-mcp](https://github.com/teddyzxcv/ntfy-mcp)** (by teddyzxcv) - The MCP server that keeps you informed by sending the notification on phone using ntfy
- **[ntfy-me-mcp](https://github.com/gitmotion/ntfy-me-mcp)** (by gitmotion) - An ntfy MCP server for sending/fetching ntfy notifications to your self-hosted ntfy server from AI Agents 📤 (supports secure token auth & more - use with npx or docker!)
- **[oatpp-mcp](https://github.com/oatpp/oatpp-mcp)** - C++ MCP integration for Oat++. Use [Oat++](https://oatpp.io) to build MCP servers.
- **[Obsidian Markdown Notes](https://github.com/calclavia/mcp-obsidian)** - Read and search through your Obsidian vault or any directory containing Markdown notes
- **[obsidian-mcp](https://github.com/StevenStavrakis/obsidian-mcp)** - (by Steven Stavrakis) An MCP server for Obsidian.md with tools for searching, reading, writing, and organizing notes.
- **[OceanBase](https://github.com/yuanoOo/oceanbase_mcp_server)** - (by yuanoOo) A Model Context Protocol (MCP) server that enables secure interaction with OceanBase databases.
- **[Office-PowerPoint-MCP-Server](https://github.com/GongRzhe/Office-PowerPoint-MCP-Server)** - A Model Context Protocol (MCP) server for creating, reading, and manipulating Microsoft PowerPoint documents.
- **[Office-Visio-MCP-Server](https://github.com/GongRzhe/Office-Visio-MCP-Server)** - A Model Context Protocol (MCP) server for creating, reading, and manipulating Microsoft Visio documents.
- **[Office-Word-MCP-Server](https://github.com/GongRzhe/Office-Word-MCP-Server)** - A Model Context Protocol (MCP) server for creating, reading, and manipulating Microsoft Word documents. 
- **[Okta](https://github.com/kapilduraphe/okta-mcp-server)** - Interact with Okta API.
- **[OneNote](https://github.com/rajvirtual/MCP-Servers/tree/master/onenote)** - (by Rajesh Vijay) An MCP server that connects to Microsoft OneNote using the Microsoft Graph API. Reading notebooks, sections, and pages from OneNote,Creating new notebooks, sections, and pages in OneNote.
- **[OpenAI WebSearch MCP](https://github.com/ConechoAI/openai-websearch-mcp)** - This is a Python-based MCP server that provides OpenAI `web_search` build-in tool.
- **[OpenAPI](https://github.com/snaggle-ai/openapi-mcp-server)** - Interact with [OpenAPI](https://www.openapis.org/) APIs.
- **[OpenAPI AnyApi](https://github.com/baryhuang/mcp-server-any-openapi)** - Interact with large [OpenAPI](https://www.openapis.org/) docs using built-in semantic search for endpoints. Allows for customizing the MCP server prefix.
- **[OpenAPI Schema](https://github.com/hannesj/mcp-openapi-schema)** - Allow LLMs to explore large [OpenAPI](https://www.openapis.org/) schemas without bloating the context.
- **[OpenCTI](https://github.com/Spathodea-Network/opencti-mcp)** - Interact with OpenCTI platform to retrieve threat intelligence data including reports, indicators, malware and threat actors.
- **[OpenDota](https://github.com/asusevski/opendota-mcp-server)** - Interact with OpenDota API to retrieve Dota 2 match data, player statistics, and more.
- **[OpenRPC](https://github.com/shanejonas/openrpc-mpc-server)** - Interact with and discover JSON-RPC APIs via [OpenRPC](https://open-rpc.org).
- **[OpenWeather](https://github.com/mschneider82/mcp-openweather)** - Interact with the free openweathermap API to get the current and forecast weather for a location.
- **[Open Strategy Partners Marketing Tools](https://github.com/open-strategy-partners/osp_marketing_tools)** - Content editing codes, value map, and positioning tools for product marketing.
- **[Oura Ring](https://github.com/rajvirtual/oura-mcp-server)** (by Rajesh Vijay) - MCP Server to access and analyze your Oura Ring data. It provides a structured way to fetch and understand your health metrics.
- **[Outline](https://github.com/Vortiago/mcp-outline)** - MCP Server to interact with [Outline](https://www.getoutline.com) knowledge base to search, read, create, and manage documents and their content, access collections, add comments, and manage document backlinks.
- **[pancakeswap-poolspy-mcp](https://github.com/kukapay/pancakeswap-poolspy-mcp)** - An MCP server that tracks newly created liquidity pools on Pancake Swap.
- **[Pandoc](https://github.com/vivekVells/mcp-pandoc)** - MCP server for seamless document format conversion using Pandoc, supporting Markdown, HTML, PDF, DOCX (.docx), csv and more.
- **[Paradex MCP](https://github.com/sv/mcp-paradex-py)** - MCP native server for interacting with Paradex platform, including fully features trading.
- **[Phone MCP](https://github.com/hao-cyber/phone-mcp)** - 📱 A powerful plugin that lets you control your Android phone. Enables AI agents to perform complex tasks like automatically playing music based on weather or making calls and sending texts.
- **[PIF](https://github.com/hungryrobot1/MCP-PIF)** - A Personal Intelligence Framework (PIF), providing tools for file operations, structured reasoning, and journal-based documentation to support continuity and evolving human-AI collaboration across sessions.
- **[Pinecone](https://github.com/sirmews/mcp-pinecone)** - MCP server for searching and uploading records to Pinecone. Allows for simple RAG features, leveraging Pinecone's Inference API.
- **[Placid.app](https://github.com/felores/placid-mcp-server)** - Generate image and video creatives using Placid.app templates
- **[Plane](https://github.com/kelvin6365/plane-mcp-server)** - This MCP Server will help you to manage projects and issues through Plane's API
- **[Playwright](https://github.com/executeautomation/mcp-playwright)** - This MCP Server will help you run browser automation and webscraping using Playwright
- **[Postman](https://github.com/shannonlal/mcp-postman)** - MCP server for running Postman Collections locally via Newman. Allows for simple execution of Postman Server and returns the results of whether the collection passed all the tests.
- **[Prefect](https://github.com/allen-munsch/mcp-prefect)** - MCP Server for workflow orchestration and ELT/ETL with Prefect Server, and Prefect Cloud [https://www.prefect.io/] using the `prefect` python client.
- **[Productboard](https://github.com/kenjihikmatullah/productboard-mcp)** - Integrate the Productboard API into agentic workflows via MCP.
- **[Prometheus](https://github.com/pab1it0/prometheus-mcp-server)** - Query and analyze Prometheus - open-source monitoring system.
- **[PubChem](https://github.com/sssjiang/pubchem_mcp_server)** - extract drug information from pubchem API.
- **[Pulumi](https://github.com/dogukanakkaya/pulumi-mcp-server)** - MCP Server to Interact with Pulumi API, creates and lists Stacks
- **[Puppeteer vision](https://github.com/djannot/puppeteer-vision-mcp)** - Use Puppeteer to browse a webpage and return a high quality Markdown. Use AI vision capabilities to handle cookies, captchas, and other interactive elements automatically.
- **[Pushover](https://github.com/ashiknesin/pushover-mcp)** - Send instant notifications to your devices using [Pushover.net](https://pushover.net/)
- **[Quarkus](https://github.com/quarkiverse/quarkus-mcp-servers)** - MCP servers for the Quarkus Java framework.
- **[QGIS](https://github.com/jjsantos01/qgis_mcp)** - connects QGIS to Claude AI through the MCP. This integration enables prompt-assisted project creation, layer loading, code execution, and more.
- **[QuickChart](https://github.com/GongRzhe/Quickchart-MCP-Server)** - A Model Context Protocol server for generating charts using QuickChart.io
- **[Qwen_Max](https://github.com/66julienmartin/MCP-server-Qwen_Max)** - A Model Context Protocol (MCP) server implementation for the Qwen models.
- **[RabbitMQ](https://github.com/kenliao94/mcp-server-rabbitmq)** - The MCP server that interacts with RabbitMQ to publish and consume messages.
- **[RAG Web Browser](https://github.com/apify/mcp-server-rag-web-browser)** An MCP server for Apify's open-source RAG Web Browser [Actor](https://apify.com/apify/rag-web-browser) to perform web searches, scrape URLs, and return content in Markdown.
- **[Raindrop.io](https://github.com/hiromitsusasaki/raindrop-io-mcp-server)** - An integration that allows LLMs to interact with Raindrop.io bookmarks using the Model Context Protocol (MCP).
- **[Reaper](https://github.com/dschuler36/reaper-mcp-server)** - Interact with your [Reaper](https://www.reaper.fm/) (Digital Audio Workstation) projects.
- **[Redis](https://github.com/GongRzhe/REDIS-MCP-Server)** - Redis database operations and caching microservice server with support for key-value operations, expiration management, and pattern-based key listing.
- **[Redis](https://github.com/prajwalnayak7/mcp-server-redis)** MCP server to interact with Redis Server, AWS Memory DB, etc for caching or other use-cases where in-memory and key-value based storage is appropriate
- **[Reed Jobs](https://github.com/kld3v/reed_jobs_mcp)** - Search and retrieve job listings from Reed.co.uk.
- **[Rememberizer AI](https://github.com/skydeckai/mcp-server-rememberizer)** - An MCP server designed for interacting with the Rememberizer data source, facilitating enhanced knowledge retrieval.
- **[Replicate](https://github.com/deepfates/mcp-replicate)** - Search, run and manage machine learning models on Replicate through a simple tool-based interface. Browse models, create predictions, track their status, and handle generated images.
- **[Resend](https://github.com/Klavis-AI/klavis/tree/main/mcp_servers/resend)** - Send email using Resend services
- **[Rquest](https://github.com/xxxbrian/mcp-rquest)** - An MCP server providing realistic browser-like HTTP request capabilities with accurate TLS/JA3/JA4 fingerprints for bypassing anti-bot measures.
- **[Rijksmuseum](https://github.com/r-huijts/rijksmuseum-mcp)** - Interface with the Rijksmuseum API to search artworks, retrieve artwork details, access image tiles, and explore user collections.
- **[Riot Games](https://github.com/jifrozen0110/mcp-riot)** - MCP server for League of Legends – fetch player info, ranks, champion stats, and match history via Riot API.
- **[Salesforce MCP](https://github.com/salesforce-mcp/salesforce-mcp)** -  Salesforce MCP server. Supports cloud version Salesforce-mcp.com and allows both data & metadata functions. 
- **[Rust MCP Filesystem](https://github.com/rust-mcp-stack/rust-mcp-filesystem)** - Fast, asynchronous MCP server for efficient handling of various filesystem operations built with the power of Rust.
- **[Salesforce MCP](https://github.com/smn2gnt/MCP-Salesforce)** - Interact with Salesforce Data and Metadata
- **[Scholarly](https://github.com/adityak74/mcp-scholarly)** - A MCP server to search for scholarly and academic articles.
- **[scrapling-fetch](https://github.com/cyberchitta/scrapling-fetch-mcp)** - Access text content from bot-protected websites. Fetches HTML/markdown from sites with anti-automation measures using Scrapling.
- **[SearXNG](https://github.com/ihor-sokoliuk/mcp-searxng)** - A Model Context Protocol Server for [SearXNG](https://docs.searxng.org)
- **[SEC EDGAR](https://github.com/stefanoamorelli/sec-edgar-mcp)** - (by Stefano Amorelli) A community Model Context Protocol Server to access financial filings and data through the U.S. Securities and Exchange Commission ([SEC](https://www.sec.gov/)) `Electronic Data Gathering, Analysis, and Retrieval` ([EDGAR](https://www.sec.gov/submit-filings/about-edgar)) database
- **[ServiceNow](https://github.com/osomai/servicenow-mcp)** - A MCP server to interact with a ServiceNow instance
- **[Shodan MCP](https://github.com/Hexix23/shodan-mcp)** - MCP server to interact with [Shodan](https://www.shodan.io/)
- **[Shopify](https://github.com/GeLi2001/shopify-mcp)** - MCP to interact with Shopify API including order, product, customers and so on.
- **[Siri Shortcuts](https://github.com/dvcrn/mcp-server-siri-shortcuts)** - MCP to interact with Siri Shortcuts on macOS. Exposes all Shortcuts as MCP tools.
<<<<<<< HEAD
- **[Slidespeak](https://github.com/SlideSpeak/slidespeak-mcp)** - 🦜 Create PowerPoint presentations using the [Slidespeak](https://slidespeak.com/) API.
=======
- **[Slack](https://github.com/korotovsky/slack-mcp-server)** - The most powerful MCP server for Slack Workspaces. This integration supports both Stdio and SSE transports, proxy settings and does not require any permissions or bots being created or approved by Workspace admins 😏.
>>>>>>> 8fb7bbda
- **[Snowflake](https://github.com/isaacwasserman/mcp-snowflake-server)** - This MCP server enables LLMs to interact with Snowflake databases, allowing for secure and controlled data operations.
- **[Solver](https://github.com/szeider/mcp-solver)** - Solves constraint satisfaction and optimization problems . 
- **[SoccerDataAPI](https://github.com/yeonupark/mcp-soccer-data)** - This MCP server provides real-time football match data based on the SoccerDataAPI.
- **[Solana Agent Kit](https://github.com/sendaifun/solana-agent-kit/tree/main/examples/agent-kit-mcp-server)** - This MCP server enables LLMs to interact with the Solana blockchain with help of Solana Agent Kit by SendAI, allowing for 40+ protcool actions and growing
- **[Spotify](https://github.com/varunneal/spotify-mcp)** - This MCP allows an LLM to play and use Spotify.
- **[Standard Korean Dictionary](https://github.com/privetin/stdict)** - Search the dictionary using API
- **[Starwind UI](https://github.com/Boston343/starwind-ui-mcp/)** - This MCP provides relevant commands, documentation, and other information to allow LLMs to take full advantage of Starwind UI's open source Astro components.
- **[Strava](https://github.com/r-huijts/strava-mcp)** - Connect to the Strava API to access activity data, athlete profiles, segments, and routes, enabling fitness tracking and analysis with Claude.
- **[Stripe](https://github.com/atharvagupta2003/mcp-stripe)** - This MCP allows integration with Stripe for handling payments, customers, and refunds.
- **[ShaderToy](https://github.com/wilsonchenghy/ShaderToy-MCP)** - This MCP server lets LLMs to interact with the ShaderToy API, allowing LLMs to learn from compute shaders examples and enabling them to create complex GLSL shaders that they are previously not capable of.
- **[Talk To Figma](https://github.com/sonnylazuardi/cursor-talk-to-figma-mcp)** - This MCP server enables LLMs to interact with Figma, allowing them to read and modify designs programmatically.
- **[TMDB](https://github.com/Laksh-star/mcp-server-tmdb)** - This MCP server integrates with The Movie Database (TMDB) API to provide movie information, search capabilities, and recommendations.
- **[Tavily search](https://github.com/RamXX/mcp-tavily)** - An MCP server for Tavily's search & news API, with explicit site inclusions/exclusions
- **[Telegram](https://github.com/chigwell/telegram-mcp)** - An MCP server that provides paginated chat reading, message retrieval, and message sending capabilities for Telegram through Telethon integration.
- **[Telegram-Client](https://github.com/chaindead/telegram-mcp)** - A Telegram API bridge that manages user data, dialogs, messages, drafts, read status, and more for seamless interactions.
- **[Teradata](https://github.com/arturborycki/mcp-teradata)** - his MCP server enables LLMs to interact with Teradata databases. This MCP Server support tools and prompts for multi task data analytics
- **[Terminal-Control](https://github.com/GongRzhe/terminal-controller-mcp)** - A MCP server that enables secure terminal command execution, directory navigation, and file system operations through a standardized interface.
- **[TFT-Match-Analyzer](https://github.com/GeLi2001/tft-mcp-server)** - MCP server for teamfight tactics match history & match details fetching, providing user the detailed context for every match.
- **[thegraph-mcp](https://github.com/kukapay/thegraph-mcp)** - An MCP server that powers AI agents with indexed blockchain data from The Graph.
- **[Ticketmaster](https://github.com/delorenj/mcp-server-ticketmaster)** - Search for events, venues, and attractions through the Ticketmaster Discovery API
- **[TickTick](https://github.com/alexarevalo9/ticktick-mcp-server)** - A Model Context Protocol (MCP) server designed to integrate with the TickTick task management platform, enabling intelligent context-aware task operations and automation.
- **[Todoist](https://github.com/abhiz123/todoist-mcp-server)** - Interact with Todoist to manage your tasks.
- **[token-minter-mcp](https://github.com/kukapay/token-minter-mcp)** - An MCP server providing tools for AI agents to mint ERC-20 tokens across multiple blockchains.
- **[token-revoke-mcp](https://github.com/kukapay/token-revoke-mcp)** - An MCP server for checking and revoking ERC-20 token allowances across multiple blockchains.
- **[Ton Blockchain MCP](https://github.com/devonmojito/ton-blockchain-mcp)** - An MCP server for interacting with Ton Blockchain.
- **[Typesense](https://github.com/suhail-ak-s/mcp-typesense-server)** - A Model Context Protocol (MCP) server implementation that provides AI models with access to Typesense search capabilities. This server enables LLMs to discover, search, and analyze data stored in Typesense collections.
- **[Travel Planner](https://github.com/GongRzhe/TRAVEL-PLANNER-MCP-Server)** - Travel planning and itinerary management server integrating with Google Maps API for location search, place details, and route calculations.
- **[uniswap-poolspy-mcp](https://github.com/kukapay/uniswap-poolspy-mcp)** - An MCP server that tracks newly created liquidity pools on Uniswap across nine blockchain networks.
- **[uniswap-trader-mcp](https://github.com/kukapay/uniswap-trader-mcp)** -An MCP server for AI agents to automate token swaps on Uniswap DEX across multiple blockchains.
- **[Unity Catalog](https://github.com/ognis1205/mcp-server-unitycatalog)** - An MCP server that enables LLMs to interact with Unity Catalog AI, supporting CRUD operations on Unity Catalog Functions and executing them as MCP tools.
- **[Unity3d Game Engine](https://github.com/CoderGamester/mcp-unity)** - An MCP server that enables LLMs to interact with Unity3d Game Engine, supporting access to a variety of the Unit's Editor engine tools (e.g. Console Logs, Test Runner logs, Editor functions, hierarchy state, etc) and executing them as MCP tools or gather them as resources.
- **[Unity Integration (Advanced)](https://github.com/quazaai/UnityMCPIntegration)** - Advanced Unity3d Game Engine MCP which supports ,Execution of Any Editor Related Code Directly Inside of Unity, Fetch Logs, Get Editor State and Allow File Access of the Project making it much more useful in Script Editing or asset creation.
- **[Vega-Lite](https://github.com/isaacwasserman/mcp-vegalite-server)** - Generate visualizations from fetched data using the VegaLite format and renderer.
- **[Video Editor](https://github.com/burningion/video-editing-mcp)** - A Model Context Protocol Server to add, edit, and search videos with [Video Jungle](https://www.video-jungle.com/).
- **[Video Still Capture](https://github.com/13rac1/videocapture-mcp)** - 📷 Capture video stills from an OpenCV-compatible webcam or other video source.
- **[Virtual location (Google Street View,etc.)](https://github.com/mfukushim/map-traveler-mcp)** - Integrates Google Map, Google Street View, PixAI, Stability.ai, ComfyUI API and Bluesky to provide a virtual location simulation in LLM (written in Effect.ts)
- **[VolcEngine TOS](https://github.com/dinghuazhou/sample-mcp-server-tos)** - A sample MCP server for VolcEngine TOS that flexibly get objects from TOS.
- **[Wanaku MCP Router](https://github.com/wanaku-ai/wanaku/)** - The Wanaku MCP Router is a SSE-based MCP server that provides an extensible routing engine that allows integrating your enterprise systems with AI agents.
- **[Webflow](https://github.com/kapilduraphe/webflow-mcp-server)** - Interfact with the Webflow APIs
- **[whale-tracker-mcp](https://github.com/kukapay/whale-tracker-mcp)**  -  A mcp server for tracking cryptocurrency whale transactions.
- **[WhatsApp MCP Server](https://github.com/lharries/whatsapp-mcp)** - MCP server for your personal WhatsApp handling individuals, groups, searching and sending.
- **[Whois MCP](https://github.com/bharathvaj-ganesan/whois-mcp)** - MCP server that performs whois lookup against domain, IP, ASN and TLD. 
- **[Wikidata MCP](https://github.com/zzaebok/mcp-wikidata)** - Wikidata MCP server that interact with Wikidata, by searching identifiers, extracting metadata, and executing sparql query.
- **[WildFly MCP](https://github.com/wildfly-extras/wildfly-mcp)** - WildFly MCP server that enables LLM to interact with running WildFly servers (retrieve metrics, logs, invoke operations, ...).
- **[Windows CLI](https://github.com/SimonB97/win-cli-mcp-server)** - MCP server for secure command-line interactions on Windows systems, enabling controlled access to PowerShell, CMD, and Git Bash shells.
- **[World Bank data API](https://github.com/anshumax/world_bank_mcp_server)** - A server that fetches data indicators available with the World Bank as part of their data API
- **[X (Twitter)](https://github.com/EnesCinr/twitter-mcp)** (by EnesCinr) - Interact with twitter API. Post tweets and search for tweets by query.
- **[X (Twitter)](https://github.com/vidhupv/x-mcp)** (by vidhupv) - Create, manage and publish X/Twitter posts directly through Claude chat.
- **[Xcode](https://github.com/r-huijts/xcode-mcp-server)** - MCP server that brings AI to your Xcode projects, enabling intelligent code assistance, file operations, project management, and automated development tasks.
- **[xcodebuild](https://github.com/ShenghaiWang/xcodebuild)**  - 🍎 Build iOS Xcode workspace/project and feed back errors to llm.
- **[Xero-mcp-server](https://github.com/john-zhang-dev/xero-mcp)** - Enabling clients to interact with Xero system for streamlined accounting, invoicing, and business operations.
- **[XiYan](https://github.com/XGenerationLab/xiyan_mcp_server)** - 🗄️ An MCP server that supports fetching data from a database using natural language queries, powered by XiyanSQL as the text-to-SQL LLM.
- **[XMind](https://github.com/apeyroux/mcp-xmind)** - Read and search through your XMind directory containing XMind files.
- **[YNAB](https://github.com/ChuckBryan/ynabmcpserver)** - A Model Context Protocol (MCP) server for integrating with YNAB (You Need A Budget), allowing AI assistants to securely access and analyze your financial data.
- **[YouTube](https://github.com/Klavis-AI/klavis/tree/main/mcp_servers/youtube)** - Extract Youtube video information (with proxies support).
- **[YouTube](https://github.com/ZubeidHendricks/youtube-mcp-server)** - Comprehensive YouTube API integration for video management, Shorts creation, and analytics.
- **[YouTube Video Summarizer](https://github.com/nabid-pf/youtube-video-summarizer-mcp)** - Summarize lengthy youtube videos.
- **[Zoom](https://github.com/Prathamesh0901/zoom-mcp-server/tree/main)** - Create, update, read and delete your zoom meetings.
- **[mcp_weather](https://github.com/isdaniel/mcp_weather_server)** - Get weather information from https://api.open-meteo.com API.

## 📚 Frameworks

These are high-level frameworks that make it easier to build MCP servers or clients.

### For servers

* **[EasyMCP](https://github.com/zcaceres/easy-mcp/)** (TypeScript)
- **[FastAPI to MCP auto generator](https://github.com/tadata-org/fastapi_mcp)** – A zero-configuration tool for automatically exposing FastAPI endpoints as MCP tools by **[Tadata](https://tadata.com/)**
* **[FastMCP](https://github.com/punkpeye/fastmcp)** (TypeScript)
* **[Foxy Contexts](https://github.com/strowk/foxy-contexts)** – A library to build MCP servers in Golang by **[strowk](https://github.com/strowk)**
* **[Higress MCP Server Hosting](https://github.com/alibaba/higress/tree/main/plugins/wasm-go/mcp-servers)** - A solution for hosting MCP Servers by extending the API Gateway (based on Envoy) with wasm plugins.
* **[MCP-Framework](https://mcp-framework.com)** Build MCP servers with elegance and speed in Typescript. Comes with a CLI to create your project with `mcp create app`. Get started with your first server in under 5 minutes by **[Alex Andru](https://github.com/QuantGeekDev)**
* **[Quarkus MCP Server SDK](https://github.com/quarkiverse/quarkus-mcp-server)** (Java)
* **[Spring AI MCP Server](https://docs.spring.io/spring-ai/reference/api/mcp/mcp-server-boot-starter-docs.html)** - Provides auto-configuration for setting up an MCP server in Spring Boot applications.
* **[Template MCP Server](https://github.com/mcpdotdirect/template-mcp-server)** - A CLI tool to create a new Model Context Protocol server project with TypeScript support, dual transport options, and an extensible structure

### For clients

* **[codemirror-mcp](https://github.com/marimo-team/codemirror-mcp)** - CodeMirror extension that implements the Model Context Protocol (MCP) for resource mentions and prompt commands
* **[Spring AI MCP Client](https://docs.spring.io/spring-ai/reference/api/mcp/mcp-client-boot-starter-docs.html)** - Provides auto-configuration for MCP client functionality in Spring Boot applications.

## 📚 Resources

Additional resources on MCP.

- **[AiMCP](https://www.aimcp.info)** - A collection of MCP clients&servers to find the right mcp tools by **[Hekmon](https://github.com/hekmon8)**
- **[Awesome Crypto MCP Servers by badkk](https://github.com/badkk/awesome-crypto-mcp-servers)** - A curated list of MCP servers by **[Luke Fan](https://github.com/badkk)**
- **[Awesome MCP Servers by appcypher](https://github.com/appcypher/awesome-mcp-servers)** - A curated list of MCP servers by **[Stephen Akinyemi](https://github.com/appcypher)**
- **[Awesome MCP Servers by punkpeye](https://github.com/punkpeye/awesome-mcp-servers)** (**[website](https://glama.ai/mcp/servers)**) - A curated list of MCP servers by **[Frank Fiegel](https://github.com/punkpeye)**
- **[Awesome MCP Servers by wong2](https://github.com/wong2/awesome-mcp-servers)** (**[website](https://mcpservers.org)**) - A curated list of MCP servers by **[wong2](https://github.com/wong2)**
- **[Awesome Remote MCP Servers by JAW9C](https://github.com/jaw9c/awesome-remote-mcp-servers)** - A curated list of **remote** MCP servers, including thier authentication support by **[JAW9C](https://github.com/jaw9c)**
- **[Discord Server](https://glama.ai/mcp/discord)** – A community discord server dedicated to MCP by **[Frank Fiegel](https://github.com/punkpeye)**
- **[Discord Server (ModelContextProtocol)](https://discord.gg/jHEGxQu2a5)** – Connect with developers, share insights, and collaborate on projects in an active Discord community dedicated to the Model Context Protocol by **[Alex Andru](https://github.com/QuantGeekDev)**
- <img height="12" width="12" src="https://raw.githubusercontent.com/klavis-ai/klavis/main/static/klavis-ai.png" alt="Klavis Logo" /> **[Klavis AI](https://www.klavis.ai)** - Open Source MCP Infra. Hosted MCP servers and MCP clients on Slack and Discord.
- **[MCP Marketplace Web Plugin](https://github.com/AI-Agent-Hub/mcp-marketplace)** MCP Marketplace is a small Web UX plugin to integrate with AI applications, Support various MCP Server API Endpoint (e.g pulsemcp.com/deepnlp.org and more). Allowing user to browse, paginate and select various MCP servers by different categories. [Pypi](https://pypi.org/project/mcp-marketplace) | [Maintainer](https://github.com/AI-Agent-Hub) | [Website](http://www.deepnlp.org/store/ai-agent/mcp-server)
- **[MCP Router](https://mcp-router.net)** – Free Windows and macOS app that simplifies MCP management while providing seamless app authentication and powerful log visualization by **[MCP Router](https://github.com/mcp-router/mcp-router)**
- **[MCP Badges](https://github.com/mcpx-dev/mcp-badges)** – Quickly highlight your MCP project with clear, eye-catching badges, by **[Ironben](https://github.com/nanbingxyz)**
- **[MCP Servers Hub](https://github.com/apappascs/mcp-servers-hub)** (**[website](https://mcp-servers-hub-website.pages.dev/)**) - A curated list of MCP servers by **[apappascs](https://github.com/apappascs)**
- **[MCP X Community](https://x.com/i/communities/1861891349609603310)** – A X community for MCP by **[Xiaoyi](https://x.com/chxy)**
- **[mcp-cli](https://github.com/wong2/mcp-cli)** - A CLI inspector for the Model Context Protocol by **[wong2](https://github.com/wong2)**
- **[mcp-get](https://mcp-get.com)** - Command line tool for installing and managing MCP servers by **[Michael Latman](https://github.com/michaellatman)**
- **[mcp-guardian](https://github.com/eqtylab/mcp-guardian)** - GUI application + tools for proxying / managing control of MCP servers by **[EQTY Lab](https://eqtylab.io)**
- **[mcpm](https://github.com/pathintegral-institute/mcpm.sh)** ([website](https://mcpm.sh)) - MCP Manager (MCPM) is a Homebrew-like service for managing Model Context Protocol (MCP) servers across clients by **[Pathintegral](https://github.com/pathintegral-institute)**
- **[mcp-manager](https://github.com/zueai/mcp-manager)** - Simple Web UI to install and manage MCP servers for Claude Desktop by **[Zue](https://github.com/zueai)**
- **[MCPHub](https://github.com/Jeamee/MCPHub-Desktop)** – An Open Source macOS & Windows GUI Desktop app for discovering, installing and managing MCP servers by **[Jeamee](https://github.com/jeamee)**
- **[mcp.natoma.id](https://mcp.natoma.id)** – A Hosted MCP Platform to discover, install, manage and deploy MCP servers by **[Natoma Labs](https://www.natoma.id)**
- **[mcp.run](https://mcp.run)** - A hosted registry and control plane to install & run secure + portable MCP Servers.
- **[mcp-dockmaster](https://mcp-dockmaster.com)** - An Open-Sourced UI to install and manage MCP servers for Windows, Linux and MacOS.
- **[MCP Servers Rating and User Reviews](http://www.deepnlp.org/store/ai-agent/mcp-server)** - Website to rate MCP servers, write authentic user reviews, and [search engine for agent & mcp](http://www.deepnlp.org/search/agent)
- **[MCPVerse](https://mcpverse.dev)** - A portal for creating & hosting authenticated MCP servers and connecting to them securely.
- <img height="12" width="12" src="https://mkinf.io/favicon-lilac.png" alt="mkinf Logo" /> **[mkinf](https://mkinf.io)** - An Open Source registry of hosted MCP Servers to accelerate AI agent workflows.
- **[Open-Sourced MCP Servers Directory](https://github.com/chatmcp/mcp-directory)** - A curated list of MCP servers by **[mcpso](https://mcp.so)**
- <img height="12" width="12" src="https://opentools.com/favicon.ico" alt="OpenTools Logo" /> **[OpenTools](https://opentools.com)** - An open registry for finding, installing, and building with MCP servers by **[opentoolsteam](https://github.com/opentoolsteam)**
- **[PulseMCP](https://www.pulsemcp.com)** ([API](https://www.pulsemcp.com/api)) - Community hub & weekly newsletter for discovering MCP servers, clients, articles, and news by **[Tadas Antanavicius](https://github.com/tadasant)**, **[Mike Coughlin](https://github.com/macoughl)**, and **[Ravina Patel](https://github.com/ravinahp)**
- **[r/mcp](https://www.reddit.com/r/mcp)** – A Reddit community dedicated to MCP by **[Frank Fiegel](https://github.com/punkpeye)**
- **[r/modelcontextprotocol](https://www.reddit.com/r/modelcontextprotocol)** – A Model Context Protocol community Reddit page - discuss ideas, get answers to your questions, network with like-minded people, and showcase your projects! by **[Alex Andru](https://github.com/QuantGeekDev)**


- **[Smithery](https://smithery.ai/)** - A registry of MCP servers to find the right tools for your LLM agents by **[Henry Mao](https://github.com/calclavia)**
- **[Toolbase](https://gettoolbase.ai)** - Desktop application that manages tools and MCP servers with just a few clicks - no coding required by **[gching](https://github.com/gching)**

## 🚀 Getting Started

### Using MCP Servers in this Repository
Typescript-based servers in this repository can be used directly with `npx`.

For example, this will start the [Memory](src/memory) server:
```sh
npx -y @modelcontextprotocol/server-memory
```

Python-based servers in this repository can be used directly with [`uvx`](https://docs.astral.sh/uv/concepts/tools/) or [`pip`](https://pypi.org/project/pip/). `uvx` is recommended for ease of use and setup.

For example, this will start the [Git](src/git) server:
```sh
# With uvx
uvx mcp-server-git

# With pip
pip install mcp-server-git
python -m mcp_server_git
```

Follow [these](https://docs.astral.sh/uv/getting-started/installation/) instructions to install `uv` / `uvx` and [these](https://pip.pypa.io/en/stable/installation/) to install `pip`.

### Using an MCP Client
However, running a server on its own isn't very useful, and should instead be configured into an MCP client. For example, here's the Claude Desktop configuration to use the above server:

```json
{
  "mcpServers": {
    "memory": {
      "command": "npx",
      "args": ["-y", "@modelcontextprotocol/server-memory"]
    }
  }
}
```

Additional examples of using the Claude Desktop as an MCP client might look like:

```json
{
  "mcpServers": {
    "filesystem": {
      "command": "npx",
      "args": ["-y", "@modelcontextprotocol/server-filesystem", "/path/to/allowed/files"]
    },
    "git": {
      "command": "uvx",
      "args": ["mcp-server-git", "--repository", "path/to/git/repo"]
    },
    "github": {
      "command": "npx",
      "args": ["-y", "@modelcontextprotocol/server-github"],
      "env": {
        "GITHUB_PERSONAL_ACCESS_TOKEN": "<YOUR_TOKEN>"
      }
    },
    "postgres": {
      "command": "npx",
      "args": ["-y", "@modelcontextprotocol/server-postgres", "postgresql://localhost/mydb"]
    }
  }
}
```

## 🛠️ Creating Your Own Server

Interested in creating your own MCP server? Visit the official documentation at [modelcontextprotocol.io](https://modelcontextprotocol.io/introduction) for comprehensive guides, best practices, and technical details on implementing MCP servers.

## 🤝 Contributing

See [CONTRIBUTING.md](CONTRIBUTING.md) for information about contributing to this repository.

## 🔒 Security

See [SECURITY.md](SECURITY.md) for reporting security vulnerabilities.

## 📜 License

This project is licensed under the MIT License - see the [LICENSE](LICENSE) file for details.

## 💬 Community

- [GitHub Discussions](https://github.com/orgs/modelcontextprotocol/discussions)

## ⭐ Support

If you find MCP servers useful, please consider starring the repository and contributing new servers or improvements!

---

Managed by Anthropic, but built together with the community. The Model Context Protocol is open source and we encourage everyone to contribute their own servers and improvements!<|MERGE_RESOLUTION|>--- conflicted
+++ resolved
@@ -504,11 +504,8 @@
 - **[Shodan MCP](https://github.com/Hexix23/shodan-mcp)** - MCP server to interact with [Shodan](https://www.shodan.io/)
 - **[Shopify](https://github.com/GeLi2001/shopify-mcp)** - MCP to interact with Shopify API including order, product, customers and so on.
 - **[Siri Shortcuts](https://github.com/dvcrn/mcp-server-siri-shortcuts)** - MCP to interact with Siri Shortcuts on macOS. Exposes all Shortcuts as MCP tools.
-<<<<<<< HEAD
-- **[Slidespeak](https://github.com/SlideSpeak/slidespeak-mcp)** - 🦜 Create PowerPoint presentations using the [Slidespeak](https://slidespeak.com/) API.
-=======
 - **[Slack](https://github.com/korotovsky/slack-mcp-server)** - The most powerful MCP server for Slack Workspaces. This integration supports both Stdio and SSE transports, proxy settings and does not require any permissions or bots being created or approved by Workspace admins 😏.
->>>>>>> 8fb7bbda
+- **[Slidespeak](https://github.com/SlideSpeak/slidespeak-mcp)** - Create PowerPoint presentations using the [Slidespeak](https://slidespeak.com/) API.
 - **[Snowflake](https://github.com/isaacwasserman/mcp-snowflake-server)** - This MCP server enables LLMs to interact with Snowflake databases, allowing for secure and controlled data operations.
 - **[Solver](https://github.com/szeider/mcp-solver)** - Solves constraint satisfaction and optimization problems . 
 - **[SoccerDataAPI](https://github.com/yeonupark/mcp-soccer-data)** - This MCP server provides real-time football match data based on the SoccerDataAPI.
