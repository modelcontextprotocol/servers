# Model Context Protocol servers

This repository is a collection of *reference implementations* for the [Model Context Protocol](https://modelcontextprotocol.io/) (MCP), as well as references
to community built servers and additional resources.

The servers in this repository showcase the versatility and extensibility of MCP, demonstrating how it can be used to give Large Language Models (LLMs) secure, controlled access to tools and data sources.
Typically, each MCP server is implemented with an MCP SDK:
- [C# MCP SDK](https://github.com/modelcontextprotocol/csharp-sdk)
- [Go MCP SDK](https://github.com/modelcontextprotocol/go-sdk)
- [Java MCP SDK](https://github.com/modelcontextprotocol/java-sdk)
- [Kotlin MCP SDK](https://github.com/modelcontextprotocol/kotlin-sdk)
- [Python MCP SDK](https://github.com/modelcontextprotocol/python-sdk)
- [Typescript MCP SDK](https://github.com/modelcontextprotocol/typescript-sdk)

> Note: Lists in this README are maintained in alphabetical order to minimize merge conflicts when adding new items.

## 🌟 Reference Servers

These servers aim to demonstrate MCP features and the official SDKs.

- **[Everything](src/everything)** - Reference / test server with prompts, resources, and tools
- **[Fetch](src/fetch)** - Web content fetching and conversion for efficient LLM usage
- **[Filesystem](src/filesystem)** - Secure file operations with configurable access controls
- **[Git](src/git)** - Tools to read, search, and manipulate Git repositories
- **[Memory](src/memory)** - Knowledge graph-based persistent memory system
- **[Sequential Thinking](src/sequentialthinking)** - Dynamic and reflective problem-solving through thought sequences
- **[Time](src/time)** - Time and timezone conversion capabilities

### Archived

The following reference servers are now archived and can be found at [servers-archived](https://github.com/modelcontextprotocol/servers-archived).

- **[AWS KB Retrieval](https://github.com/modelcontextprotocol/servers-archived/tree/main/src/aws-kb-retrieval-server)** - Retrieval from AWS Knowledge Base using Bedrock Agent Runtime
- **[Brave Search](https://github.com/modelcontextprotocol/servers-archived/tree/main/src/brave-search)** - Web and local search using Brave's Search API
- **[EverArt](https://github.com/modelcontextprotocol/servers-archived/tree/main/src/everart)** - AI image generation using various models
- **[GitHub](https://github.com/modelcontextprotocol/servers-archived/tree/main/src/github)** - Repository management, file operations, and GitHub API integration
- **[GitLab](https://github.com/modelcontextprotocol/servers-archived/tree/main/src/gitlab)** - GitLab API, enabling project management
- **[Google Drive](https://github.com/modelcontextprotocol/servers-archived/tree/main/src/gdrive)** - File access and search capabilities for Google Drive
- **[Google Maps](https://github.com/modelcontextprotocol/servers-archived/tree/main/src/google-maps)** - Location services, directions, and place details
- **[PostgreSQL](https://github.com/modelcontextprotocol/servers-archived/tree/main/src/postgres)** - Read-only database access with schema inspection
- **[Puppeteer](https://github.com/modelcontextprotocol/servers-archived/tree/main/src/puppeteer)** - Browser automation and web scraping
- **[Redis](https://github.com/modelcontextprotocol/servers-archived/tree/main/src/redis)** - Interact with Redis key-value stores
- **[Sentry](https://github.com/modelcontextprotocol/servers-archived/tree/main/src/sentry)** - Retrieving and analyzing issues from Sentry.io
- **[Slack](https://github.com/modelcontextprotocol/servers-archived/tree/main/src/slack)** - Channel management and messaging capabilities. Now maintained by [Zencoder](https://github.com/zencoderai/slack-mcp-server)
- **[SQLite](https://github.com/modelcontextprotocol/servers-archived/tree/main/src/sqlite)** - Database interaction and business intelligence capabilities

## 🤝 Third-Party Servers

### 🎖️ Official Integrations

Official integrations are maintained by companies building production ready MCP servers for their platforms.

- <img height="12" width="12" src="https://www.21st.dev/favicon.ico" alt="21st.dev Logo" /> **[21st.dev Magic](https://github.com/21st-dev/magic-mcp)** - Create crafted UI components inspired by the best 21st.dev design engineers.
- <img height="12" width="12" src="https://framerusercontent.com/images/LpSK1tSZweomrAHOMAj9Gea96lA.svg" alt="Paragon Logo" /> **[ActionKit by Paragon](https://github.com/useparagon/paragon-mcp)** - Connect to 130+ SaaS integrations (e.g. Slack, Salesforce, Gmail) with Paragon’s [ActionKit](https://www.useparagon.com/actionkit) API.
- <img height="12" width="12" src="https://invoxx-public-bucket.s3.eu-central-1.amazonaws.com/frontend-resources/adfin-logo-small.svg" alt="Adfin Logo" /> **[Adfin](https://github.com/Adfin-Engineering/mcp-server-adfin)** - The only platform you need to get paid - all payments in one place, invoicing and accounting reconciliations with [Adfin](https://www.adfin.com/).
- <img height="12" width="12" src="https://www.agentql.com/favicon/favicon.png" alt="AgentQL Logo" /> **[AgentQL](https://github.com/tinyfish-io/agentql-mcp)** - Enable AI agents to get structured data from unstructured web with [AgentQL](https://www.agentql.com/).
- <img height="12" width="12" src="https://agentrpc.com/favicon.ico" alt="AgentRPC Logo" /> **[AgentRPC](https://github.com/agentrpc/agentrpc)** - Connect to any function, any language, across network boundaries using [AgentRPC](https://www.agentrpc.com/).
- **[Agentset](https://github.com/agentset-ai/mcp-server)** - RAG for your knowledge base connected to [Agentset](https://agentset.ai).
- <img height="12" width="12" src="https://aiven.io/favicon.ico" alt="Aiven Logo" /> **[Aiven](https://github.com/Aiven-Open/mcp-aiven)** - Navigate your [Aiven projects](https://go.aiven.io/mcp-server) and interact with the PostgreSQL®, Apache Kafka®, ClickHouse® and OpenSearch® services
- <img height="12" width="12" src="https://www.alation.com/resource-center/download/7p3vnbbznfiw/34FMtBTex5ppvs2hNYa9Fc/c877c37e88e5339878658697c46d2d58/Alation-Logo-Bug-Primary.svg" alt="Alation Logo" /> **[Alation](https://github.com/Alation/alation-ai-agent-sdk)** - Unlock the power of the enterprise Data Catalog by harnessing tools provided by the Alation MCP server.
- **[Algolia](https://github.com/algolia/mcp)** - Use AI agents to provision, configure, and query your [Algolia](https://algolia.com) search indices.
- <img height="12" width="12" src="https://img.alicdn.com/imgextra/i4/O1CN01epkXwH1WLAXkZfV6N_!!6000000002771-2-tps-200-200.png" alt="Alibaba Cloud AnalyticDB for MySQL Logo" /> **[Alibaba Cloud AnalyticDB for MySQL](https://github.com/aliyun/alibabacloud-adb-mysql-mcp-server)** - Connect to a [AnalyticDB for MySQL](https://www.alibabacloud.com/en/product/analyticdb-for-mysql) cluster for getting database or table metadata, querying and analyzing data.It will be supported to add the openapi for cluster operation in the future.
- <img height="12" width="12" src="https://github.com/aliyun/alibabacloud-adbpg-mcp-server/blob/master/images/AnalyticDB.png" alt="Alibaba Cloud AnalyticDB for PostgreSQL Logo" /> **[Alibaba Cloud AnalyticDB for PostgreSQL](https://github.com/aliyun/alibabacloud-adbpg-mcp-server)** - An MCP server to connect to [AnalyticDB for PostgreSQL](https://github.com/aliyun/alibabacloud-adbpg-mcp-server) instances, query and analyze data.
- <img height="12" width="12" src="https://img.alicdn.com/imgextra/i3/O1CN0101UWWF1UYn3rAe3HU_!!6000000002530-2-tps-32-32.png" alt="DataWorks Logo" /> **[Alibaba Cloud DataWorks](https://github.com/aliyun/alibabacloud-dataworks-mcp-server)** - A Model Context Protocol (MCP) server that provides tools for AI, allowing it to interact with the [DataWorks](https://www.alibabacloud.com/help/en/dataworks/) Open API through a standardized interface. This implementation is based on the Alibaba Cloud Open API and enables AI agents to perform cloud resources operations seamlessly.
- <img height="12" width="12" src="https://opensearch-shanghai.oss-cn-shanghai.aliyuncs.com/ouhuang/aliyun-icon.png" alt="Alibaba Cloud OpenSearch Logo" /> **[Alibaba Cloud OpenSearch](https://github.com/aliyun/alibabacloud-opensearch-mcp-server)** - This MCP server equips AI Agents with tools to interact with [OpenSearch](https://help.aliyun.com/zh/open-search/?spm=5176.7946605.J_5253785160.6.28098651AaYZXC) through a standardized and extensible interface.
- <img height="12" width="12" src="https://github.com/aliyun/alibaba-cloud-ops-mcp-server/blob/master/image/alibaba-cloud.png" alt="Alibaba Cloud OPS Logo" /> **[Alibaba Cloud OPS](https://github.com/aliyun/alibaba-cloud-ops-mcp-server)** - Manage the lifecycle of your Alibaba Cloud resources with [CloudOps Orchestration Service](https://www.alibabacloud.com/en/product/oos) and Alibaba Cloud OpenAPI.
- <img height="12" width="12" src="https://github.com/aliyun/alibabacloud-rds-openapi-mcp-server/blob/main/assets/alibabacloudrds.png" alt="Alibaba Cloud RDS MySQL Logo" /> **[Alibaba Cloud RDS](https://github.com/aliyun/alibabacloud-rds-openapi-mcp-server)** - An MCP server designed to interact with the Alibaba Cloud RDS OpenAPI, enabling programmatic management of RDS resources via an LLM.
- <img height="12" width="12" src="https://cdn.allvoicelab.com/resources/workbench/dist/icon-dark.ico" alt="AllVoiceLab Logo" /> **[AllVoiceLab](https://www.allvoicelab.com/mcp)** - An AI voice toolkit with TTS, voice cloning, and video translation, now available as an MCP server for smarter agent integration.
- <img height="12" width="12" src="https://files.alpaca.markets/webassets/favicon-32x32.png" alt="Alpaca Logo" /> **[Alpaca](https://github.com/alpacahq/alpaca-mcp-server)** – Alpaca's MCP server lets you trade stocks and options, analyze market data, and build strategies through [Alpaca's Trading API](https://alpaca.markets/)
- <img height="12" width="12" src="https://www.alphavantage.co/logo.png/" alt="AlphaVantage Logo" /> **[AlphaVantage](https://github.com/calvernaz/alphavantage)** - Connect to 100+ APIs for financial market data, including stock prices, fundamentals, and more from [AlphaVantage](https://www.alphavantage.co)
- <img height="12" width="12" src="https://doris.apache.org/images/favicon.ico" alt="Apache Doris Logo" /> **[Apache Doris](https://github.com/apache/doris-mcp-server)** - MCP Server For [Apache Doris](https://doris.apache.org/), an MPP-based real-time data warehouse.
- <img height="12" width="12" src="https://iotdb.apache.org/img/logo.svg" alt="Apache IoTDB Logo" /> **[Apache IoTDB](https://github.com/apache/iotdb-mcp-server)** - MCP Server for [Apache IoTDB](https://github.com/apache/iotdb) database and its tools
- <img height="12" width="12" src="https://apify.com/favicon.ico" alt="Apify Logo" /> **[Apify](https://github.com/apify/actors-mcp-server)** - [Actors MCP Server](https://apify.com/apify/actors-mcp-server): Use 3,000+ pre-built cloud tools to extract data from websites, e-commerce, social media, search engines, maps, and more
- <img height="12" width="12" src="https://2052727.fs1.hubspotusercontent-na1.net/hubfs/2052727/cropped-cropped-apimaticio-favicon-1-32x32.png" alt="APIMatic Logo" /> **[APIMatic MCP](https://github.com/apimatic/apimatic-validator-mcp)** - APIMatic MCP Server is used to validate OpenAPI specifications using [APIMatic](https://www.apimatic.io/). The server processes OpenAPI files and returns validation summaries by leveraging APIMatic's API.
- <img height="12" width="12" src="https://apollo-server-landing-page.cdn.apollographql.com/_latest/assets/favicon.png" alt="Apollo Graph Logo" /> **[Apollo MCP Server](https://github.com/apollographql/apollo-mcp-server/)** - Connect your GraphQL APIs to AI agents
- <img height="12" width="12" src="https://developer.aqara.com/favicon.ico" alt="Aqara Logo" /> **[Aqara MCP Server](https://github.com/aqara/aqara-mcp-server/)** - Control  [Aqara](https://www.aqara.com/) smart home devices, query status, execute scenes, and much more using natural language.
- <img height="12" width="12" src="https://media.licdn.com/dms/image/v2/C4D0BAQEeD7Dxbpadkw/company-logo_200_200/company-logo_200_200/0/1644692667545/archbee_logo?e=2147483647&v=beta&t=lTi9GRIoqzG6jN3kJC26uZWh0q3uiQelsH6mGoq_Wfw" alt="Archbee Logo" /> **[Archbee](https://www.npmjs.com/package/@archbee/mcp)** - Write and publish documentation that becomes the trusted source for instant answers with AI. Stop cobbling tools and use [Archbee](https://www.archbee.com/) — the first complete documentation platform.
- <img height="12" width="12" src="https://phoenix.arize.com/wp-content/uploads/2023/04/cropped-Favicon-32x32.png" alt="Arize-Phoenix Logo" /> **[Arize Phoenix](https://github.com/Arize-ai/phoenix/tree/main/js/packages/phoenix-mcp)** - Inspect traces, manage prompts, curate datasets, and run experiments using [Arize Phoenix](https://github.com/Arize-ai/phoenix), an open-source AI and LLM observability tool.
- <img height="12" width="12" src="https://731523176-files.gitbook.io/~/files/v0/b/gitbook-x-prod.appspot.com/o/spaces%2FaVUBXRZbpAgtjYf5HsvO%2Fuploads%2FaRRrVVocXCTr6GkepfCx%2Flogo_color.svg?alt=media&token=3ba24089-0ab2-421f-a9d9-41f2f94f954a" alt="Armor Logo" /> **[Armor Crypto MCP](https://github.com/armorwallet/armor-crypto-mcp)** - MCP to interface with multiple blockchains, staking, DeFi, swap, bridging, wallet management, DCA, Limit Orders, Coin Lookup, Tracking and more.
- <img height="12" width="12" src="https://console.asgardeo.io/app/libs/themes/wso2is/assets/images/branding/favicon.ico" alt="Asgardeo Logo" /> **[Asgardeo](https://github.com/asgardeo/asgardeo-mcp-server)** - MCP server to interact with your [Asgardeo](https://wso2.com/asgardeo) organization through LLM tools.
- <img height="12" width="12" src="https://www.datastax.com/favicon-32x32.png" alt="DataStax logo" /> **[Astra DB](https://github.com/datastax/astra-db-mcp)** - Comprehensive tools for managing collections and documents in a [DataStax Astra DB](https://www.datastax.com/products/datastax-astra) NoSQL database with a full range of operations such as create, update, delete, find, and associated bulk actions.
- <img height="12" width="12" src="https://cdn.prod.website-files.com/66598898fd13d51606c3215d/66ccbfef13bd8bc19d587578_favicon-32x32.png" alt="Atla Logo" /> **[Atla](https://github.com/atla-ai/atla-mcp-server)** - Enable AI agents to interact with the [Atla API](https://docs.atla-ai.com/) for state-of-the-art LLMJ evaluation.
- <img height="12" width="12" src="https://assets.atlan.com/assets/atlan-a-logo-blue-background.png" alt="Atlan Logo" /> **[Atlan](https://github.com/atlanhq/agent-toolkit/tree/main/modelcontextprotocol)** - The Atlan Model Context Protocol server allows you to interact with the [Atlan](https://www.atlan.com/) services through multiple tools.
- <img height="12" width="12" src="https://www.atlassian.com/favicon.ico" alt="Atlassian Logo" /> **[Atlassian](https://www.atlassian.com/platform/remote-mcp-server)** - Securely interact with Jira work items and Confluence pages, and search across both.
- <img height="12" width="12" src="https://res.oafimg.cn/-/737b3b3ffed9b19e/logo.png" alt="AtomGit Logo" /> **[AtomGit](https://atomgit.com/atomgit-open-source-ecosystem/atomgit-mcp-server)** - Official AtomGit server for integration with repository management, PRs, issues, branches, labels, and more.
- <img height="12" width="12" src="https://resources.audiense.com/hubfs/favicon-1.png" alt="Audiense Logo" /> **[Audiense Insights](https://github.com/AudienseCo/mcp-audiense-insights)** - Marketing insights and audience analysis from [Audiense](https://www.audiense.com/products/audiense-insights) reports, covering demographic, cultural, influencer, and content engagement analysis.
- <img height="12" width="12" src="https://cdn.auth0.com/website/website/favicons/auth0-favicon.svg" alt="Auth0 Logo" /> **[Auth0](https://github.com/auth0/auth0-mcp-server)** - MCP server for interacting with your Auth0 tenant, supporting creating and modifying actions, applications, forms, logs, resource servers, and more.
- <img height="12" width="12" src="https://firstorder.ai/favicon_auth.ico" alt="Authenticator App Logo" /> **[Authenticator App · 2FA](https://github.com/firstorderai/authenticator_mcp)** - A secure MCP (Model Context Protocol) server that enables AI agents to interact with the Authenticator App.
- <img height="12" width="12" src="https://a0.awsstatic.com/libra-css/images/site/fav/favicon.ico" alt="AWS Logo" /> **[AWS](https://github.com/awslabs/mcp)** -  Specialized MCP servers that bring AWS best practices directly to your development workflow.
- <img height="12" width="12" src="https://axiom.co/favicon.ico" alt="Axiom Logo" /> **[Axiom](https://github.com/axiomhq/mcp-server-axiom)** - Query and analyze your Axiom logs, traces, and all other event data in natural language
- <img height="12" width="12" src="https://cdn-dynmedia-1.microsoft.com/is/content/microsoftcorp/acom_social_icon_azure" alt="Microsoft Azure Logo" /> **[Azure](https://github.com/Azure/azure-mcp)** - The Azure MCP Server gives MCP Clients access to key Azure services and tools like Azure Storage, Cosmos DB, the Azure CLI, and more.
- <img height="12" width="12" src="https://mapopen-website-wiki.cdn.bcebos.com/LOGO/lbsyunlogo_icon.ico" alt="Baidu Map Logo" /> **[Baidu Map](https://github.com/baidu-maps/mcp)** - [Baidu Map MCP Server](https://lbsyun.baidu.com/faq/api?title=mcpserver/base) provides tools for AI agents to interact with Baidu Maps APIs, enabling location-based services and geospatial data analysis.
- <img height="12" width="12" src="https://www.bankless.com/favicon.ico" alt="Bankless Logo" /> **[Bankless Onchain](https://github.com/bankless/onchain-mcp)** - Query Onchain data, like ERC20 tokens, transaction history, smart contract state.
- <img height="12" width="12" src="https://bicscan.io/favicon.png" alt="BICScan Logo" /> **[BICScan](https://github.com/ahnlabio/bicscan-mcp)** - Risk score / asset holdings of EVM blockchain address (EOA, CA, ENS) and even domain names.
- <img height="12" width="12" src="https://web-cdn.bitrise.io/favicon.ico" alt="Bitrise Logo" /> **[Bitrise](https://github.com/bitrise-io/bitrise-mcp)** - Chat with your builds, CI, and [more](https://bitrise.io/blog/post/chat-with-your-builds-ci-and-more-introducing-the-bitrise-mcp-server).
- <img height="12" width="12" src="https://boldsign.com/favicon.ico" alt="BoldSign Logo" /> **[BoldSign](https://github.com/boldsign/boldsign-mcp)** - Search, request, and manage e-signature contracts effortlessly with [BoldSign](https://boldsign.com/).
- <img height="12" width="12" src="https://boost.space/favicon.ico" alt="Boost.space Logo" /> **[Boost.space](https://github.com/boostspace/boostspace-mcp-server)** - An MCP server integrating with [Boost.space](https://boost.space) for centralized, automated business data from 2000+ sources.
- <img height="12" width="12" src="https://www.box.com/favicon.ico" alt="Box Logo" /> **[Box](https://github.com/box-community/mcp-server-box)** - Interact with the Intelligent Content Management platform through Box AI.
- <img height="12" width="12" src="https://www.brightdata.com/favicon.ico" alt="BrightData Logo" /> **[BrightData](https://github.com/luminati-io/brightdata-mcp)** - Discover, extract, and interact with the web - one interface powering automated access across the public internet.
- <img height="12" width="12" src="https://browserbase.com/favicon.ico" alt="Browserbase Logo" /> **[Browserbase](https://github.com/browserbase/mcp-server-browserbase)** - Automate browser interactions in the cloud (e.g. web navigation, data extraction, form filling, and more)
- <img height="12" width="12" src="https://browserstack.wpenginepowered.com/wp-content/themes/browserstack/img/favicons/favicon.ico" alt="BrowserStack Logo" /> **[BrowserStack](https://github.com/browserstack/mcp-server)** - Access BrowserStack's [Test Platform](https://www.browserstack.com/test-platform) to debug, write and fix tests, do accessibility testing and more.
- <img height="12" width="12" src="https://cdn.prod.website-files.com/65c0b8763c04cd15daa89b20/671f9d1301ac85495013761d_Favicon-White.png" alt="Bucket" /> **[Bucket](https://github.com/bucketco/bucket-javascript-sdk/tree/main/packages/cli#model-context-protocol)** - Flag features, manage company data, and control feature access using [Bucket](https://bucket.co)
- <img height="12" width="12" src="https://builtwith.com/favicon.ico" alt="BuiltWith Logo" /> **[BuiltWith](https://github.com/builtwith/mcp)** - Identify the technology stack behind any website.
- <img height="12" width="12" src="https://portswigger.net/favicon.ico" alt="PortSwigger Logo" /> **[Burp Suite](https://github.com/PortSwigger/mcp-server)** - MCP Server extension allowing AI clients to connect to [Burp Suite](https://portswigger.net)
- <img height="12" width="12" src="https://campertunity.com/assets/icon/favicon.ico" alt="Campertunity Logo" /> **[Campertunity](https://github.com/campertunity/mcp-server)** - Search campgrounds around the world on campertunity, check availability, and provide booking links.
- <img height="12" width="12" src="https://play.cartesia.ai/icon.png" alt="Cartesia logo" /> **[Cartesia](https://github.com/cartesia-ai/cartesia-mcp)** - Connect to the [Cartesia](https://cartesia.ai/) voice platform to perform text-to-speech, voice cloning etc.
- <img height="12" width="12" src="https://www.cashfree.com/favicon.ico" alt="Cashfree logo" /> **[Cashfree](https://github.com/cashfree/cashfree-mcp)** - [Cashfree Payments](https://www.cashfree.com/) official MCP server.
- **[CB Insights](https://github.com/cbinsights/cbi-mcp-server)** - Use the [CB Insights](https://www.cbinsights.com) MCP Server to connect to [ChatCBI](https://www.cbinsights.com/chatcbi/)
- <img height="12" width="12" src="https://www.chargebee.com/static/resources/brand/favicon.png" alt="Chargebee Logo" /> **[Chargebee](https://github.com/chargebee/agentkit/tree/main/modelcontextprotocol)** - MCP Server that connects AI agents to [Chargebee platform](https://www.chargebee.com).
- <img height="12" width="12" src="https://cheqd.io/wp-content/uploads/2023/03/logo_cheqd_favicon.png" alt="Cheqd Logo" /> **[Cheqd](https://github.com/cheqd/mcp-toolkit)** - Enable AI Agents to be trusted, verified, prevent fraud, protect your reputation, and more through [cheqd's](https://cheqd.io) Trust Registries and Credentials.
- <img height="12" width="12" src="https://cdn.chiki.studio/brand/logo.png" alt="Chiki StudIO Logo" /> **[Chiki StudIO](https://chiki.studio/galimybes/mcp/)** - Create your own configurable MCP servers purely via configuration (no code), with instructions, prompts, and tools support.
- <img height="12" width="12" src="https://trychroma.com/_next/static/media/chroma-logo.ae2d6e4b.svg" alt="Chroma Logo" /> **[Chroma](https://github.com/chroma-core/chroma-mcp)** - Embeddings, vector search, document storage, and full-text search with the open-source AI application database
- <img height="12" width="12" src="https://www.chronulus.com/favicon/chronulus-logo-blue-on-alpha-square-128x128.ico" alt="Chronulus AI Logo" /> **[Chronulus AI](https://github.com/ChronulusAI/chronulus-mcp)** - Predict anything with Chronulus AI forecasting and prediction agents.
- <img height="12" width="12" src="https://circleci.com/favicon.ico" alt="CircleCI Logo" /> **[CircleCI](https://github.com/CircleCI-Public/mcp-server-circleci)** - Enable AI Agents to fix build failures from CircleCI.
- <img height="12" width="12" src="https://clickhouse.com/favicon.ico" alt="ClickHouse Logo" /> **[ClickHouse](https://github.com/ClickHouse/mcp-clickhouse)** - Query your [ClickHouse](https://clickhouse.com/) database server.
- <img src="http://www.google.com/s2/favicons?domain=www.cloudera.com" alt="Cloudera Iceberg" width="12" height="12"> **[Cloudera Iceberg](https://github.com/cloudera/iceberg-mcp-server)** - enabling AI on the [Open Data Lakehouse](https://www.cloudera.com/products/open-data-lakehouse.html).
- <img height="12" width="12" src="https://cdn.simpleicons.org/cloudflare" /> **[Cloudflare](https://github.com/cloudflare/mcp-server-cloudflare)** - Deploy, configure & interrogate your resources on the Cloudflare developer platform (e.g. Workers/KV/R2/D1)
- <img src="https://cdn.prod.website-files.com/64d41aab8183c7c3324ddb29/67c0f1e272e51cf3c511c17c_Gyph.svg" alt="Cloudinary" width="12" height="12"> **[Cloudinary](https://github.com/cloudinary/mcp-servers)** - Exposes Cloudinary's media upload, transformation, AI analysis, management, optimization and delivery as tools usable by AI agents
- <img height="12" width="12" src="https://app.codacy.com/static/images/favicon-16x16.png" alt="Codacy Logo" /> **[Codacy](https://github.com/codacy/codacy-mcp-server/)** - Interact with [Codacy](https://www.codacy.com) API to query code quality issues, vulnerabilities, and coverage insights about your code.
- <img height="12" width="12" src="https://codelogic.com/wp-content/themes/codelogic/assets/img/favicon.png" alt="CodeLogic Logo" /> **[CodeLogic](https://github.com/CodeLogicIncEngineering/codelogic-mcp-server)** - Interact with [CodeLogic](https://codelogic.com), a Software Intelligence platform that graphs complex code and data architecture dependencies, to boost AI accuracy and insight.
- <img height="12" width="12" src="https://www.coingecko.com/favicon.ico" alt="CoinGecko Logo" /> **[CoinGecko](https://github.com/coingecko/coingecko-typescript/tree/main/packages/mcp-server)** - Official [CoinGecko API](https://www.coingecko.com/en/api) MCP Server for Crypto Price & Market Data, across 200+ Blockchain Networks and 8M+ Tokens.
- <img height="12" width="12" src="https://www.comet.com/favicon.ico" alt="Comet Logo" /> **[Comet Opik](https://github.com/comet-ml/opik-mcp)** - Query and analyze your [Opik](https://github.com/comet-ml/opik) logs, traces, prompts and all other telemetry data from your LLMs in natural language.
- <img height="12" width="12" src="https://cdn.prod.website-files.com/6572bd8c27ee5db3eb91f4b3/6572bd8d27ee5db3eb91f55e_favicon-dashflow-webflow-template.svg" alt="OSS Conductor Logo" /> <img height="12" width="12" src="https://orkes.io/icons/icon-48x48.png" alt="Orkes Conductor Logo" />**[Conductor](https://github.com/conductor-oss/conductor-mcp)** - Interact with Conductor (OSS and Orkes) REST APIs.
- <img height="12" width="12" src="https://www.confluent.io/favicon.ico" alt="Confluent Logo" /> **[Confluent](https://github.com/confluentinc/mcp-confluent)** - Interact with Confluent Kafka and Confluent Cloud REST APIs.
- <img src="https://contrastsecurity.com/favicon.ico" alt="Contrast Security" width="12" height="12"> **[Contrast Security](https://github.com/Contrast-Security-OSS/mcp-contrast)** - Brings Contrast's vulnerability and SCA data into your coding agent to quickly remediate vulnerabilities.
- <img height="12" width="12" src="https://www.convex.dev/favicon.ico" alt="Convex Logo" /> **[Convex](https://stack.convex.dev/convex-mcp-server)** - Introspect and query your apps deployed to Convex.
- <img height="12" width="12" src="https://avatars.githubusercontent.com/u/605755?s=200&v=4" alt="Couchbase Logo" /> **[Couchbase](https://github.com/Couchbase-Ecosystem/mcp-server-couchbase)** - Interact with the data stored in Couchbase clusters.
- <img height="12" width="12" src="https://github.com/user-attachments/assets/b256f9fa-2020-4b37-9644-c77229ef182b" alt="CRIC 克而瑞 LOGO"> **[CRIC Wuye AI](https://github.com/wuye-ai/mcp-server-wuye-ai)** - Interact with capabilities of the CRIC Wuye AI platform, an intelligent assistant specifically for the property management industry.
- <img height="12" width="12" src="https://app.cycode.com/img/favicon.ico" alt="Cycode Logo" /> **[Cycode](https://github.com/cycodehq/cycode-cli#mcp-command-experiment)** - Boost security in your dev lifecycle via SAST, SCA, Secrets & IaC scanning with [Cycode](https://cycode.com/).
- <img height="12" width="12" src="http://app.itsdart.com/static/img/favicon.png" alt="Dart Logo" /> **[Dart](https://github.com/its-dart/dart-mcp-server)** - Interact with task, doc, and project data in [Dart](https://itsdart.com), an AI-native project management tool
- <img height="12" width="12" src="https://datahub.com/wp-content/uploads/2025/04/cropped-Artboard-1-32x32.png" alt="DataHub Logo" /> **[DataHub](https://github.com/acryldata/mcp-server-datahub)** - Search your data assets, traverse data lineage, write SQL queries, and more using [DataHub](https://datahub.com/) metadata.
- <img height="12" width="12" src="https://www.daytona.io/brand/social-daytona-icon.png" alt="Daytona Logo" /> **[Daytona](https://github.com/daytonaio/daytona/tree/main/apps/cli/mcp)** - Fast and secure execution of your AI generated code with [Daytona](https://daytona.io) sandboxes
- <img height="12" width="12" src="https://debugg.ai/favicon.svg" alt="Debugg AI Logo" /> **[Debugg.AI](https://github.com/debugg-ai/debugg-ai-mcp)** - Zero-Config, Fully AI-Managed End-to-End Testing for any code gen platform via [Debugg.AI](https://debugg.ai) remote browsing test agents.
- <img height="12" width="12" src="https://www.deepl.com/img/logo/deepl-logo-blue.svg" alt="DeepL Logo" /> **[DeepL](https://github.com/DeepLcom/deepl-mcp-server)** - Translate or rewrite text with [DeepL](https://deepl.com)'s very own AI models using [the DeepL API](https://developers.deepl.com/docs)
- <img height="12" width="12" src="https://defang.io/_next/static/media/defang-icon-dark-colour.25f95b77.svg" alt="Defang Logo" /> **[Defang](https://github.com/DefangLabs/defang/blob/main/src/pkg/mcp/README.md)** - Deploy your project to the cloud seamlessly with the [Defang](https://www.defang.io) platform without leaving your integrated development environment
- <img height="12" width="12" src="https://www.devhub.com/img/upload/favicon-196x196-dh.png" alt="DevHub Logo" /> **[DevHub](https://github.com/devhub/devhub-cms-mcp)** - Manage and utilize website content within the [DevHub](https://www.devhub.com) CMS platform
- <img height="12" width="12" src="https://devrev.ai/favicon.ico" alt="DevRev Logo" /> **[DevRev](https://github.com/devrev/mcp-server)** - An MCP server to integrate with DevRev APIs to search through your DevRev Knowledge Graph where objects can be imported from diff. Sources listed [here](https://devrev.ai/docs/import#available-sources).
- <img height="12" width="12" src="https://dexpaprika.com/favicon.ico" alt="DexPaprika Logo" /> **[DexPaprika (CoinPaprika)](https://github.com/coinpaprika/dexpaprika-mcp)** - Access real-time DEX data, liquidity pools, token information, and trading analytics across multiple blockchain networks with [DexPaprika](https://dexpaprika.com) by CoinPaprika.
- <img height="12" width="12" src="https://avatars.githubusercontent.com/u/65421071?s=200&v=4" alt="Drata Logo" /> **[Drata](https://drata.com/mcp)** - Get hands-on with our experimental MCP server—bringing real-time compliance intelligence into your AI workflows.
- <img height="12" width="12" src="https://avatars.githubusercontent.com/u/204530939?s=200&v=4" alt="Dumpling AI Logo" /> **[Dumpling AI](https://github.com/Dumpling-AI/mcp-server-dumplingai)** - Access data, web scraping, and document conversion APIs by [Dumpling AI](https://www.dumplingai.com/)
- <img height="12" width="12" src="https://avatars.githubusercontent.com/u/58178984" alt="Dynatrace Logo" /> **[Dynatrace](https://github.com/dynatrace-oss/dynatrace-mcp)** - Manage and interact with the [Dynatrace Platform ](https://www.dynatrace.com/platform) for real-time observability and monitoring.
- <img height="12" width="12" src="https://e2b.dev/favicon.ico" alt="E2B Logo" /> **[E2B](https://github.com/e2b-dev/mcp-server)** - Run code in secure sandboxes hosted by [E2B](https://e2b.dev)
- <img height="12" width="12" src="https://www.edgee.cloud/favicon.ico" alt="Edgee Logo" /> **[Edgee](https://github.com/edgee-cloud/mcp-server-edgee)** - Deploy and manage [Edgee](https://www.edgee.cloud) components and projects
- <img height="12" width="12" src="https://static.edubase.net/media/brand/favicon/favicon-32x32.png" alt="EduBase Logo" /> **[EduBase](https://github.com/EduBase/MCP)** - Interact with [EduBase](https://www.edubase.net), a comprehensive e-learning platform with advanced quizzing, exam management, and content organization capabilities
- <img height="12" width="12" src="https://www.elastic.co/favicon.ico" alt="Elasticsearch Logo" /> **[Elasticsearch](https://github.com/elastic/mcp-server-elasticsearch)** - Query your data in [Elasticsearch](https://www.elastic.co/elasticsearch)
- <img height="12" width="12" src="https://cdn.prod.website-files.com/656eaf5c6da3527caf362363/656ecc07555afac40df4c40e_Facicon.png" alt="Endor Labs Logo" /> **[Endor Labs](https://docs.endorlabs.com/deployment/ide/mcp/)** - Find and fix security risks in you code. Integrate [Endor Labs](https://endorlabs.com) to scan and secure your code from vulnerabilities and secret leaks.
- <img height="12" width="12" src="https://esignatures.com/favicon.ico" alt="eSignatures Logo" /> **[eSignatures](https://github.com/esignaturescom/mcp-server-esignatures)** - Contract and template management for drafting, reviewing, and sending binding contracts.
- <img height="12" width="12" src="https://exa.ai/images/favicon-32x32.png" alt="Exa Logo" /> **[Exa](https://github.com/exa-labs/exa-mcp-server)** - Search Engine made for AIs by [Exa](https://exa.ai)
- **[FalkorDB](https://github.com/FalkorDB/FalkorDB-MCPServer)** - FalkorDB graph database server get schema and read/write-cypher [FalkorDB](https://www.falkordb.com)
- <img height="12" width="12" src="https://fetchserp.com/icon.png" alt="fetchSERP Logo" /> **[fetchSERP](https://github.com/fetchSERP/fetchserp-mcp-server-node)** - All-in-One SEO & Web Intelligence Toolkit API [fetchSERP](https://www.fetchserp.com/)
- <img height="12" width="12" src="https://fewsats.com/favicon.svg" alt="Fewsats Logo" /> **[Fewsats](https://github.com/Fewsats/fewsats-mcp)** - Enable AI Agents to purchase anything in a secure way using [Fewsats](https://fewsats.com)
- <img height="12" width="12" src="https://fibery.io/favicon.svg" alt="Fibery Logo" /> **[Fibery](https://github.com/Fibery-inc/fibery-mcp-server)** - Perform queries and entity operations in your [Fibery](https://fibery.io) workspace.
- <img height="12" width="12" src="https://financialdatasets.ai/favicon.ico" alt="Financial Datasets Logo" /> **[Financial Datasets](https://github.com/financial-datasets/mcp-server)** - Stock market API made for AI agents
- <img height="12" width="12" src="https://www.gstatic.com/devrel-devsite/prod/v7aeef7f1393bb1d75a4489145c511cdd5aeaa8e13ad0a83ec1b5b03612e66330/firebase/images/favicon.png" alt="Firebase Logo" /> **[Firebase](https://github.com/firebase/firebase-tools/blob/master/src/mcp)** - Firebase's experimental [MCP Server](https://firebase.google.com/docs/cli/mcp-server) to power your AI Tools
- <img height="12" width="12" src="https://firecrawl.dev/favicon.ico" alt="Firecrawl Logo" /> **[Firecrawl](https://github.com/mendableai/firecrawl-mcp-server)** - Extract web data with [Firecrawl](https://firecrawl.dev)
- <img height="12" width="12" src="https://avatars.githubusercontent.com/u/100200663?s=200&v=4" alt="Firefly Logo" /> **[Firefly](https://github.com/gofireflyio/firefly-mcp)** - Integrates, discovers, manages, and codifies cloud resources with [Firefly](https://firefly.ai).
- <img height="12" width="12" src="https://fireproof.storage/favicon.ico" alt="Fireproof Logo" /> **[Fireproof](https://github.com/fireproof-storage/mcp-database-server)** - Immutable ledger database with live synchronization
- <img height="12" width="12" src="https://avatars.githubusercontent.com/u/52471808" alt="Fluid Attacks Logo" /> **[Fluid Attacks](https://github.com/fluidattacks/mcp)** - Interact with the [Fluid Attacks](https://fluidattacks.com/) API, enabling vulnerability management, organization insights, and GraphQL query execution.
- <img height="12" width="12" src="https://forevervm.com/icon.png" alt="ForeverVM Logo" /> **[ForeverVM](https://github.com/jamsocket/forevervm/tree/main/javascript/mcp-server)** - Run Python in a code sandbox.
- <img height="12" width="12" src="https://app.gibsonai.com/favicon.ico" alt="GibsonAI Logo" /> **[GibsonAI](https://github.com/GibsonAI/mcp)** - AI-Powered Cloud databases: Build, migrate, and deploy database instances with AI
- <img height="12" width="12" src="https://gitea.com/assets/img/favicon.svg" alt="Gitea Logo" /> **[Gitea](https://gitea.com/gitea/gitea-mcp)** - Interact with Gitea instances with MCP.
- <img height="12" width="12" src="https://gitee.com/favicon.ico" alt="Gitee Logo" /> **[Gitee](https://github.com/oschina/mcp-gitee)** - Gitee API integration, repository, issue, and pull request management, and more.
- <img height="12" width="12" src="https://github.githubassets.com/assets/GitHub-Mark-ea2971cee799.png" alt="GitHub Logo" /> **[GitHub](https://github.com/github/github-mcp-server)** - GitHub's official MCP Server.
- <img height="12" width="12" src="https://app.glean.com/images/favicon3-196x196.png" alt="Glean Logo" /> **[Glean](https://github.com/gleanwork/mcp-server)** - Enterprise search and chat using Glean's API.
- <img height="12" width="12" src="https://cdn.jsdelivr.net/gh/jsdelivr/globalping-media@refs/heads/master/icons/android-chrome-192x192.png" alt="Globalping Logo" /> **[Globalping](https://github.com/jsdelivr/globalping-mcp-server)** - Access a network of thousands of probes to run network commands like ping, traceroute, mtr, http and DNS resolve.
- <img height="12" width="12" src="https://gnucleus.ai/favicon.ico" alt="gNucleus Logo" /> **[gNucleus Text-To-CAD](https://github.com/gNucleus/text-to-cad-mcp)** - Generate CAD parts and assemblies from text using gNucleus AI models.
- <img height="12" width="12" src="https://www.gstatic.com/cgc/favicon.ico" alt="Google Cloud Logo" /> **[Google Cloud Run](https://github.com/GoogleCloudPlatform/cloud-run-mcp)** - Deploy code to Google Cloud Run
- <img height="12" width="12" src="https://cdn.prod.website-files.com/6605a2979ff17b2cd1939cd4/6605a460de47e7596ed84f06_icon256.png" alt="gotoHuman Logo" /> **[gotoHuman](https://github.com/gotohuman/gotohuman-mcp-server)** - Human-in-the-loop platform - Allow AI agents and automations to send requests for approval to your [gotoHuman](https://www.gotohuman.com) inbox.
- <img height="12" width="12" src="https://grafana.com/favicon.ico" alt="Grafana Logo" /> **[Grafana](https://github.com/grafana/mcp-grafana)** - Search dashboards, investigate incidents and query datasources in your Grafana instance
- <img height="12" width="12" src="https://grafbase.com/favicon.ico" alt="Grafbase Logo" /> **[Grafbase](https://github.com/grafbase/grafbase/tree/main/crates/mcp)** - Turn your GraphQL API into an efficient MCP server with schema intelligence in a single command.
- <img height="12" width="12" src="https://cdn.prod.website-files.com/5f5e90c17e7c9eb95c7acb17/61d3457a519242f2c75c725c_favicon.png" alt="Grain Logo" /> **[Grain](https://grain.com/release-note/06-18-2025)** - Access your Grain meetings notes & transcripts directly in claude and generate reports with native Claude Prompts.
- <img height="12" width="12" src="https://framerusercontent.com/images/KCOWBYLKunDff1Dr452y6EfjiU.png" alt="Graphlit Logo" /> **[Graphlit](https://github.com/graphlit/graphlit-mcp-server)** - Ingest anything from Slack to Gmail to podcast feeds, in addition to web crawling, into a searchable [Graphlit](https://www.graphlit.com) project.
- <img height="12" width="12" src="https://greptime.com/favicon.ico" alt="Greptime Logo" /> **[GreptimeDB](https://github.com/GreptimeTeam/greptimedb-mcp-server)** - Provides AI assistants with a secure and structured way to explore and analyze data in [GreptimeDB](https://github.com/GreptimeTeam/greptimedb).
- <img height="12" width="12" src="https://growi.org/assets/images/favicon.ico" alt="GROWI Logo" /> **[GROWI](https://github.com/growilabs/growi-mcp-server)** - Official MCP Server to integrate with GROWI APIs.
- <img height="12" width="12" src="https://gyazo.com/favicon.ico" alt="Gyazo Logo" /> **[Gyazo](https://github.com/nota/gyazo-mcp-server)** - Search, fetch, upload, and interact with Gyazo images, including metadata and OCR data.
- <img height="12" width="12" src="https://cdn.prod.website-files.com/6374050260446c42f94dc90f/63d828be3e13d32ee6973f35_favicon-32x32.png" alt="Harper Logo" /> **[Harper](https://github.com/HarperDB/mcp-server)** - An MCP server providing an interface for MCP clients to access data within [Harper](https://www.harpersystems.dev/).
- <img height="12" width="12" src="https://www.herokucdn.com/favicons/favicon.ico" alt="Heroku Logo" /> **[Heroku](https://github.com/heroku/heroku-mcp-server)** - Interact with the Heroku Platform through LLM-driven tools for managing apps, add-ons, dynos, databases, and more.
- <img height="12" width="12" src="https://www.hiveflow.ai/favicon.ico" alt="Hiveflow Logo" /> **[Hiveflow](https://github.com/hiveflowai/hiveflow-mcp-server)** - Create, manage, and execute agentic AI workflows directly from your assistant.
- <img height="12" width="12" src="https://img.alicdn.com/imgextra/i3/O1CN01d9qrry1i6lTNa2BRa_!!6000000004364-2-tps-218-200.png" alt="Hologres Logo" /> **[Hologres](https://github.com/aliyun/alibabacloud-hologres-mcp-server)** - Connect to a [Hologres](https://www.alibabacloud.com/en/product/hologres) instance, get table metadata, query and analyze data.
- <img height="12" width="12" src="https://www.honeycomb.io/favicon.ico" alt="Honeycomb Logo" /> **[Honeycomb](https://github.com/honeycombio/honeycomb-mcp)** Allows [Honeycomb](https://www.honeycomb.io/) Enterprise customers to query and analyze their data, alerts, dashboards, and more; and cross-reference production behavior with the codebase.
- <img height="12" width="12" src="https://static.hsinfrastatic.net/StyleGuideUI/static-3.438/img/sprocket/favicon-32x32.png" alt="HubSpot Logo" /> **[HubSpot](https://developer.hubspot.com/mcp)** - Connect, manage, and interact with [HubSpot](https://www.hubspot.com/) CRM data
- <img height="12" width="12" src="https://huggingface.co/datasets/huggingface/brand-assets/resolve/main/hf-logo.svg" alt="HuggingFace Logo" /> **[Hugging Face](https://huggingface.co/settings/mcp)** - Connect to the Hugging Face Hub APIs programmatically: semantic search for spaces and papers, exploration of datasets and models, and access to all compatible MCP Gradio tool spaces!
- <img height="12" width="12" src="https://hunter.io/favicon.ico" alt="Hunter Logo" /> **[Hunter](https://github.com/hunter-io/hunter-mcp)** - Interact with the [Hunter API](https://hunter.io) to get B2B data using natural language.
- <img height="12" width="12" src="https://app.hyperbolic.xyz/hyperbolic-logo.svg" alt="Hyperbolic Labs Logo" /> **[Hyperbolic](https://github.com/HyperbolicLabs/hyperbolic-mcp)** - Interact with Hyperbolic's GPU cloud, enabling agents and LLMs to view and rent available GPUs, SSH into them, and run GPU-powered workloads for you.
- <img height="12" width="12" src="https://hyperbrowser-assets-bucket.s3.us-east-1.amazonaws.com/Hyperbrowser-logo.png" alt="Hyperbrowsers23 Logo" /> **[Hyperbrowser](https://github.com/hyperbrowserai/mcp)** - [Hyperbrowser](https://www.hyperbrowser.ai/) is the next-generation platform empowering AI agents and enabling effortless, scalable browser automation.
- **[IBM wxflows](https://github.com/IBM/wxflows/tree/main/examples/mcp/javascript)** - Tool platform by IBM to build, test and deploy tools for any data source
- <img height="12" width="12" src="https://www.getinboxzero.com/icon.png" alt="Inbox Zero Logo" /> **[Inbox Zero](https://github.com/elie222/inbox-zero/tree/main/apps/mcp-server)** - AI personal assistant for email [Inbox Zero](https://www.getinboxzero.com)
- <img height="12" width="12" src="https://www.inflectra.com/Favicon.ico" alt="Inflectra Logo" /> **[Inflectra Spira](https://github.com/Inflectra/mcp-server-spira)** - Connect to your instance of the SpiraTest, SpiraTeam or SpiraPlan application lifecycle management platform by [Inflectra](https://www.inflectra.com)
- <img height="12" width="12" src="https://inkeep.com/favicon.ico" alt="Inkeep Logo" /> **[Inkeep](https://github.com/inkeep/mcp-server-python)** - RAG Search over your content powered by [Inkeep](https://inkeep.com)
- <img height="12" width="12" src="https://integration.app/favicon.ico" alt="Integration App Icon" /> **[Integration App](https://github.com/integration-app/mcp-server)** - Interact with any other SaaS applications on behalf of your customers.
- <img height="12" width="12" src="https://www.ip2location.io/favicon.ico" alt="IP2Location.io Icon" /> **[IP2Location.io](https://github.com/ip2location/mcp-ip2location-io)** - Interact with IP2Location.io API to retrieve the geolocation information for an IP address.
- <img height="12" width="12" src="https://cdn.simpleicons.org/jetbrains" /> **[JetBrains](https://github.com/JetBrains/mcp-jetbrains)** – Work on your code with JetBrains IDEs
- <img height="12" width="12" src="https://speedmedia.jfrog.com/08612fe1-9391-4cf3-ac1a-6dd49c36b276/media.jfrog.com/wp-content/uploads/2019/04/20131046/Jfrog16-1.png" alt="JFrog Logo" /> **[JFrog](https://github.com/jfrog/mcp-jfrog)** - Model Context Protocol (MCP) Server for the [JFrog](https://jfrog.com/) Platform API, enabling repository management, build tracking, release lifecycle management, and more.
- <img height="12" width="12" src="https://kagi.com/favicon.ico" alt="Kagi Logo" /> **[Kagi Search](https://github.com/kagisearch/kagimcp)** - Search the web using Kagi's search API
- <img height="12" width="12" src="https://connection.keboola.com/favicon.ico" alt="Keboola Logo" /> **[Keboola](https://github.com/keboola/keboola-mcp-server)** - Build robust data workflows, integrations, and analytics on a single intuitive platform.
- <img height="12" width="12" src="https://keywordspeopleuse.com/favicon.ico" alt="KeywordsPeopleUse Logo" /> **[KeywordsPeopleUse.com](https://github.com/data-skunks/kpu-mcp)** - Find questions people ask online with [KeywordsPeopleUse](https://keywordspeopleuse.com).
- <img height="12" width="12" src="https://raw.githubusercontent.com/klavis-ai/klavis/main/static/klavis-ai.png" alt="Klavis Logo" /> **[Klavis ReportGen](https://github.com/Klavis-AI/klavis/tree/main/mcp_servers/report_generation)** - Create professional reports from a simple user query.
- <img height="12" width="12" src="https://www.klaviyo.com/media/Favicon-16by16.png" alt="Klaviyo Logo" /> **[Klaviyo](https://developers.klaviyo.com/en/docs/klaviyo_mcp_server)** - Interact with your [Klaviyo](https://www.klaviyo.com/) marketing data.
- <img height="12" width="12" src="https://platform.kluster.ai/logo-light.svg" alt="kluster.ai Logo" /> **[kluster.ai](https://docs.kluster.ai/get-started/mcp/overview/)** - kluster.ai provides MCP servers that bring AI services directly into your development workflow, including guardrails like hallucination detection.
- <img height="12" width="12" src="https://cdn.prod.website-files.com/6347ea26001f0287c592ff91/649953ef7a9ffe1f3e492b5a_Knit%20Logo.svg" alt="Knit Logo" /> **[Knit MCP Server](https://developers.getknit.dev/docs/knit-mcp-server-getting-started)** - Production-ready remote MCP servers that enable you to connect with 10000+ tools across CRM, HRIS, Payroll, Accounting, ERP, Calendar, Expense Management, and Chat categories.
- <img height="12" width="12" src="https://knock.app/favicon/favicon-dark.svg" alt="Knock Logo" /> **[Knock MCP Server](https://github.com/knocklabs/agent-toolkit#model-context-protocol-mcp)** - Send product and customer messaging across email, in-app, push, SMS, Slack, MS Teams.
- <img height="12" width="12" src="https://www.kurrent.io/favicon.ico" alt="Kurrent Logo" /> **[KurrentDB](https://github.com/kurrent-io/mcp-server)** - This is a simple MCP server to help you explore data and prototype projections faster on top of KurrentDB.
- <img height="12" width="12" src="https://kuzudb.com/favicon.ico" alt="Kuzu Logo" /> **[Kuzu](https://github.com/kuzudb/kuzu-mcp-server)** - This server enables LLMs to inspect database schemas and execute queries on the provided Kuzu graph database. See [blog](https://blog.kuzudb.com/post/2025-03-23-kuzu-mcp-server/)) for a debugging use case.
- <img height="12" width="12" src="https://avatars.githubusercontent.com/u/187484914" alt="KWDB Logo" /> **[KWDB](https://github.com/KWDB/kwdb-mcp-server)** - Reading, writing, querying, modifying data, and performing DDL operations with data in your KWDB Database.
- <img height="12" width="12" src="https://labelstud.io/favicon-16x16.png" alt="Label Studio Logo" /> **[Label Studio](https://github.com/HumanSignal/label-studio-mcp-server)** - Open Source data labeling platform.
- <img src="https://avatars.githubusercontent.com/u/188884511?s=48&v=4" alt="Lambda Capture" width="12" height="12"> **[Lambda Capture](https://github.com/lambda-capture/mcp-server)** - Macroeconomic Forecasts & Semantic Context from Federal Reserve, Bank of England, ECB.
- <img height="12" width="12" src="https://langfuse.com/favicon.ico" alt="Langfuse Logo" /> **[Langfuse Prompt Management](https://github.com/langfuse/mcp-server-langfuse)** - Open-source tool for collaborative editing, versioning, evaluating, and releasing prompts.
- <img height="12" width="12" src="https://laratranslate.com/favicon.ico" alt="Lara Translate Logo" /> **[Lara Translate](https://github.com/translated/lara-mcp)** - MCP Server for Lara Translate API, enabling powerful translation capabilities with support for language detection and context-aware translations.
- <img height="12" width="12" src="https://last9.io/favicon.png" alt="Last9 Logo" /> **[Last9](https://github.com/last9/last9-mcp-server)** - Seamlessly bring real-time production context—logs, metrics, and traces—into your local environment to auto-fix code faster.
- <img height="12" width="12" src="https://www.launchdarkly.com/favicon.ico" alt="LaunchDarkly Logo" /> **[LaunchDarkly](https://github.com/launchdarkly/mcp-server)** - LaunchDarkly is a continuous delivery platform that provides feature flags as a service and allows developers to iterate quickly and safely.
- <img height="12" width="12" src="https://www.line.me/favicon-32x32.png" alt="LINE Logo" /> **[LINE](https://github.com/line/line-bot-mcp-server)** - Integrates the LINE Messaging API to connect an AI Agent to the LINE Official Account.
- <img height="12" width="12" src="https://linear.app/favicon.ico" alt="Linear Logo" /> **[Linear](https://linear.app/docs/mcp)** - Search, create, and update Linear issues, projects, and comments.
- <img height="12" width="12" src="https://lingo.dev/favicon.ico" alt="Lingo.dev Logo" /> **[Lingo.dev](https://github.com/lingodotdev/lingo.dev/blob/main/mcp.md)** - Make your AI agent speak every language on the planet, using [Lingo.dev](https://lingo.dev) Localization Engine.
- <img height="12" width="12" src="https://ligo.ertiqah.com/favicon.avif" alt="LiGo Logo" /> **[LinkedIn MCP Runner](https://github.com/ertiqah/linkedin-mcp-runner)** - Write, edit, and schedule LinkedIn posts right from ChatGPT and Claude with [LiGo](https://ligo.ertiqah.com/).
- <img src="https://gornschool.com/favicon.ico" alt="Lisply" width="12" height="12"> **[Lisply](https://github.com/gornskew/lisply-mcp)** - Flexible frontend for compliant Lisp-speaking backends.
- <img height="12" width="12" src="https://litmus.io/favicon.ico" alt="Litmus.io Logo" /> **[Litmus.io](https://github.com/litmusautomation/litmus-mcp-server)** - Official MCP server for configuring [Litmus](https://litmus.io) Edge for Industrial Data Collection, Edge Analytics & Industrial AI.
- <img height="12" width="12" src="https://liveblocks.io/favicon.ico" alt="Liveblocks Logo" /> **[Liveblocks](https://github.com/liveblocks/liveblocks-mcp-server)** - Ready‑made features for AI & human collaboration—use this to develop your [Liveblocks](https://liveblocks.io) app quicker.
- <img height="12" width="12" src="https://logfire.pydantic.dev/favicon.ico" alt="Logfire Logo" /> **[Logfire](https://github.com/pydantic/logfire-mcp)** - Provides access to OpenTelemetry traces and metrics through Logfire.
- <img height="12" width="12" src="https://make.magicmealkits.com/favicon.ico" alt="Magic Meal Kits Logo" /> **[Magic Meal Kits](https://github.com/pureugong/mmk-mcp)** - Unleash Make's Full Potential by [Magic Meal Kits](https://make.magicmealkits.com/)
- <img height="12" width="12" src="https://www.mailgun.com/favicon.ico" alt="Mailgun Logo" /> **[Mailgun](https://github.com/mailgun/mailgun-mcp-server)** - Interact with Mailgun API.
- <img height="12" width="12" src="https://www.make.com/favicon.ico" alt="Make Logo" /> **[Make](https://github.com/integromat/make-mcp-server)** - Turn your [Make](https://www.make.com/) scenarios into callable tools for AI assistants.
- <img height="12" width="12" src="https://static-assets.mapbox.com/branding/favicon/v1/favicon.ico" alt="Mapbox Logo" /> **[Mapbox](https://github.com/mapbox/mcp-server)** - Unlock geospatial intelligence through Mapbox APIs like geocoding, POI search, directions, isochrones and more.
- <img height="12" width="12" src="https://www.mariadb.com/favicon.ico" alt="MariaDB Logo" /> **[MariaDB](https://github.com/mariadb/mcp)** - A standard interface for managing and querying MariaDB databases, supporting both standard SQL operations and advanced vector/embedding-based search.
- <img height="14" width="14" src="https://raw.githubusercontent.com/rust-mcp-stack/mcp-discovery/refs/heads/main/docs/_media/mcp-discovery-logo.png" alt="mcp-discovery logo" /> **[MCP Discovery](https://github.com/rust-mcp-stack/mcp-discovery)** - A lightweight CLI tool built in Rust for discovering MCP server capabilities.
- <img height="12" width="12" src="https://googleapis.github.io/genai-toolbox/favicons/favicon.ico" alt="MCP Toolbox for Databases Logo" /> **[MCP Toolbox for Databases](https://github.com/googleapis/genai-toolbox)** - Open source MCP server specializing in easy, fast, and secure tools for Databases. Supports  AlloyDB, BigQuery, Bigtable, Cloud SQL, Dgraph, MySQL, Neo4j, Postgres, Spanner, and more.
- <img height="12" width="12" src="https://www.meilisearch.com/favicon.ico" alt="Meilisearch Logo" /> **[Meilisearch](https://github.com/meilisearch/meilisearch-mcp)** - Interact & query with Meilisearch (Full-text & semantic search API)
- <img height="12" width="12" src="https://memgraph.com/favicon.png" alt="Memgraph Logo" /> **[Memgraph](https://github.com/memgraph/mcp-memgraph)** - Query your data in [Memgraph](https://memgraph.com/) graph database.
- <img height="12" width="12" src="https://memgraph.com/favicon.png" alt="Memgraph Logo" /> **[Memgraph](https://github.com/memgraph/ai-toolkit/tree/main/integrations/mcp-memgraph)** - Query your data in [Memgraph](https://memgraph.com/) graph database.
- <img height="12" width="12" src="https://www.mercadopago.com/favicon.ico" alt="MercadoPago Logo" /> **[Mercado Pago](https://mcp.mercadopago.com/)** - Mercado Pago's official MCP server.
- <img height="12" width="12" src="https://metoro.io/static/images/logos/MetoroLogo.png" alt="Metoro Logo" /> **[Metoro](https://github.com/metoro-io/metoro-mcp-server)** - Query and interact with kubernetes environments monitored by Metoro
- <img height="12" width="12" src="https://claritystatic.azureedge.net/images/logo.ico" alt="Microsoft Clarity Logo"/> **[Microsoft Clarity](https://github.com/microsoft/clarity-mcp-server)** - Official MCP Server to get your behavioral analytics data and insights from [Clarity](https://clarity.microsoft.com)
- <img height="12" width="12" src="https://conn-afd-prod-endpoint-bmc9bqahasf3grgk.b01.azurefd.net/releases/v1.0.1735/1.0.1735.4099/commondataserviceforapps/icon.png" alt="Microsoft Dataverse Logo" /> **[Microsoft Dataverse](https://go.microsoft.com/fwlink/?linkid=2320176)** - Chat over your business data using NL - Discover tables, run queries, retrieve data, insert or update records, and execute custom prompts grounded in business knowledge and context.
- <img height="12" width="12" src="https://www.microsoft.com/favicon.ico" alt="microsoft.com favicon" /> **[Microsoft Learn Docs](https://github.com/microsoftdocs/mcp)** - An MCP server that provides structured access to Microsoft’s official documentation. Retrieves accurate, authoritative, and context-aware technical content for code generation, question answering, and workflow grounding.
- <img height="12" width="12" src="https://milvus.io/favicon-32x32.png" /> **[Milvus](https://github.com/zilliztech/mcp-server-milvus)** - Search, Query and interact with data in your Milvus Vector Database.
- <img src="https://avatars.githubusercontent.com/u/94089762?s=48&v=4" alt="Mobb" width="12" height="12"> **[Mobb](https://github.com/mobb-dev/bugsy?tab=readme-ov-file#model-context-protocol-mcp-server)** - The [Mobb Vibe Shield](https://vibe.mobb.ai/) MCP server identifies and remediates vulnerabilities in both human and AI-written code, ensuring your applications remain secure without slowing development.
- <img height="12" width="12" src="https://console.gomomento.com/favicon.ico" /> **[Momento](https://github.com/momentohq/mcp-momento)** - Momento Cache lets you quickly improve your performance, reduce costs, and handle load at any scale.
- <img height="12" width="12" src="https://www.mongodb.com/favicon.ico" /> **[MongoDB](https://github.com/mongodb-js/mongodb-mcp-server)** - Both MongoDB Community Server and MongoDB Atlas are supported.
- <img height="12" width="12" src="https://www.motherduck.com/favicon.ico" alt="MotherDuck Logo" /> **[MotherDuck](https://github.com/motherduckdb/mcp-server-motherduck)** - Query and analyze data with MotherDuck and local DuckDB
- <img height="12" width="12" src="https://docs.mulesoft.com/_/img/favicon.ico" alt="Mulesoft Logo" /> **[Mulesoft](https://www.npmjs.com/package/@mulesoft/mcp-server)** - Build, deploy, and manage MuleSoft applications with natural language, directly inside any compatible IDE.
- <img height="12" width="12" src="https://avatars.githubusercontent.com/u/38020270" alt="NanoVMs Logo" /> **[NanoVMs](https://github.com/nanovms/ops-mcp)** - Easily Build and Deploy unikernels to any cloud.
- <img height="12" width="12" src="https://needle-ai.com/images/needle-logo-orange-2-rounded.png" alt="Needle AI Logo" /> **[Needle](https://github.com/needle-ai/needle-mcp)** - Production-ready RAG out of the box to search and retrieve data from your own documents.
- <img height="12" width="12" src="https://neo4j.com/favicon.ico" alt="Neo4j Logo" /> **[Neo4j](https://github.com/neo4j-contrib/mcp-neo4j/)** - Neo4j graph database server (schema + read/write-cypher) and separate graph database backed memory
- <img height="12" width="12" src="https://avatars.githubusercontent.com/u/183852044?s=48&v=4" alt="Neon Logo" /> **[Neon](https://github.com/neondatabase/mcp-server-neon)** - Interact with the Neon serverless Postgres platform
- <img height="12" width="12" src="https://app.usenerve.com/favicon.ico" alt="Nerve Logo" /> **[Nerve](https://github.com/nerve-hq/nerve-mcp-server)** - Search and Act on all your company data across all your SaaS apps via [Nerve](https://www.usenerve.com/)
- <img height="12" width="12" src="https://www.netdata.cloud/favicon-32x32.png" alt="Netdata Logo" /> **[Netdata](https://github.com/netdata/netdata/blob/master/src/web/mcp/README.md)** - Discovery, exploration, reporting and root cause analysis using all observability data, including metrics, logs, systems, containers, processes, and network connections
- <img height="12" width="12" src="https://www.netlify.com/favicon/icon.svg" alt="Netlify Logo" /> **[Netlify](https://docs.netlify.com/welcome/build-with-ai/netlify-mcp-server/)** - Create, build, deploy, and manage your websites with Netlify web platform.
- <img height="12" width="12" src="https://www.thenile.dev/favicon.ico" alt="Nile Logo" /> **[Nile](https://github.com/niledatabase/nile-mcp-server)** - An MCP server that talks to Nile - Postgres re-engineered for B2B apps. Manage and query databases, tenants, users, auth using LLMs
- <img height="12" width="12" src="https://avatars.githubusercontent.com/u/208441832?s=400&v=4" alt="Nodit Logo" /> **[Nodit](https://github.com/noditlabs/nodit-mcp-server)** - Official Nodit MCP Server enabling access to multi-chain RPC Nodes and Data APIs for blockchain data.
- <img height="12" width="12" src="https://app.norman.finance/favicons/favicon-32x32.png" alt="Norman Logo" /> **[Norman Finance](https://github.com/norman-finance/norman-mcp-server)** - MCP server for managing accounting and taxes with Norman Finance.
- <img height="12" width="12" src="https://avatars.githubusercontent.com/u/4792552?s=200&v=4" alt="Notion Logo" /> **[Notion](https://github.com/makenotion/notion-mcp-server#readme)** - This project implements an MCP server for the Notion API.
- <img height="12" width="12" src="https://www.nutrient.io/assets/images/logos/nutrient.svg" alt="Nutrient Logo" /> **[Nutrient](https://github.com/PSPDFKit/nutrient-dws-mcp-server)** - Create, Edit, Sign, Extract Documents using Natural Language
- <img height="12" width="12" src="https://nx.dev/favicon/favicon.svg" alt="Nx Logo" /> **[Nx](https://github.com/nrwl/nx-console/blob/master/apps/nx-mcp)** - Makes [Nx's understanding](https://nx.dev/features/enhance-AI) of your codebase accessible to LLMs, providing insights into the codebase architecture, project relationships and runnable tasks thus allowing AI to make precise code suggestions.
- <img height="12" width="12" src="https://avatars.githubusercontent.com/u/82347605?s=48&v=4" alt="OceanBase Logo" /> **[OceanBase](https://github.com/oceanbase/mcp-oceanbase)** - MCP Server for OceanBase database and its tools
- <img height="12" width="12" src="https://docs.octagonagents.com/logo.svg" alt="Octagon Logo" /> **[Octagon](https://github.com/OctagonAI/octagon-mcp-server)** - Deliver real-time investment research with extensive private and public market data.
- <img height="12" width="12" src="https://octoeverywhere.com/img/logo.png" alt="OctoEverywhere Logo" /> **[OctoEverywhere](https://github.com/OctoEverywhere/mcp)** - A 3D Printing MCP server that allows for querying for live state, webcam snapshots, and 3D printer control.
- <img height="12" width="12" src="https://avatars.githubusercontent.com/u/211697972" alt="Offorte Logo" /> **[Offorte](https://github.com/offorte/offorte-mcp-server#readme)** - Offorte Proposal Software official MCP server enables creation and sending of business proposals.
- <img height="12" width="12" src="https://maps.olakrutrim.com/favicon.ico" alt="Ola Maps" /> **[OlaMaps](https://pypi.org/project/ola-maps-mcp-server)** - Official Ola Maps MCP Server for services like geocode, directions, place details and many more.
- <img height="12" width="12" src="https://static.onlyoffice.com/images/favicon.ico" alt="ONLYOFFICE DocSpace" /> **[ONLYOFFICE DocSpace](https://github.com/ONLYOFFICE/docspace-mcp)** - Interact with [ONLYOFFICE DocSpace](https://www.onlyoffice.com/docspace.aspx) API to create rooms, manage files and folders.
- <img height="12" width="12" src="https://op.gg/favicon.ico" alt="OP.GG Logo" /> **[OP.GG](https://github.com/opgginc/opgg-mcp)** - Access real-time gaming data across popular titles like League of Legends, TFT, and Valorant, offering champion analytics, esports schedules, meta compositions, and character statistics.
- <img height="12" width="12" src="https://opensearch.org/wp-content/uploads/2025/01/opensearch_mark_default.svg" alt="OpenSearch Logo" /> **[OpenSearch](https://github.com/opensearch-project/opensearch-mcp-server-py)** -  MCP server that enables AI agents to perform search and analytics use cases on data stored in [OpenSearch](https://opensearch.org/).
- <img height="12" width="12" src="https://app.opslevel.com/favicon.ico" alt="OpsLevel" /> **[OpsLevel](https://github.com/opslevel/opslevel-mcp)** - Official MCP Server for [OpsLevel](https://www.opslevel.com).
- <img height="12" width="12" src="https://optuna.org/assets/img/favicon.ico" alt="Optuna Logo" /> **[Optuna](https://github.com/optuna/optuna-mcp)** - Official MCP server enabling seamless orchestration of hyperparameter search and other optimization tasks with [Optuna](https://optuna.org/).
- <img height="12" width="12" src="https://oxylabs.io/favicon.ico" alt="Oxylabs Logo" /> **[Oxylabs](https://github.com/oxylabs/oxylabs-mcp)** - Scrape websites with Oxylabs Web API, supporting dynamic rendering and parsing for structured data extraction.
- <img height="12" width="12" src="https://developer.paddle.com/favicon.svg" alt="Paddle Logo" /> **[Paddle](https://github.com/PaddleHQ/paddle-mcp-server)** - Interact with the Paddle API. Manage product catalog, billing and subscriptions, and reports.
- **[Pagos](https://github.com/pagos-ai/pagos-mcp)** - Interact with the Pagos API. Query Credit Card BIN Data with more to come.
- <img height="12" width="12" src="https://paiml.com/favicon.ico" alt="PAIML Logo" /> **[PAIML MCP Agent Toolkit](https://github.com/paiml/paiml-mcp-agent-toolkit)** - Professional project scaffolding toolkit with zero-configuration AI context generation, template generation for Rust/Deno/Python projects, and hybrid neuro-symbolic code analysis.
- <img height="12" width="12" src="https://app.paperinvest.io/favicon.svg" alt="Paper Logo" /> **[Paper](https://github.com/paperinvest/mcp-server)** - Realistic paper trading platform with market simulation, 22 broker emulations, and professional tools for risk-free trading practice. First trading platform with MCP integration.
- **[Patronus AI](https://github.com/patronus-ai/patronus-mcp-server)** - Test, evaluate, and optimize AI agents and RAG apps
- <img height="12" width="12" src="https://www.paypalobjects.com/webstatic/icon/favicon.ico" alt="PayPal Logo" /> **[PayPal](https://mcp.paypal.com)** - PayPal's official MCP server.
- <img height="12" width="12" src="https://ww2-secure.pearl.com/static/pearl/pearl-logo.svg" alt="Pearl Logo" /> **[Pearl](https://github.com/Pearl-com/pearl_mcp_server)** - Official MCP Server to interact with Pearl API. Connect your AI Agents with 12,000+ certified experts instantly.
- <img height="12" width="12" src="https://www.perplexity.ai/favicon.ico" alt="Perplexity Logo" /> **[Perplexity](https://github.com/ppl-ai/modelcontextprotocol)** - An MCP server that connects to Perplexity's Sonar API, enabling real-time web-wide research in conversational AI.
- <img height="12" width="12" src="https://avatars.githubusercontent.com/u/54333248" /> **[Pinecone](https://github.com/pinecone-io/pinecone-mcp)** - [Pinecone](https://docs.pinecone.io/guides/operations/mcp-server)'s developer MCP Server assist developers in searching documentation and managing data within their development environment.
- <img height="12" width="12" src="https://avatars.githubusercontent.com/u/54333248" /> **[Pinecone Assistant](https://github.com/pinecone-io/assistant-mcp)** - Retrieves context from your [Pinecone Assistant](https://docs.pinecone.io/guides/assistant/mcp-server) knowledge base.
- <img height="12" width="12" src="https://pipedream.com/favicon.ico" alt="Pipedream Logo" /> **[Pipedream](https://github.com/PipedreamHQ/pipedream/tree/master/modelcontextprotocol)** - Connect with 2,500 APIs with 8,000+ prebuilt tools.
- <img height="12" width="12" src="https://playcanvas.com/static-assets/images/icons/favicon.png" alt="PlayCanvas Logo" /> **[PlayCanvas](https://github.com/playcanvas/editor-mcp-server)** - Create interactive 3D web apps with the PlayCanvas Editor.
- <img height="12" width="12" src="https://www.plugged.in/favicon.ico" alt="Plugged.in Logo" /> **[Plugged.in](https://github.com/VeriTeknik/pluggedin-mcp)** - A comprehensive proxy that combines multiple MCP servers into a single MCP. It provides discovery and management of tools, prompts, resources, and templates across servers, plus a playground for debugging when building MCP servers.
- <img height="12" width="12" src="https://github.com/port-labs/port-mcp-server/blob/main/assets/port_symbol_white.svg" alt="Port Logo" /> **[Port IO](https://github.com/port-labs/port-mcp-server)** - Access and manage your software catalog to improve service quality and compliance.
- **[PostHog](https://github.com/posthog/mcp)** - Interact with PostHog analytics, feature flags, error tracking and more with the official PostHog MCP server.
- **[Postman API](https://github.com/postmanlabs/postman-api-mcp)** - Manage your Postman resources using the [Postman API](https://www.postman.com/postman/postman-public-workspace/collection/i2uqzpp/postman-api).
- <img height="12" width="12" src="https://powerdrill.ai/_next/static/media/powerdrill.0fa27d00.webp" alt="Powerdrill Logo" /> **[Powerdrill](https://github.com/powerdrillai/powerdrill-mcp)** - An MCP server that provides tools to interact with Powerdrill datasets, enabling smart AI data analysis and insights.
- <img height="12" width="12" src="https://www.prisma.io/images/favicon-32x32.png" alt="Prisma Logo" /> **[Prisma](https://www.prisma.io/docs/postgres/mcp-server)** - Create and manage Prisma Postgres databases
- <img height="12" width="12" src="https://docs.speedscale.com/img/favicon.ico" alt="proxymock Logo" /> **[proxymock](https://docs.speedscale.com/proxymock/reference/mcp/)** - An MCP server that automatically generates tests and mocks by recording a live app.
- <img src="https://www.pubnub.com/favicon/favicon-32x32.png" alt="PubNub" width="12" height="12"> **[PubNub](https://github.com/pubnub/pubnub-mcp-server)** - Retrieves context for developing with PubNub SDKs and calling APIs.
- <img height="12" width="12" src="https://www.pulumi.com/images/favicon.ico" alt="Pulumi Logo" /> **[Pulumi](https://github.com/pulumi/mcp-server)** - Deploy and manage cloud infrastructure using [Pulumi](https://pulumi.com).
- <img height="12" width="12" src="https://pure.md/favicon.png" alt="Pure.md Logo" /> **[Pure.md](https://github.com/puremd/puremd-mcp)** - Reliably access web content in markdown format with [pure.md](https://pure.md) (bot detection avoidance, proxy rotation, and headless JS rendering built in).
- <img height="12" width="12" src="https://put.io/images/favicon.ico" alt="Put.io Logo" /> **[Put.io](https://github.com/putdotio/putio-mcp-server)** - Interact with your Put.io account to download torrents.
- <img height="12" width="12" src="https://qdrant.tech/img/brand-resources-logos/logomark.svg" /> **[Qdrant](https://github.com/qdrant/mcp-server-qdrant/)** - Implement semantic memory layer on top of the Qdrant vector search engine
- **[Quickchat AI](https://github.com/incentivai/quickchat-ai-mcp)** - Launch your conversational [Quickchat AI](https://quickchat.ai) agent as an MCP to give AI apps real-time access to its Knowledge Base and conversational capabilities
- <img height="12" width="12" src="https://avatars.githubusercontent.com/u/165178062" alt="Ragie Logo" /> **[Ragie](https://github.com/ragieai/ragie-mcp-server/)** - Retrieve context from your [Ragie](https://www.ragie.ai) (RAG) knowledge base connected to integrations like Google Drive, Notion, JIRA and more.
- <img height="12" width="12" src="https://www.ramp.com/favicon.ico" /> **[Ramp](https://github.com/ramp-public/ramp-mcp)** - Interact with [Ramp](https://ramp.com)'s Developer API to run analysis on your spend and gain insights leveraging LLMs
- **[Raygun](https://github.com/MindscapeHQ/mcp-server-raygun)** - Interact with your crash reporting and real using monitoring data on your Raygun account
- <img height="12" width="12" src="https://framerusercontent.com/images/CU1m0xFonUl76ZeaW0IdkQ0M.png" alt="Razorpay Logo" /> **[Razorpay](https://github.com/razorpay/razorpay-mcp-server)** - Razorpay's official MCP server
- <img height="12" width="12" src="https://www.recraft.ai/favicons/icon.svg" alt="Recraft Logo" /> **[Recraft](https://github.com/recraft-ai/mcp-recraft-server)** - Generate raster and vector (SVG) images using [Recraft](https://recraft.ai). Also you can edit, upscale images, create your own styles, and vectorize raster images
- <img height="12" width="12" src="https://avatars.githubusercontent.com/u/1529926" alt="Redis Logo" /> **[Redis](https://github.com/redis/mcp-redis/)** - The Redis official MCP Server offers an interface to manage and search data in Redis.
- <img height="12" width="12" src="https://avatars.githubusercontent.com/u/1529926" alt="Redis Logo" /> **[Redis Cloud API](https://github.com/redis/mcp-redis-cloud/)** - The Redis Cloud API MCP Server allows you to manage your Redis Cloud resources using natural language.
- <img src="https://avatars.githubusercontent.com/u/149024635" alt="Reexpress" width="12" height="12"> **[Reexpress](https://github.com/ReexpressAI/reexpress_mcp_server)** - Enable Similarity-Distance-Magnitude statistical verification for your search, software, and data science workflows
- <img height="12" width="12" src="https://www.rember.com/favicon.ico" alt="Rember Logo" /> **[Rember](https://github.com/rember/rember-mcp)** - Create spaced repetition flashcards in [Rember](https://rember.com) to remember anything you learn in your chats
- <img height="12" width="12" src="http://nonica.io/Nonica-logo.ico" alt="Nonica Logo" /> **[Revit](https://github.com/NonicaTeam/AI-Connector-for-Revit)** - Connect and interact with your Revit models live.
- <img height="12" width="12" src="https://ui.rilldata.com/favicon.png" alt="Rill Data Logo" /> **[Rill Data](https://docs.rilldata.com/explore/mcp)** - Interact with Rill Data to query and analyze your data.
- <img height="12" width="12" src="https://riza.io/favicon.ico" alt="Riza logo" /> **[Riza](https://github.com/riza-io/riza-mcp)** - Arbitrary code execution and tool-use platform for LLMs by [Riza](https://riza.io)
- <img height="12" width="12" src="https://cdn.foundation.roblox.com/current/RobloxStudio.ico" alt="Roblox Studio" /> **[Roblox Studio](https://github.com/Roblox/studio-rust-mcp-server)** - Roblox Studio MCP Server, create and manipulate scenes, scripts in Roblox Studio
- <img src="https://hyper3d.ai/favicon.ico" alt="Rodin" width="12" height="12"> **[Rodin](https://github.com/DeemosTech/rodin-api-mcp)** - Generate 3D Models with [Hyper3D Rodin](https://hyper3d.ai)
- <img height="12" width="12" src="https://cdn.prod.website-files.com/66b7de6a233c04f4dac200a6/66bed52680d689629483c18b_faviconV2%20(2).png" alt="Root Signals Logo" /> **[Root Signals](https://github.com/root-signals/root-signals-mcp)** - Improve and quality control your outputs with evaluations using LLM-as-Judge
- **[Routine](https://github.com/routineco/mcp-server)** - MCP server to interact with [Routine](https://routine.co/): calendars, tasks, notes, etc.
- <img height="12" width="12" src="https://raw.githubusercontent.com/safedep/.github/refs/heads/main/assets/logo/1.png" alt="SafeDep Logo" /> **[SafeDep](https://github.com/safedep/vet/blob/main/docs/mcp.md)** - SafeDep `vet-mcp` helps in  vetting open source packages for security risks—such as vulnerabilities and malicious code—before they're used in your project, especially with AI-generated code suggestions.
- <img height="12" width="12" src="https://waf-ce.chaitin.cn/favicon.ico" alt="SafeLine Logo" /> **[SafeLine](https://github.com/chaitin/SafeLine/tree/main/mcp_server)** - [SafeLine](https://safepoint.cloud/landing/safeline) is a self-hosted WAF(Web Application Firewall) to protect your web apps from attacks and exploits.
- <img height="12" width="12" src="https://scrapi.tech/favicon.ico" alt="ScrAPI Logo" /> **[ScrAPI](https://github.com/DevEnterpriseSoftware/scrapi-mcp)** - Web scraping using [ScrAPI](https://scrapi.tech). Extract website content that is difficult to access because of bot detection, captchas or even geolocation restrictions.
- <img height="12" width="12" src="https://screenshotone.com/favicon.ico" alt="ScreenshotOne Logo" /> **[ScreenshotOne](https://github.com/screenshotone/mcp/)** - Render website screenshots with [ScreenshotOne](https://screenshotone.com/)
- <img height="12" width="12" src="https://pics.fatwang2.com/56912e614b35093426c515860f9f2234.svg" alt="Search1API Logo" /> **[Search1API](https://github.com/fatwang2/search1api-mcp)** - One API for Search, Crawling, and Sitemaps
- <img height="12" width="12" src="https://semgrep.dev/favicon.ico" alt="Semgrep Logo" /> **[Semgrep](https://github.com/semgrep/mcp)** - Enable AI agents to secure code with [Semgrep](https://semgrep.dev/).
- <img height="12" width="12" src="https://cdn.prod.website-files.com/6372338e5477e047032b37a5/64f85e6388a2a5c8c9525b4d_favLogo.png" alt="Shortcut Logo" /> **[Shortcut](https://github.com/useshortcut/mcp-server-shortcut)** - Access and implement all of your projects and tasks (Stories) from [Shortcut](https://shortcut.com/).
- <img height="12" width="12" src="https://www.singlestore.com/favicon-32x32.png?v=277b9cbbe31e8bc416504cf3b902d430"/> **[SingleStore](https://github.com/singlestore-labs/mcp-server-singlestore)** - Interact with the SingleStore database platform
- <img src="https://smooth-operator.online/logo48.png" alt="Smooth Operator" width="12" height="12"> **[Smooth Operator](https://smooth-operator.online/agent-tools-api-docs/toolserverdocs)** - Tools to automate Windows via AI Vision, Mouse, Keyboard, Automation Trees, Webbrowser
- <img height="12" width="12" src="https://app.snyk.io/bundle/favicon-faj49uD9.png" alt="Snyk Logo" /> **[Snyk](https://github.com/snyk/snyk-ls/blob/main/mcp_extension/README.md)** - Enhance security posture by embedding [Snyk](https://snyk.io/) vulnerability scanning directly into agentic workflows.
- <img height="12" width="12" src="https://www.sonarsource.com/favicon.ico" alt="SonarQube Logo" /> **[SonarQube](https://github.com/SonarSource/sonarqube-mcp-server)** - Enables seamless integration with [SonarQube](https://www.sonarsource.com/) Server or Cloud and allows for code snippet analysis within the agent context.
- <img src="https://sophtron.com/favicon.ico" alt="Sophtron" width="12" height="12"> **[Sophtron](https://github.com/sophtron/Sophtron-Integration/tree/main/modelcontextprotocol)** - Connect to your bank, credit card, utilities accounts to retrieve account balances and transactions with [Sophtron Bank Integration](https://sophtron.com).
- <img height="12" width="12" src="https://www.starrocks.io/favicon.ico" alt="StarRocks Logo" /> **[StarRocks](https://github.com/StarRocks/mcp-server-starrocks)** - Interact with [StarRocks](https://www.starrocks.io/)
- <img height="12" width="12" src="https://downloads.steadybit.com/logomark.svg" alt="Steadybit Logo" /> **[Steadybit](https://github.com/steadybit/mcp)** - Interact with [Steadybit](https://www.steadybit.com/)
- <img height="12" width="12" src="https://stripe.com/favicon.ico" alt="Stripe Logo" /> **[Stripe](https://github.com/stripe/agent-toolkit)** - Interact with Stripe API
- <img height="12" width="12" src="https://supabase.com/favicon/favicon.ico" alt="Supabase Logo" /> **[Supabase](https://github.com/supabase-community/supabase-mcp)** - Interact with Supabase: Create tables, query data, deploy edge functions, and more.
- <img height="12" width="12" src="https://d12w4pyrrczi5e.cloudfront.net/archive/50eb154ab859c63a8f1c850f9fe094e25d35e929/images/favicon.ico" alt="Tako Logo" /> **[Tako](https://github.com/TakoData/tako-mcp)** - Use natural language to search [Tako](https://trytako.com) for real-time financial, sports, weather, and public data with visualization
- <img height="12" width="12" src="https://tavily.com/favicon.ico" alt="Tavily Logo" /> **[Tavily](https://github.com/tavily-ai/tavily-mcp)** - Search engine for AI agents (search + extract) powered by [Tavily](https://tavily.com/)
- <img height="12" width="12" src="https://avatars.githubusercontent.com/u/1615979?s=200&v=4" alt="Teradata Logo" /> **[Teradata](https://github.com/Teradata/teradata-mcp-server)** - This MCP Server support tools and prompts for multi task data analytics on a [Teradata](https://teradata.com) platform.
- <img height="12" width="12" src="https://raw.githubusercontent.com/hashicorp/terraform-mcp-server/main/public/images/Terraform-LogoMark_onDark.svg" alt="Terraform Logo" /> **[Terraform](https://github.com/hashicorp/terraform-mcp-server)** - Seamlessly integrate with Terraform ecosystem, enabling advanced automation and interaction capabilities for Infrastructure as Code (IaC) development powered by [Terraform](https://www.hashicorp.com/en/products/terraform)
- <img height="12" width="12" src="https://www.textin.com/favicon.png" alt="TextIn Logo" /> **[TextIn](https://github.com/intsig-textin/textin-mcp)** - An MCP server for the [TextIn](https://www.textin.com/?from=github_mcp) API, is a tool for extracting text and performing OCR on documents, it also supports converting documents into Markdown
- <img height="12" width="12" src="https://avatars.githubusercontent.com/u/106156665?s=200" alt="Thena Logo" /> **[Thena](https://mcp.thena.ai)** - Thena's MCP server for enabling users and AI agents to interact with Thena's services and manage customers across different channels such as Slack, Email, Web, Discord etc.
- <img height="12" width="12" src="https://thirdweb.com/favicon.ico" alt="Thirdweb Logo" /> **[Thirdweb](https://github.com/thirdweb-dev/ai/tree/main/python/thirdweb-mcp)** - Read/write to over 2k blockchains, enabling data querying, contract analysis/deployment, and transaction execution, powered by [Thirdweb](https://thirdweb.com/)
- <img height="12" width="12" src="https://www.thoughtspot.com/favicon-16x16.png" alt="ThoughtSpot Logo" /> **[ThoughtSpot](https://github.com/thoughtspot/mcp-server)** - AI is the new BI. A dedicated data analyst for everyone on your team. Bring [ThoughtSpot](https://thoughtspot.com) powers into Claude or any MCP host.
- <img height="12" width="12" src="https://tianji.msgbyte.com/img/dark-brand.svg" alt="Tianji Logo" /> **[Tianji](https://github.com/msgbyte/tianji/tree/master/apps/mcp-server)** - Interact with Tianji platform whatever selfhosted or cloud platform, powered by [Tianji](https://tianji.msgbyte.com/).
- <img height="12" width="12" src="https://www.pingcap.com/favicon.ico" alt="TiDB Logo" /> **[TiDB](https://github.com/pingcap/pytidb)** - MCP Server to interact with TiDB database platform.
- <img height="12" width="12" src="https://www.tinybird.co/favicon.ico" alt="Tinybird Logo" /> **[Tinybird](https://github.com/tinybirdco/mcp-tinybird)** - Interact with Tinybird serverless ClickHouse platform
- <img height="12" width="12" src="https://b2729162.smushcdn.com/2729162/wp-content/uploads/2023/10/cropped-Favicon-1-192x192.png?lossy=1&strip=1&webp=1" alt="Tldv Logo" /> **[Tldv](https://gitlab.com/tldv/tldv-mcp-server)** - Connect your AI agents to Google-Meet, Zoom & Microsoft Teams through [tl;dv](https://tldv.io)
- <img height="12" width="12" src="https://cdn.tokenmetrics.com/logo.svg" alt="Token Metrics Logo" /> **[Token Metrics](https://github.com/token-metrics/mcp)** - [Token Metrics](https://www.tokenmetrics.com/) integration for fetching real-time crypto market data, trading signals, price predictions, and advanced analytics.
- <img height="12" width="12" src="https://images.thetradeagent.ai/trade_agent/logo.svg" alt="Trade Agent Logo" /> **[Trade Agent](https://github.com/Trade-Agent/trade-agent-mcp)** - Execute stock and crypto trades on your brokerage via [Trade Agent](https://thetradeagent.ai)
- <img height="12" width="12" src="https://www.twilio.com/content/dam/twilio-com/core-assets/social/favicon-16x16.png" alt="Twilio Logo" /> **[Twilio](https://github.com/twilio-labs/mcp)** - Interact with [Twilio](https://www.twilio.com/en-us) APIs to send SMS messages, manage phone numbers, configure your account, and more.
- <img height="12" width="12" src="https://unifai.network/favicon.ico" alt="UnifAI Logo" /> **[UnifAI](https://github.com/unifai-network/unifai-mcp-server)** - Dynamically search and call tools using [UnifAI Network](https://unifai.network)
- <img height="12" width="12" src="https://framerusercontent.com/images/plcQevjrOYnyriuGw90NfQBPoQ.jpg" alt="Unstructured Logo" /> **[Unstructured](https://github.com/Unstructured-IO/UNS-MCP)** - Set up and interact with your unstructured data processing workflows in [Unstructured Platform](https://unstructured.io)
- <img height="12" width="12" src="https://upstash.com/icons/favicon-32x32.png" alt="Upstash Logo" /> **[Upstash](https://github.com/upstash/mcp-server)** - Manage Redis databases and run Redis commands on [Upstash](https://upstash.com/) with natural language.
- <img src="https://www.vantage.sh/favicon.ico" alt="Vantage" width="12" height="12"> **[Vantage](https://github.com/vantage-sh/vantage-mcp-server)** - Interact with your organization's cloud cost spend.
- <img height="12" width="12" src="https://mcp.variflight.com/favicon.ico" alt="VariFlight Logo" /> **[VariFlight](https://github.com/variflight/variflight-mcp)** - VariFlight's official MCP server provides tools to query flight information, weather data, comfort metrics, the lowest available fares, and other civil aviation-related data.
- <img height="12" width="12" src="https://docs.octagonagents.com/logo.svg" alt="Octagon Logo" /> **[VCAgents](https://github.com/OctagonAI/octagon-vc-agents)** - Interact with investor agents—think Wilson or Thiel—continuously updated with market intel.
- **[Vectorize](https://github.com/vectorize-io/vectorize-mcp-server/)** - [Vectorize](https://vectorize.io) MCP server for advanced retrieval, Private Deep Research, Anything-to-Markdown file extraction and text chunking.
- <img height="12" width="12" src="https://static.verbwire.com/favicon-16x16.png" alt="Verbwire Logo" /> **[Verbwire](https://github.com/verbwire/verbwire-mcp-server)** - Deploy smart contracts, mint NFTs, manage IPFS storage, and more through the Verbwire API
- <img height="12" width="12" src="https://verodat.io/assets/favicon-16x16.png" alt="Verodat Logo" /> **[Verodat](https://github.com/Verodat/verodat-mcp-server)** - Interact with Verodat AI Ready Data platform
- <img height="12" width="12" src="https://www.veyrax.com/favicon.ico" alt="VeyraX Logo" /> **[VeyraX](https://github.com/VeyraX/veyrax-mcp)** - Single tool to control all 100+ API integrations, and UI components
- <img height="12" width="12" src="https://avatars.githubusercontent.com/u/174736222?s=200&v=4" alt="VictoriaMetrics Logo" /> **[VictoriaMetrics](https://github.com/VictoriaMetrics-Community/mcp-victoriametrics)** - Comprehensive integration with [VictoriaMetrics APIs](https://docs.victoriametrics.com/victoriametrics/url-examples/) and [documentation](https://docs.victoriametrics.com/) for monitoring, observability, and debugging tasks related to your VictoriaMetrics instances.
- <img height="12" width="12" src="https://framerusercontent.com/images/ijlYG00LOcMD6zR1XLMxHbAwZkM.png" alt="VideoDB Director" /> **[VideoDB Director](https://github.com/video-db/agent-toolkit/tree/main/modelcontextprotocol)** - Create AI-powered video workflows including automatic editing, content moderation, voice cloning, highlight generation, and searchable video moments—all accessible via simple APIs and intuitive chat-based interfaces.
- <img height="12" width="12" src="https://landing.ai/wp-content/uploads/2024/04/cropped-favicon-192x192.png" alt="LandingAI VisionAgent" /> **[VisionAgent MCP](https://github.com/landing-ai/vision-agent-mcp)** - A simple MCP server that enables your LLM to better reason over images, video and documents.
- <img height="12" width="12" src="https://raw.githubusercontent.com/mckinsey/vizro/main/vizro-core/docs/assets/images/favicon.png" alt="Vizro Logo" /> **[Vizro](https://github.com/mckinsey/vizro/tree/main/vizro-mcp)** - Tools and templates to create validated and maintainable data charts and dashboards
- <img height="12" width="12" src="https://wavespeed.ai/logo.webp" alt="WaveSpeed Logo" /> **[WaveSpeed](https://github.com/WaveSpeedAI/mcp-server)** - WaveSpeed MCP server providing AI agents with image and video generation capabilities.
- <img height="12" width="12" src="https://waystation.ai/images/logo.svg" alt="WayStation Logo" /> **[WayStation](https://github.com/waystation-ai/mcp)** - Universal MCP server to connect to popular productivity tools such as Notion, Monday, AirTable, and many more
- <img height="12" width="12" src="https://www.webflow.com/favicon.ico" alt="Webflow Logo"> **[Webflow](https://github.com/webflow/mcp-server)** - Interact with Webflow sites, pages, and collections
- <img height="12" width="12" src="https://webscraping.ai/favicon.ico" alt="WebScraping.AI Logo" /> **[WebScraping.AI](https://github.com/webscraping-ai/webscraping-ai-mcp-server)** - Interact with **[WebScraping.AI](https://WebScraping.AI)** for web data extraction and scraping
- <img height="12" width="12" src="https://www.xero.com/favicon.ico" alt="Xero Logo" /> **[Xero](https://github.com/XeroAPI/xero-mcp-server)** - Interact with the accounting data in your business using our official MCP server
- <img height="12" width="12" src="https://storage.yandexcloud.net/ydb-www-prod-site-assets/favicon-202305/favicon.ico" alt="YDB Logo" /> **[YDB](https://github.com/ydb-platform/ydb-mcp)** - Query [YDB](https://ydb.tech/) databases
- <img height="12" width="12" src="https://cdn.prod.website-files.com/632cd328ed2b485519c3f689/6334977a5d1a542102d4b9b5_favicon-32x32.png" alt="YepCode Logo" /> **[YepCode](https://github.com/yepcode/mcp-server-js)** - Run code in a secure, scalable sandbox environment with full support for dependencies, secrets, logs, and access to APIs or databases. Powered by [YepCode](https://yepcode.io)
- <img height="12" width="12" src="https://www.yugabyte.com/favicon-16x16.png" alt="YugabyteDB Logo" /> **[YugabyteDB](https://github.com/yugabyte/yugabytedb-mcp-server)** -  MCP Server to interact with your [YugabyteDB](https://www.yugabyte.com/) database
- <img height="12" width="12" src="https://avatars.githubusercontent.com/u/14069894" alt="Yunxin Logo" /> **[Yunxin](https://github.com/netease-im/yunxin-mcp-server)** - An MCP server that connects to Yunxin's IM/RTC/DATA Open-API
- <img height="12" width="12" src="https://cdn.zapier.com/zapier/images/favicon.ico" alt="Zapier Logo" /> **[Zapier](https://zapier.com/mcp)** - Connect your AI Agents to 8,000 apps instantly.
- **[ZenML](https://github.com/zenml-io/mcp-zenml)** - Interact with your MLOps and LLMOps pipelines through your [ZenML](https://www.zenml.io) MCP server
- <img height="12" width="12" src="https://zizai.work/images/logo.jpg" alt="ZIZAI Logo" /> **[ZIZAI Recruitment](https://github.com/zaiwork/mcp)** - Interact with the next-generation intelligent recruitment platform for employees and employers, powered by [ZIZAI Recruitment](https://zizai.work).

### 🌎 Community Servers

A growing set of community-developed and maintained servers demonstrates various applications of MCP across different domains.

> **Note:** Community servers are **untested** and should be used at **your own risk**. They are not affiliated with or endorsed by Anthropic.
- **[1Panel](https://github.com/1Panel-dev/mcp-1panel)** - MCP server implementation that provides 1Panel interaction.
- **[A2A](https://github.com/GongRzhe/A2A-MCP-Server)** - An MCP server that bridges the Model Context Protocol (MCP) with the Agent-to-Agent (A2A) protocol, enabling MCP-compatible AI assistants (like Claude) to seamlessly interact with A2A agents.
- **[Ableton Live](https://github.com/Simon-Kansara/ableton-live-mcp-server)** - an MCP server to control Ableton Live.
- **[Ableton Live](https://github.com/ahujasid/ableton-mcp)** (by ahujasid) - Ableton integration allowing prompt enabled music creation.
- **[Actor Critic Thinking](https://github.com/aquarius-wing/actor-critic-thinking-mcp)** - Actor-critic thinking for performance evaluation
- **[AgentBay](https://github.com/Michael98671/agentbay)** - An MCP server for providing serverless cloud infrastructure for AI agents.
- **[AI Agent Marketplace Index](https://github.com/AI-Agent-Hub/ai-agent-marketplace-index-mcp)** - MCP server to search more than 5000+ AI agents and tools of various categories from [AI Agent Marketplace Index](http://www.deepnlp.org/store/ai-agent) and monitor traffic of AI Agents.
- **[AI Tasks](https://github.com/jbrinkman/valkey-ai-tasks)** - Let the AI manage complex plans with integrated task management and tracking tools. Supports STDIO, SSE and Streamable HTTP transports.
- **[ai-Bible](https://github.com/AdbC99/ai-bible)** - Search the bible reliably and repeatably [ai-Bible Labs](https://ai-bible.com)
- **[Airbnb](https://github.com/openbnb-org/mcp-server-airbnb)** - Provides tools to search Airbnb and get listing details.
- **[Airflow](https://github.com/yangkyeongmo/mcp-server-apache-airflow)** - A MCP Server that connects to [Apache Airflow](https://airflow.apache.org/) using official python client.
- **[Airtable](https://github.com/domdomegg/airtable-mcp-server)** - Read and write access to [Airtable](https://airtable.com/) databases, with schema inspection.
- **[Airtable](https://github.com/felores/airtable-mcp)** - Airtable Model Context Protocol Server.
- **[Algorand](https://github.com/GoPlausible/algorand-mcp)** - A comprehensive MCP server for tooling interactions (40+) and resource accessibility (60+) plus many useful prompts for interacting with the Algorand blockchain.
- **[Amadeus](https://github.com/donghyun-chae/mcp-amadeus)** (by donghyun-chae) - An MCP server to access, explore, and interact with Amadeus Flight Offers Search API for retrieving detailed flight options, including airline, times, duration, and pricing data.
- **[Amazon Ads](https://github.com/MarketplaceAdPros/amazon-ads-mcp-server)** - MCP Server that provides interaction capabilities with Amazon Advertising through [MarketplaceAdPros](https://marketplaceadpros.com)/
- **[AniList](https://github.com/yuna0x0/anilist-mcp)** (by yuna0x0) - An MCP server to interact with AniList API, allowing you to search for anime and manga, retrieve user data, and manage your watchlist.
- **[Anki](https://github.com/scorzeth/anki-mcp-server)** - An MCP server for interacting with your [Anki](https://apps.ankiweb.net) decks and cards.
- **[AntV Chart](https://github.com/antvis/mcp-server-chart)** - A Model Context Protocol server for generating 15+ visual charts using [AntV](https://github.com/antvis).
- **[Any Chat Completions](https://github.com/pyroprompts/any-chat-completions-mcp)** - Interact with any OpenAI SDK Compatible Chat Completions API like OpenAI, Perplexity, Groq, xAI and many more.
- **[Apache Gravitino(incubating)](https://github.com/datastrato/mcp-server-gravitino)** - Allow LLMs to explore metadata of structured data and unstructured data with Gravitino, and perform data governance tasks including tagging/classification.
- **[APIWeaver](https://github.com/GongRzhe/APIWeaver)** - An MCP server that dynamically creates MCP  servers from web API configurations. This allows you to easily integrate any REST API, GraphQL endpoint, or web service into an MCP-compatible tool that can be used by AI assistants like Claude.
- **[Apple Books](https://github.com/vgnshiyer/apple-books-mcp)** - Interact with your library on Apple Books, manage your book collection, summarize highlights, notes, and much more.
- **[Apple Calendar](https://github.com/Omar-v2/mcp-ical)** - An MCP server that allows you to interact with your MacOS Calendar through natural language, including features such as event creation, modification, schedule listing, finding free time slots etc.
- **[Apple Docs](https://github.com/kimsungwhee/apple-docs-mcp)** - A powerful Model Context Protocol (MCP) server that provides seamless access to Apple Developer Documentation through natural language queries. Search, explore, and get detailed information about Apple frameworks, APIs, sample code, and more directly in your AI-powered development environment.
- **[Apple Script](https://github.com/peakmojo/applescript-mcp)** - MCP server that lets LLM run AppleScript code to to fully control anything on Mac, no setup needed.
- **[APT MCP](https://github.com/GdMacmillan/apt-mcp-server)** - MCP server which runs debian package manager (apt) commands for you using ai agents.
- **[Aranet4](https://github.com/diegobit/aranet4-mcp-server)** - MCP Server to manage your Aranet4 CO2 sensor. Fetch data and store in a local SQLite. Ask questions about historical data.
- **[ArangoDB](https://github.com/ravenwits/mcp-server-arangodb)** - MCP Server that provides database interaction capabilities through [ArangoDB](https://arangodb.com/).
- **[Arduino](https://github.com/vishalmysore/choturobo)** - MCP Server that enables AI-powered robotics using Claude AI and Arduino (ESP32) for real-world automation and interaction with robots.
- **[arXiv API](https://github.com/prashalruchiranga/arxiv-mcp-server)** - An MCP server that enables interacting with the arXiv API using natural language.
- **[arxiv-latex-mcp](https://github.com/takashiishida/arxiv-latex-mcp)** - MCP server that fetches and processes arXiv LaTeX sources for precise interpretation of mathematical expressions in papers.
- **[Atlassian](https://github.com/sooperset/mcp-atlassian)** - Interact with Atlassian Cloud products (Confluence and Jira) including searching/reading Confluence spaces/pages, accessing Jira issues, and project metadata.
- **[Atlassian Server (by phuc-nt)](https://github.com/phuc-nt/mcp-atlassian-server)** - An MCP server that connects AI agents (Cline, Claude Desktop, Cursor, etc.) to Atlassian Jira & Confluence, enabling data queries and actions through the Model Context Protocol.
- **[Attestable MCP](https://github.com/co-browser/attestable-mcp-server)** - An MCP server running inside a trusted execution environment (TEE) via Gramine, showcasing remote attestation using [RA-TLS](https://gramine.readthedocs.io/en/stable/attestation.html). This allows an MCP client to verify the server before connecting.
- **[Audius](https://github.com/glassBead-tc/audius-mcp-atris)** - Audius + AI = Atris. Interact with fans, stream music, tip your favorite artists, and more on Audius: all through Claude.
- **[AWS](https://github.com/rishikavikondala/mcp-server-aws)** - Perform operations on your AWS resources using an LLM.
- **[AWS Athena](https://github.com/lishenxydlgzs/aws-athena-mcp)** - A MCP server for AWS Athena to run SQL queries on Glue Catalog.
- **[AWS Cognito](https://github.com/gitCarrot/mcp-server-aws-cognito)** - A MCP server that connects to AWS Cognito for authentication and user management.
- **[AWS Cost Explorer](https://github.com/aarora79/aws-cost-explorer-mcp-server)** - Optimize your AWS spend (including Amazon Bedrock spend) with this MCP server by examining spend across regions, services, instance types and foundation models ([demo video](https://www.youtube.com/watch?v=WuVOmYLRFmI&feature=youtu.be)).
- **[AWS Resources Operations](https://github.com/baryhuang/mcp-server-aws-resources-python)** - Run generated python code to securely query or modify any AWS resources supported by boto3.
- **[AWS S3](https://github.com/aws-samples/sample-mcp-server-s3)** - A sample MCP server for AWS S3 that flexibly fetches objects from S3 such as PDF documents.
- **[AWS SES](https://github.com/aws-samples/sample-for-amazon-ses-mcp)** Sample MCP Server for Amazon SES (SESv2). See [AWS blog post](https://aws.amazon.com/blogs/messaging - and-targeting/use-ai-agents-and-the-model-context-protocol-with-amazon-ses/) for more details.
- **[Azure ADX](https://github.com/pab1it0/adx-mcp-server)** - Query and analyze Azure Data Explorer databases.
- **[Azure DevOps](https://github.com/Vortiago/mcp-azure-devops)** - An MCP server that provides a bridge to Azure DevOps services, enabling AI assistants to query and manage work items.
- **[Azure MCP Hub](https://github.com/Azure-Samples/mcp)** - A curated list of all MCP servers and related resources for Azure developers by **[Arun Sekhar](https://github.com/achandmsft)**
- **[Azure OpenAI DALL-E 3 MCP Server](https://github.com/jacwu/mcp-server-aoai-dalle3)** - A MCP server for Azure OpenAI DALL-E 3 service to generate image from text.
- **[Azure Wiki Search](https://github.com/coder-linping/azure-wiki-search-server)** - An MCP that enables AI to query the wiki hosted on Azure Devops Wiki.
- **[Baidu AI Search](https://github.com/baidubce/app-builder/tree/master/python/mcp_server/ai_search)** - Web search with Baidu Cloud's AI Search
- **[BambooHR MCP](https://github.com/encoreshao/bamboohr-mcp)** - An MCP server that interfaces with the BambooHR APIs, providing access to employee data, time tracking, and HR management features.
- **[Base Free USDC Transfer](https://github.com/magnetai/mcp-free-usdc-transfer)** - Send USDC on [Base](https://base.org) for free using Claude AI! Built with [Coinbase CDP](https://docs.cdp.coinbase.com/mpc-wallet/docs/welcome).
- **[Basic Memory](https://github.com/basicmachines-co/basic-memory)** - Local-first knowledge management system that builds a semantic graph from Markdown files, enabling persistent memory across conversations with LLMs.
- **[BGG MCP](https://github.com/kkjdaniel/bgg-mcp)** (by kkjdaniel) - MCP to enable interaction with the BoardGameGeek API via AI tooling.
- **[BigQuery](https://github.com/LucasHild/mcp-server-bigquery)** (by LucasHild) - This server enables LLMs to inspect database schemas and execute queries on BigQuery.
- **[BigQuery](https://github.com/ergut/mcp-bigquery-server)** (by ergut) - Server implementation for Google BigQuery integration that enables direct BigQuery database access and querying capabilities
- **[Bilibili](https://github.com/wangshunnn/bilibili-mcp-server)** - This MCP server provides tools to fetch Bilibili user profiles, video metadata, search videos, and more.
- **[Binance](https://github.com/ethancod1ng/binance-mcp-server)** - Cryptocurrency trading and market data access through Binance API integration.
- **[Bing Web Search API](https://github.com/leehanchung/bing-search-mcp)** (by hanchunglee) - Server implementation for Microsoft Bing Web Search API.
- **[BioMCP](https://github.com/genomoncology/biomcp)** (by imaurer) - Biomedical research assistant server providing access to PubMed, ClinicalTrials.gov, and MyVariant.info.
- **[bioRxiv](https://github.com/JackKuo666/bioRxiv-MCP-Server)** - 🔍 Enable AI assistants to search and access bioRxiv papers through a simple MCP interface.
- **[Bitable MCP](https://github.com/lloydzhou/bitable-mcp)** (by lloydzhou) - MCP server provides access to Lark Bitable through the Model Context Protocol. It allows users to interact with Bitable tables using predefined tools.
- **[Blender](https://github.com/ahujasid/blender-mcp)** (by ahujasid) - Blender integration allowing prompt enabled 3D scene creation, modeling and manipulation.
- **[Blockchain MCP](https://github.com/tatumio/blockchain-mcp)** - MCP Server for Blockchain Data from **[Tatum](http://tatum.io/mcp)** that instantly unlocks blockchain access for your AI agents. This official Tatum MCP server connects to any LLM in seconds.
- **[Bluesky](https://github.com/semioz/bluesky-mcp)** (by semioz) - An MCP server for Bluesky, a decentralized social network. It enables automated interactions with the AT Protocol, supporting features like posting, liking, reposting, timeline management, and profile operations.
- **[Bluetooth MCP Server](https://github.com/Hypijump31/bluetooth-mcp-server)** - Control Bluetooth devices and manage connections through natural language commands, including device discovery, pairing, and audio controls.
- **[BNBChain MCP](https://github.com/bnb-chain/bnbchain-mcp)** - An MCP server for interacting with BSC, opBNB, and the Greenfield blockchain.
- **[Braintree](https://github.com/QuentinCody/braintree-mcp-server)** - Unofficial PayPal Braintree payment gateway MCP Server for AI agents to process payments, manage customers, and handle transactions securely.
- **[Brazilian Law](https://github.com/pdmtt/brlaw_mcp_server/)** (by pdmtt) - Agent-driven research on Brazilian law using official sources.
- **[BreakoutRoom](https://github.com/agree-able/room-mcp)** - Agents accomplishing goals together in p2p rooms 
- **[browser-use](https://github.com/co-browser/browser-use-mcp-server)** (by co-browser) - browser-use MCP server with dockerized playwright + chromium + vnc. supports stdio & resumable http.
- **[BrowserLoop](https://github.com/mattiasw/browserloop)** - An MCP server for taking screenshots of web pages using Playwright. Supports high-quality capture with configurable formats, viewport sizes, cookie-based authentication, and both full page and element-specific screenshots.
- **[Bsc-mcp](https://github.com/TermiX-official/bsc-mcp)** The first MCP server that serves as the bridge between AI and BNB Chain, enabling AI agents to execute complex on-chain operations through seamless integration with the BNB Chain, including transfer, swap, launch, security check on any token and even more.
- **[BVG MCP Server - (Unofficial) ](https://github.com/svkaizoku/mcp-bvg)** - Unofficial MCP server for Berliner Verkehrsbetriebe Api. 
- **[CAD-MCP](https://github.com/daobataotie/CAD-MCP#)** (by daobataotie) - Drawing CAD(Line,Circle,Text,Annotation...) through MCP server, supporting mainstream CAD software.
- **[Calculator](https://github.com/githejie/mcp-server-calculator)** - This server enables LLMs to use calculator for precise numerical calculations.
- **[CalDAV MCP](https://github.com/dominik1001/caldav-mcp)** - A CalDAV MCP server to expose calendar operations as tools for AI assistants.
- **[Catalysis Hub](https://github.com/QuentinCody/catalysishub-mcp-server)** - Unofficial MCP server for searching and retrieving scientific data from the Catalysis Hub database, providing access to computational catalysis research and surface reaction data.
- **[CCTV VMS MCP](https://github.com/jyjune/mcp_vms)** - A Model Context Protocol (MCP) server designed to connect to a CCTV recording program (VMS) to retrieve recorded and live video streams. It also provides tools to control the VMS software, such as showing live or playback dialogs for specific channels at specified times.
- **[CFBD API](https://github.com/lenwood/cfbd-mcp-server)** - An MCP server for the [College Football Data API](https://collegefootballdata.com/).
- **[ChatMCP](https://github.com/AI-QL/chat-mcp)** – An Open Source Cross-platform GUI Desktop application compatible with Linux, macOS, and Windows, enabling seamless interaction with MCP servers across dynamically selectable LLMs, by **[AIQL](https://github.com/AI-QL)**
- **[ChatSum](https://github.com/mcpso/mcp-server-chatsum)** - Query and Summarize chat messages with LLM. by [mcpso](https://mcp.so)
- **[Chess.com](https://github.com/pab1it0/chess-mcp)** - Access Chess.com player data, game records, and other public information through standardized MCP interfaces, allowing AI assistants to search and analyze chess information.
- **[ChessPal Chess Engine (stockfish)](https://github.com/wilson-urdaneta/chesspal-mcp-engine)** - A Stockfish-powered chess engine exposed as an MCP server. Calculates best moves and supports both HTTP/SSE and stdio transports.
- **[Chroma](https://github.com/privetin/chroma)** - Vector database server for semantic document search and metadata filtering, built on Chroma
- **[CipherTrust Manager](https://github.com/sanyambassi/ciphertrust-manager-mcp-server)** - MCP server for Thales CipherTrust Manager integration, enabling secure key management and cryptographic operations.
- **[Claude Thread Continuity](https://github.com/peless/claude-thread-continuity)** - Persistent memory system enabling Claude Desktop conversations to resume with full context across sessions. Maintains conversation history, project states, and user preferences for seamless multi-session workflows.
- **[ClaudePost](https://github.com/ZilongXue/claude-post)** - ClaudePost enables seamless email management for Gmail, offering secure features like email search, reading, and sending.
- **[CLDGeminiPDF Analyzer](https://github.com/tfll37/CLDGeminiPDF-Analyzer)** - MCP server tool enabling sharing large PDF files to Google LLMs via API for further/additional analysis and response retrieval to Claude Desktop.
- **[ClearML MCP](https://github.com/prassanna-ravishankar/clearml-mcp)** - Get comprehensive ML experiment context and analysis directly from [ClearML](https://clear.ml) in your AI conversations.
- **[ClickUp](https://github.com/TaazKareem/clickup-mcp-server)** - MCP server for ClickUp task management, supporting task creation, updates, bulk operations, and markdown descriptions.
- **[Cloudinary](https://github.com/felores/cloudinary-mcp-server)** - Cloudinary Model Context Protocol Server to upload media to Cloudinary and get back the media link and details.
<<<<<<< HEAD
- **[CockroachDB](https://github.com/amineelkouhen/mcp-cockroachdb)** - MCP server enabling AI agents and LLMs to manage, monitor, and query **[CockroachDB](https://www.cockroachlabs.com/)** using natural language.  
- **[Coda](https://github.com/universal-mcp/coda)** - Coda.io MCP server from **[agentr](https://agentr.dev/)** that provides support for reading and writing data to Coda docs and tables.
=======
- **[CockroachDB](https://github.com/amineelkouhen/mcp-cockroachdb)** - MCP server enabling AI agents and LLMs to manage, monitor, and query **[CockroachDB](https://www.cockroachlabs.com/)** using natural language.
- **[CockroachDB MCP Server](https://github.com/viragtripathi/cockroachdb-mcp-server)** – Full - featured MCP implementation built with FastAPI and CockroachDB. Supports schema bootstrapping, JSONB storage, LLM-ready CLI, and optional `/debug` endpoints.
>>>>>>> a739c1d5
- **[code-assistant](https://github.com/stippi/code-assistant)** - A coding assistant MCP server that allows to explore a code-base and make changes to code. Should be used with trusted repos only (insufficient protection against prompt injections).
- **[code-context-provider-mcp](https://github.com/AB498/code-context-provider-mcp)** - MCP server that provides code context and analysis for AI assistants. Extracts directory structure and code symbols using WebAssembly Tree-sitter parsers without Native Dependencies.
- **[code-executor](https://github.com/bazinga012/mcp_code_executor)** - An MCP server that allows LLMs to execute Python code within a specified Conda environment.
- **[code-sandbox-mcp](https://github.com/Automata-Labs-team/code-sandbox-mcp)** - An MCP server to create secure code sandbox environment for executing code within Docker containers.
- **[cognee-mcp](https://github.com/topoteretes/cognee/tree/main/cognee-mcp)** - GraphRAG memory server with customizable ingestion, data processing and search
- **[coin_api_mcp](https://github.com/longmans/coin_api_mcp)** - Provides access to [coinmarketcap](https://coinmarketcap.com/) cryptocurrency data.
- **[CoinMarketCap](https://github.com/shinzo-labs/coinmarketcap-mcp)** - Implements the complete [CoinMarketCap](https://coinmarketcap.com/) API for accessing cryptocurrency market data, exchange information, and other blockchain-related metrics.
- **[commands](https://github.com/g0t4/mcp-server-commands)** - Run commands and scripts. Just like in a terminal.
- **[computer-control-mcp](https://github.com/AB498/computer-control-mcp)** - MCP server that provides computer control capabilities, like mouse, keyboard, OCR, etc. using PyAutoGUI, RapidOCR, ONNXRuntime Without External Dependencies.
- **[Computer-Use - Remote MacOS Use](https://github.com/baryhuang/mcp-remote-macos-use)** - Open-source out-of-the-box alternative to OpenAI Operator, providing a full desktop experience and optimized for using remote macOS machines as autonomous AI agents.
- **[Congress.gov API](https://github.com/AshwinSundar/congress_gov_mcp)** - An MCP server to interact with real-time data from the Congress.gov API, which is the official API for the United States Congress.
- **[consul-mcp](https://github.com/kocierik/consul-mcp-server)** - A consul MCP server for service management, health check and Key-Value Store
- **[consult7](https://github.com/szeider/consult7)** - Analyze large codebases and document collections using high-context models via OpenRouter, OpenAI, or Google AI -- very useful, e.g., with Claude Code
- **[Contentful-mcp](https://github.com/ivo-toby/contentful-mcp)** - Read, update, delete, publish content in your [Contentful](https://contentful.com) space(s) from this MCP Server.
- **[context-portal](https://github.com/GreatScottyMac/context-portal)** - Context Portal (ConPort) is a memory bank database system that effectively builds a project-specific knowledge graph, capturing entities like decisions, progress, and architecture, along with their relationships. This serves as a powerful backend for Retrieval Augmented Generation (RAG), enabling AI assistants to access precise, up-to-date project information.
- **[CreateveAI Nexus](https://github.com/spgoodman/createveai-nexus-server)** - Open-Source Bridge Between AI Agents and Enterprise Systems, with simple custom API plug-in capabilities (including close compatibility with ComfyUI nodes), support for Copilot Studio's MCP agent integations, and support for Azure deployment in secure environments with secrets stored in Azure Key Vault, as well as straightforward on-premises deployment.
- **[Creatify](https://github.com/TSavo/creatify-mcp)** - MCP Server that exposes Creatify AI API capabilities for AI video generation, including avatar videos, URL-to-video conversion, text-to-speech, and AI-powered editing tools.
- **[Cronlytic](https://github.com/Cronlytic/cronlytic-mcp-server)** - Create CRUD operations for serverless cron jobs through [Cronlytic](https://cronlytic.com) MCP Server
- **[crypto-feargreed-mcp](https://github.com/kukapay/crypto-feargreed-mcp)**  -  Providing real-time and historical Crypto Fear & Greed Index data.
- **[crypto-indicators-mcp](https://github.com/kukapay/crypto-indicators-mcp)**  -  An MCP server providing a range of cryptocurrency technical analysis indicators and strategies.
- **[crypto-sentiment-mcp](https://github.com/kukapay/crypto-sentiment-mcp)**  -  An MCP server that delivers cryptocurrency sentiment analysis to AI agents.
- **[cryptopanic-mcp-server](https://github.com/kukapay/cryptopanic-mcp-server)** - Providing latest cryptocurrency news to AI agents, powered by CryptoPanic.
- **[Cursor MCP Installer](https://github.com/matthewdcage/cursor-mcp-installer)** - A tool to easily install and configure other MCP servers within Cursor IDE, with support for npm packages, local directories, and Git repositories.
- **[Dappier](https://github.com/DappierAI/dappier-mcp)** - Connect LLMs to real-time, rights-cleared, proprietary data from trusted sources. Access specialized models for Real-Time Web Search, News, Sports, Financial Data, Crypto, and premium publisher content. Explore data models at [marketplace.dappier.com](https://marketplace.dappier.com/marketplace).
- **[Data Exploration](https://github.com/reading-plus-ai/mcp-server-data-exploration)** - MCP server for autonomous data exploration on .csv-based datasets, providing intelligent insights with minimal effort. NOTE: Will execute arbitrary Python code on your machine, please use with caution!
- **[Databricks](https://github.com/JordiNeil/mcp-databricks-server)** - Allows LLMs to run SQL queries, list and get details of jobs executions in a Databricks account.
- **[Databricks Genie](https://github.com/yashshingvi/databricks-genie-MCP)** - A server that connects to the Databricks Genie, allowing LLMs to ask natural language questions, run SQL queries, and interact with Databricks conversational agents.
- **[Databricks Smart SQL](https://github.com/RafaelCartenet/mcp-databricks-server)** - Leveraging Databricks Unity Catalog metadata, perform smart efficient SQL queries to solve Ad-hoc queries and explore data.
- **[Datadog](https://github.com/GeLi2001/datadog-mcp-server)** - Datadog MCP Server for application tracing, monitoring, dashboard, incidents queries built on official datadog api.
- **[Dataset Viewer](https://github.com/privetin/dataset-viewer)** - Browse and analyze Hugging Face datasets with features like search, filtering, statistics, and data export
- **[DaVinci Resolve](https://github.com/samuelgursky/davinci-resolve-mcp)** - MCP server integration for DaVinci Resolve providing powerful tools for video editing, color grading, media management, and project control.
- **[DBHub](https://github.com/bytebase/dbhub/)** - Universal database MCP server connecting to MySQL, MariaDB, PostgreSQL, and SQL Server.
- **[Deebo](https://github.com/snagasuri/deebo-prototype)** – Agentic debugging MCP server that helps AI coding agents delegate and fix hard bugs through isolated multi-agent hypothesis testing.
- **[Deep Research](https://github.com/reading-plus-ai/mcp-server-deep-research)** - Lightweight MCP server offering Grok/OpenAI/Gemini/Perplexity-style automated deep research exploration and structured reporting.
- **[DeepSeek MCP Server](https://github.com/DMontgomery40/deepseek-mcp-server)** - Model Context Protocol server integrating DeepSeek's advanced language models, in addition to [other useful API endpoints](https://github.com/DMontgomery40/deepseek-mcp-server?tab=readme-ov-file#features)
- **[deepseek-thinker-mcp](https://github.com/ruixingshi/deepseek-thinker-mcp)** - A MCP (Model Context Protocol) provider Deepseek reasoning content to MCP-enabled AI Clients, like Claude Desktop. Supports access to Deepseek's thought processes from the Deepseek API service or from a local Ollama server.
- **[Deepseek_R1](https://github.com/66julienmartin/MCP-server-Deepseek_R1)** - A Model Context Protocol (MCP) server implementation connecting Claude Desktop with DeepSeek's language models (R1/V3)
- **[Descope](https://github.com/descope-sample-apps/descope-mcp-server)** - An MCP server to integrate with [Descope](https://descope.com) to search audit logs, manage users, and more.
- **[DesktopCommander](https://github.com/wonderwhy-er/DesktopCommanderMCP)** - Let AI edit and manage files on your computer, run terminal commands, and connect to remote servers via SSH - all powered by one of the most popular local MCP servers.
- **[DevDb](https://github.com/damms005/devdb-vscode?tab=readme-ov-file#mcp-configuration)** - An MCP server that runs right inside the IDE, for connecting to MySQL, Postgres, SQLite, and MSSQL databases.
- **[Dicom](https://github.com/ChristianHinge/dicom-mcp)** - An MCP server to query and retrieve medical images and for parsing and reading dicom-encapsulated documents (pdf etc.). 
- **[Dify](https://github.com/YanxingLiu/dify-mcp-server)** - A simple implementation of an MCP server for dify workflows.
- **[Discogs](https://github.com/cswkim/discogs-mcp-server)** - A MCP server that connects to the Discogs API for interacting with your music collection.
- **[Discord](https://github.com/v-3/discordmcp)** - A MCP server to connect to Discord guilds through a bot and read and write messages in channels
- **[Discord](https://github.com/SaseQ/discord-mcp)** - A MCP server, which connects to Discord through a bot, and provides comprehensive integration with Discord.
- **[Discord](https://github.com/Klavis-AI/klavis/tree/main/mcp_servers/discord)** - For Discord API integration by Klavis AI
- **[Discourse](https://github.com/AshDevFr/discourse-mcp-server)** - A MCP server to search Discourse posts on a Discourse forum.
- **[Docker](https://github.com/ckreiling/mcp-server-docker)** - Integrate with Docker to manage containers, images, volumes, and networks.
- **[Docs](https://github.com/da1z/docsmcp)** - Enable documentation access for the AI agent, supporting llms.txt and other remote or local files.
- **[Docy](https://github.com/oborchers/mcp-server-docy)** - Docy gives your AI direct access to the technical documentation it needs, right when it needs it. No more outdated information, broken links, or rate limits - just accurate, real-time documentation access for more precise coding assistance.
- **[Dodo Payments](https://github.com/dodopayments/dodopayments-node/tree/main/packages/mcp-server)** - Enables AI agents to securely perform payment operations via a lightweight, serverless-compatible interface to the [Dodo Payments](https://dodopayments.com) API.
- **[Domain Tools](https://github.com/deshabhishek007/domain-tools-mcp-server)** - A Model Context Protocol (MCP) server for comprehensive domain analysis: WHOIS, DNS records, and DNS health checks.
- **[DPLP](https://github.com/szeider/mcp-dblp)**  - Searches the [DBLP](https://dblp.org) computer science bibliography database.
- **[Druid MCP Server](https://github.com/iunera/druid-mcp-server)** - STDIO/SEE MCP Server for Apache Druid by [iunera](https://www.iunera.com) that provides extensive tools, resources, and prompts for managing and analyzing Druid clusters.
- **[Drupal](https://github.com/Omedia/mcp-server-drupal)** - Server for interacting with [Drupal](https://www.drupal.org/project/mcp) using STDIO transport layer.
- **[dune-analytics-mcp](https://github.com/kukapay/dune-analytics-mcp)** -  A mcp server that bridges Dune Analytics data to AI agents.
- **[DynamoDB-Toolbox](https://www.dynamodbtoolbox.com/docs/databases/actions/mcp-toolkit)** - Leverages your Schemas and Access Patterns to interact with your [DynamoDB](https://aws.amazon.com/dynamodb) Database using natural language.
- **[eBook-mcp](https://github.com/onebirdrocks/ebook-mcp)** - A lightweight MCP server that allows LLMs to read and interact with your personal PDF and EPUB ebooks. Ideal for building AI reading assistants or chat-based ebook interfaces.
- **[EdgeOne Pages MCP](https://github.com/TencentEdgeOne/edgeone-pages-mcp)** - An MCP service for deploying HTML content to EdgeOne Pages and obtaining a publicly accessible URL.
- **[Edwin](https://github.com/edwin-finance/edwin/tree/main/examples/mcp-server)** - MCP server for edwin SDK - enabling AI agents to interact with DeFi protocols across EVM, Solana and other blockchains.
- **[eechat](https://github.com/Lucassssss/eechat)** - An open-source, cross-platform desktop application that seamlessly connects with MCP servers, across Linux, macOS, and Windows.
- **[Elasticsearch](https://github.com/cr7258/elasticsearch-mcp-server)** - MCP server implementation that provides Elasticsearch interaction.
- **[ElevenLabs](https://github.com/mamertofabian/elevenlabs-mcp-server)** - A server that integrates with ElevenLabs text-to-speech API capable of generating full voiceovers with multiple voices.
- **[Email](https://github.com/Shy2593666979/mcp-server-email)** - This server enables users to send emails through various email providers, including Gmail, Outlook, Yahoo, Sina, Sohu, 126, 163, and QQ Mail. It also supports attaching files from specified directories, making it easy to upload attachments along with the email content.
- **[Email SMTP](https://github.com/egyptianego17/email-mcp-server)** - A simple MCP server that lets your AI agent send emails and attach files through SMTP.
- **[Enhance Prompt](https://github.com/FelixFoster/mcp-enhance-prompt)** - An MCP service for enhance you prompt.
- **[Ergo Blockchain MCP](https://github.com/marctheshark3/ergo-mcp)** -An MCP server to integrate Ergo Blockchain Node and Explorer APIs for checking address balances, analyzing transactions, viewing transaction history, performing forensic analysis of addresses, searching for tokens, and monitoring network status.
- **[ESP MCP Server](https://github.com/horw/esp-mcp)** - An MCP server that integrates ESP IDF commands like building and flashing code for ESP Microcontrollers using an LLM.
- **[Eunomia](https://github.com/whataboutyou-ai/eunomia-MCP-server)** - Extension of the Eunomia framework that connects Eunomia instruments with MCP servers
- **[Everything Search](https://github.com/mamertofabian/mcp-everything-search)** - Fast file searching capabilities across Windows (using [Everything SDK](https://www.voidtools.com/support/everything/sdk/)), macOS (using mdfind command), and Linux (using locate/plocate command).
- **[EVM MCP Server](https://github.com/mcpdotdirect/evm-mcp-server)** - Comprehensive blockchain services for 30+ EVM networks, supporting native tokens, ERC20, NFTs, smart contracts, transactions, and ENS resolution.
- **[Excel](https://github.com/haris-musa/excel-mcp-server)** - Excel manipulation including data reading/writing, worksheet management, formatting, charts, and pivot table.
- **[Excel to JSON MCP by WTSolutions](https://github.com/he-yang/excel-to-json-mcp)** - MCP Server providing a standardized interface for converting (1) Excel or CSV data into JSON format ;(2) Excel(.xlsx) file into Structured JSON.
- **[Extended Memory](https://github.com/ssmirnovpro/extended-memory-mcp)** - Persistent memory across Claude conversations with multi-project support, automatic importance scoring, and tag-based organization. Production-ready with 400+ tests.
- **[F1](https://github.com/AbhiJ2706/f1-mcp/tree/main)** - Access to Formula 1 data including race results, driver information, lap times, telemetry, and circuit details.
- **[Fabric MCP](https://github.com/aci-labs/ms-fabric-mcp)** - Microsoft Fabric MCP server to accelerate working in your Fabric Tenant with the help of your favorite LLM models.
- **[fabric-mcp-server](https://github.com/adapoet/fabric-mcp-server)** - The fabric-mcp-server is an MCP server that integrates [Fabric](https://github.com/danielmiessler/fabric) patterns with [Cline](https://cline.bot/), exposing them as tools for AI-driven task execution and enhancing Cline's capabilities.
- **[Facebook Ads](https://github.com/gomarble-ai/facebook-ads-mcp-server)** - MCP server acting as an interface to the Facebook Ads, enabling programmatic access to Facebook Ads data and management features.
- **[Facebook Ads Library](https://github.com/trypeggy/facebook-ads-library-mcp)** - Get any answer from the Facebook Ads Library, conduct deep research including messaging, creative testing and comparisons in seconds.
- **[Fantasy PL](https://github.com/rishijatia/fantasy-pl-mcp)** - Give your coding agent direct access to up-to date Fantasy Premier League data
- **[fastn.ai – Unified API MCP Server](https://github.com/fastnai/mcp-fastn)** - A remote, dynamic MCP server with a unified API that connects to 1,000+ tools, actions, and workflows, featuring built-in authentication and monitoring.
- **[FDIC BankFind MCP Server - (Unofficial)](https://github.com/clafollett/fdic-bank-find-mcp-server)** - The is a MCPserver that brings the power of FDIC BankFind APIs straight to your AI tools and workflows. Structured U.S. banking data, delivered with maximum vibes. 😎📊
- **[Federal Reserve Economic Data (FRED)](https://github.com/stefanoamorelli/fred-mcp-server)** (by Stefano Amorelli) - Community developed MCP server to interact with the Federal Reserve Economic Data.
- **[Fetch](https://github.com/zcaceres/fetch-mcp)** - A server that flexibly fetches HTML, JSON, Markdown, or plaintext.
- **[Feyod](https://github.com/jeroenvdmeer/feyod-mcp)** - A server that answers questions about football matches, and specialised in the football club Feyenoord.
- **[Fibaro HC3](https://github.com/coding-sailor/mcp-server-hc3)** - MCP server for Fibaro Home Center 3 smart home systems.
- **[Figma](https://github.com/GLips/Figma-Context-MCP)** - Give your coding agent direct access to Figma file data, helping it one-shot design implementation.
- **[Figma](https://github.com/paulvandermeijs/figma-mcp)** - A blazingly fast MCP server to read and export your Figma design files.
- **[Firebase](https://github.com/gannonh/firebase-mcp)** - Server to interact with Firebase services including Firebase Authentication, Firestore, and Firebase Storage.
- **[FireCrawl](https://github.com/vrknetha/mcp-server-firecrawl)** - Advanced web scraping with JavaScript rendering, PDF support, and smart rate limiting
- **[Fish Audio](https://github.com/da-okazaki/mcp-fish-audio-server)** - Text-to-Speech integration with Fish Audio's API, supporting multiple voices, streaming, and real-time playback
- **[FitBit MCP Server](https://github.com/NitayRabi/fitbit-mcp)** - An MCP server that connects to FitBit API using a token obtained from OAuth flow.
- **[FlightRadar24](https://github.com/sunsetcoder/flightradar24-mcp-server)** - A Claude Desktop MCP server that helps you track flights in real-time using Flightradar24 data.
- **[Fluent-MCP](https://github.com/modesty/fluent-mcp)** - MCP server for Fluent (ServiceNow SDK) providing access to ServiceNow SDK CLI, API specifications, code snippets, and more.
- **[Flyworks Avatar](https://github.com/Flyworks-AI/flyworks-mcp)** - Fast and free zeroshot lipsync MCP server.
- **[fmp-mcp-server](https://github.com/vipbat/fmp-mcp-server)** - Enable your agent for M&A analysis and investment banking workflows. Access company profiles, financial statements, ratios, and perform sector analysis with the [Financial Modeling Prep APIs]
- **[FoundationModels](https://github.com/phimage/mcp-foundation-models)** - An MCP server that integrates Apple's [FoundationModels](https://developer.apple.com/documentation/foundationmodels) for text generation.
- **[Foursquare](https://github.com/foursquare/foursquare-places-mcp)** - Enable your agent to recommend places around the world with the [Foursquare Places API](https://location.foursquare.com/products/places-api/)
- **[FrankfurterMCP](https://github.com/anirbanbasu/frankfurtermcp)** - MCP server acting as an interface to the [Frankfurter API](https://frankfurter.dev/) for currency exchange data.
- **[freqtrade-mcp](https://github.com/kukapay/freqtrade-mcp)** - An MCP server that integrates with the Freqtrade cryptocurrency trading bot.
- **[GDB](https://github.com/pansila/mcp_server_gdb)** - A GDB/MI protocol server based on the MCP protocol, providing remote application debugging capabilities with AI assistants.
- **[ggRMCP](https://github.com/aalobaidi/ggRMCP)** - A Go gateway that converts gRPC services into MCP-compatible tools, allowing AI models like Claude to directly call your gRPC services.
- **[Ghost](https://github.com/MFYDev/ghost-mcp)** - A Model Context Protocol (MCP) server for interacting with Ghost CMS through LLM interfaces like Claude.
- **[Git](https://github.com/geropl/git-mcp-go)** - Allows LLM to interact with a local git repository, incl. optional push support.
- **[Git Mob](https://github.com/Mubashwer/git-mob-mcp-server)** - MCP server that interfaces with the [git-mob](https://github.com/Mubashwer/git-mob) CLI app for managing co-authors in git commits during pair/mob programming.
- **[GitHub Actions](https://github.com/ko1ynnky/github-actions-mcp-server)** - A Model Context Protocol (MCP) server for interacting with GitHub Actions.
- **[GitHub Enterprise MCP](https://github.com/ddukbg/github-enterprise-mcp)** - A Model Context Protocol (MCP) server for interacting with GitHub Enterprise.
- **[GitHub GraphQL](https://github.com/QuentinCody/github-graphql-mcp-server)** - Unofficial GitHub MCP server that provides access to GitHub's GraphQL API, enabling more powerful and flexible queries for repository data, issues, pull requests, and other GitHub resources.
- **[GitHub Repos Manager MCP Server](https://github.com/kurdin/github-repos-manager-mcp)** - Token-based GitHub automation management. No Docker, Flexible configuration, 80+ tools with direct API integration.
- **[GitMCP](https://github.com/idosal/git-mcp)** - gitmcp.io is a generic remote MCP server to connect to ANY GitHub repository or project documentation effortlessly
- **[Glean](https://github.com/longyi1207/glean-mcp-server)** - A server that uses Glean API to search and chat.
- **[Gmail](https://github.com/GongRzhe/Gmail-MCP-Server)** - A Model Context Protocol (MCP) server for Gmail integration in Claude Desktop with auto authentication support.
- **[Gmail](https://github.com/Ayush-k-Shukla/gmail-mcp-server)** - A Simple MCP server for Gmail with support for all basic operations with oauth2.0.
- **[Gmail Headless](https://github.com/baryhuang/mcp-headless-gmail)** - Remote hostable MCP server that can get and send Gmail messages without local credential or file system setup.
- **[Gnuradio](https://github.com/yoelbassin/gnuradioMCP)** - An MCP server for GNU Radio that enables LLMs to autonomously create and modify RF .grc flowcharts.
- **[Goal Story](https://github.com/hichana/goalstory-mcp)** - a Goal Tracker and Visualization Tool for personal and professional development.
- **[GOAT](https://github.com/goat-sdk/goat/tree/main/typescript/examples/by-framework/model-context-protocol)** - Run more than +200 onchain actions on any blockchain including Ethereum, Solana and Base.
- **[Godot](https://github.com/Coding-Solo/godot-mcp)** - A MCP server providing comprehensive Godot engine integration for project editing, debugging, and scene management.
- **[Golang Filesystem Server](https://github.com/mark3labs/mcp-filesystem-server)** - Secure file operations with configurable access controls built with Go!
- **[Goodnews](https://github.com/VectorInstitute/mcp-goodnews)** - A simple MCP server that delivers curated positive and uplifting news stories.
- **[Google Ads](https://github.com/gomarble-ai/google-ads-mcp-server)** - MCP server acting as an interface to the Google Ads, enabling programmatic access to Facebook Ads data and management features.
- **[Google Analytics](https://github.com/surendranb/google-analytics-mcp)** - Google Analytics MCP Server to bring data across 200+ dimensions & metrics for LLMs to analyse.
- **[Google Calendar](https://github.com/v-3/google-calendar)** - Integration with Google Calendar to check schedules, find time, and add/delete events
- **[Google Calendar](https://github.com/nspady/google-calendar-mcp)** - Google Calendar MCP Server for managing Google calendar events. Also supports searching for events by attributes like title and location.
- **[Google Custom Search](https://github.com/adenot/mcp-google-search)** - Provides Google Search results via the Google Custom Search API
- **[Google Sheets](https://github.com/xing5/mcp-google-sheets)** - Access and editing data to your Google Sheets.
- **[Google Sheets](https://github.com/rohans2/mcp-google-sheets)** - A MCP Server written in TypeScript to access and edit data in your Google Sheets.
- **[Google Tasks](https://github.com/zcaceres/gtasks-mcp)** - Google Tasks API Model Context Protocol Server.
- **[Google Vertex AI Search](https://github.com/ubie-oss/mcp-vertexai-search)** - Provides Google Vertex AI Search results by grounding a Gemini model with your own private data
- **[Google Workspace](https://github.com/taylorwilsdon/google_workspace_mcp)** - Comprehensive Google Workspace MCP with full support for Calendar, Drive, Gmail, and Docs using Streamable HTTP or SSE transport.
- **[Google-Scholar](https://github.com/JackKuo666/Google-Scholar-MCP-Server)** - Enable AI assistants to search and access Google Scholar papers through a simple MCP interface.
- **[Gralio SaaS Database](https://github.com/tymonTe/gralio-mcp)** - Find and compare SaaS products, including data from G2 reviews, Trustpilot, Crunchbase, Linkedin, pricing, features and more, using [Gralio MCP](https://gralio.ai/mcp) server
- **[GraphQL](https://github.com/drestrepom/mcp_graphql)** - Comprehensive GraphQL API integration that automatically exposes each GraphQL query as a separate tool.
- **[GraphQL Schema](https://github.com/hannesj/mcp-graphql-schema)** - Allow LLMs to explore large GraphQL schemas without bloating the context.
- **[HackMD](https://github.com/yuna0x0/hackmd-mcp)** (by yuna0x0) - An MCP server for HackMD, a collaborative markdown editor. It allows users to create, read, and update documents in HackMD using the Model Context Protocol.
- **[HAProxy](https://github.com/tuannvm/haproxy-mcp-server)** - A Model Context Protocol (MCP) server for HAProxy implemented in Go, leveraging HAProxy Runtime API.
- **[Hashing MCP Server](https://github.com/kanad13/MCP-Server-for-Hashing)** - MCP Server with cryptographic hashing functions e.g. SHA256, MD5, etc.
- **[HDW LinkedIn](https://github.com/horizondatawave/hdw-mcp-server)** - Access to profile data and management of user account with [HorizonDataWave.ai](https://horizondatawave.ai/).
- **[HeatPump](https://github.com/jiweiqi/heatpump-mcp-server)** — Residential heat - pump sizing & cost-estimation tools by **HeatPumpHQ**.
- **[Helm Chart CLI](https://github.com/jeff-nasseri/helm-chart-cli-mcp)** - Helm MCP provides a bridge between AI assistants and the Helm package manager for Kubernetes. It allows AI assistants to interact with Helm through natural language requests, executing commands like installing charts, managing repositories, and more.
- **[Heurist Mesh Agent](https://github.com/heurist-network/heurist-mesh-mcp-server)** - Access specialized web3 AI agents for blockchain analysis, smart contract security, token metrics, and blockchain interactions through the [Heurist Mesh network](https://github.com/heurist-network/heurist-agent-framework/tree/main/mesh).
- **[Holaspirit](https://github.com/syucream/holaspirit-mcp-server)** - Interact with [Holaspirit](https://www.holaspirit.com/).
- **[Home Assistant](https://github.com/tevonsb/homeassistant-mcp)** - Interact with [Home Assistant](https://www.home-assistant.io/) including viewing and controlling lights, switches, sensors, and all other Home Assistant entities.
- **[Home Assistant](https://github.com/voska/hass-mcp)** - Docker-ready MCP server for Home Assistant with entity management, domain summaries, automation support, and guided conversations. Includes pre-built container images for easy installation.
- **[HubSpot](https://github.com/buryhuang/mcp-hubspot)** - HubSpot CRM integration for managing contacts and companies. Create and retrieve CRM data directly through Claude chat.
- **[HuggingFace Spaces](https://github.com/evalstate/mcp-hfspace)** - Server for using HuggingFace Spaces, supporting Open Source Image, Audio, Text Models and more. Claude Desktop mode for easy integration.
- **[Human-In-the-Loop](https://github.com/GongRzhe/Human-In-the-Loop-MCP-Server)** - A powerful MCP Server that enables AI assistants like Claude to interact with humans through intuitive GUI dialogs. This server bridges the gap between automated AI processes and human decision-making by providing real-time user input tools, choices, confirmations, and feedback mechanisms.
- **[Human-use](https://github.com/RapidataAI/human-use)** - Instant human feedback through an MCP, have your AI interact with humans around the world. Powered by [Rapidata](https://www.rapidata.ai/)
- **[Hyperledger Fabric Agent Suite](https://github.com/padmarajkore/hlf-fabric-agent)** - Modular toolkit for managing Fabric test networks and chaincode lifecycle via MCP tools.
- **[Hyperliquid](https://github.com/mektigboy/server-hyperliquid)** - An MCP server implementation that integrates the Hyperliquid SDK for exchange data.
- **[hyprmcp](https://github.com/stefanoamorelli/hyprmcp)** (by Stefano Amorelli) - Lightweight MCP server for `hyprland`.
- **[iFlytek SparkAgent Platform](https://github.com/iflytek/ifly-spark-agent-mcp)** - This is a simple example of using MCP Server to invoke the task chain of the  iFlytek SparkAgent Platform.
- **[iFlytek Workflow](https://github.com/iflytek/ifly-workflow-mcp-server)** - Connect to iFlytek Workflow via the MCP server and run your own Agent.
- **[Image Generation](https://github.com/GongRzhe/Image-Generation-MCP-Server)** - This MCP server provides image generation capabilities using the Replicate Flux model.
- **[ImageSorcery MCP](https://github.com/sunriseapps/imagesorcery-mcp)** - ComputerVision-based 🪄 sorcery of image recognition and editing tools for AI assistants.
- **[IMAP MCP](https://github.com/dominik1001/imap-mcp)** - 📧 An IMAP Model Context Protocol (MCP) server to expose IMAP operations as tools for AI assistants.
- **[iMCP](https://github.com/loopwork-ai/iMCP)** - A macOS app that provides an MCP server for your iMessage, Reminders, and other Apple services.
- **[InfluxDB](https://github.com/idoru/influxdb-mcp-server)** - Run queries against InfluxDB OSS API v2.
- **[Inoyu](https://github.com/sergehuber/inoyu-mcp-unomi-server)** - Interact with an Apache Unomi CDP customer data platform to retrieve and update customer profiles
- **[Instagram DM](https://github.com/trypeggy/instagram_dm_mcp)** - Send DMs on Instagram via your LLM
- **[interactive-mcp](https://github.com/ttommyth/interactive-mcp)** - Enables interactive LLM workflows by adding local user prompts and chat capabilities directly into the MCP loop.
- **[Intercom](https://github.com/raoulbia-ai/mcp-server-for-intercom)** - An MCP-compliant server for retrieving customer support tickets from Intercom. This tool enables AI assistants like Claude Desktop and Cline to access and analyze your Intercom support tickets.
- **[iOS Simulator](https://github.com/InditexTech/mcp-server-simulator-ios-idb)** - A Model Context Protocol (MCP) server that enables LLMs to interact with iOS simulators (iPhone, iPad, etc.) through natural language commands.
- **[itemit MCP](https://github.com/umin-ai/itemit-mcp)** - itemit is Asset Tracking MCP that manage the inventory, monitoring and location tracking that powers over +300 organizations.
- **[iTerm MCP](https://github.com/ferrislucas/iterm-mcp)** - Integration with iTerm2 terminal emulator for macOS, enabling LLMs to execute and monitor terminal commands.
- **[iTerm MCP Server](https://github.com/rishabkoul/iTerm-MCP-Server)** - A Model Context Protocol (MCP) server implementation for iTerm2 terminal integration. Able to manage multiple iTerm Sessions.
- **[Java Decompiler](https://github.com/idachev/mcp-javadc)** - Decompile Java bytecode into readable source code from .class files, package names, or JAR archives using CFR decompiler
- **[JavaFX](https://github.com/quarkiverse/quarkus-mcp-servers/tree/main/jfx)** - Make drawings using a JavaFX canvas
- **[JDBC](https://github.com/quarkiverse/quarkus-mcp-servers/tree/main/jdbc)** - Connect to any JDBC-compatible database and query, insert, update, delete, and more. Supports MySQL, PostgreSQL, Oracle, SQL Server, SQLite and [more](https://github.com/quarkiverse/quarkus-mcp-servers/tree/main/jdbc#supported-jdbc-variants).
- **[JMeter](https://github.com/QAInsights/jmeter-mcp-server)** - Run load testing using Apache JMeter via MCP-compliant tools.
- **[Job Searcher](https://github.com/0xDAEF0F/job-searchoor)** - A FastMCP server that provides tools for retrieving and filtering job listings based on time period, keywords, and remote work preferences.
- **[jobswithgpt](https://github.com/jobswithgpt/mcp)** - Job search MCP using jobswithgpt which indexes 500K+ public job listings and refreshed continously.
- **[JSON](https://github.com/GongRzhe/JSON-MCP-Server)** - JSON handling and processing server with advanced query capabilities using JSONPath syntax and support for array, string, numeric, and date operations.
- **[JSON2Video MCP](https://github.com/omergocmen/json2video-mcp-server)** - A Model Context Protocol (MCP) server implementation for programmatically generating videos using the json2video API. This server exposes powerful video generation and status-checking tools for use with LLMs, agents, or any MCP-compatible client.
- **[jupiter-mcp](https://github.com/kukapay/jupiter-mcp)** - An MCP server for executing token swaps on the Solana blockchain using Jupiter's new Ultra API.
- **[Jupyter MCP Server](https://github.com/datalayer/jupyter-mcp-server)** – Real-time interaction with Jupyter Notebooks, enabling AI to execute code for data analysis, visualtion etc. directly within Notebooks.
- **[Jupyter Notebook](https://github.com/jjsantos01/jupyter-notebook-mcp)** - connects Jupyter Notebook to Claude AI, allowing Claude to directly interact with and control Jupyter Notebooks. This integration enables AI-assisted code execution, data analysis, visualization, and more.
- **[k8s-multicluster-mcp](https://github.com/razvanmacovei/k8s-multicluster-mcp)** - An MCP server for interact with multiple Kubernetes clusters simultaneously using multiple kubeconfig files.
- **[Kafka](https://github.com/tuannvm/kafka-mcp-server)** - A Model Context Protocol (MCP) server for Apache Kafka implemented in Go, leveraging [franz-go](https://github.com/twmb/franz-go).
- **[Kafka Schema Registry MCP](https://github.com/aywengo/kafka-schema-reg-mcp)** \ - A comprehensive MCP server for Kafka Schema Registry with 48 tools, multi-registry support, authentication, and production safety features. Enables AI-powered schema management with enterprise-grade capabilities including schema contexts, migration tools, and comprehensive export capabilities.
- **[kafka-mcp](https://github.com/shivamxtech/kafka-mcp)** - An MCP Server for Kafka clusters to interact with kafka environment via tools on messages, topics, offsets, partitions for consumer and producers along with seamless integration with MCP clients.
- **[Keycloak MCP](https://github.com/ChristophEnglisch/keycloak-model-context-protocol)** - This MCP server enables natural language interaction with Keycloak for user and realm management including creating, deleting, and listing users and realms.
- **[Kibana MCP](https://github.com/TocharianOU/mcp-server-kibana.git)** (by TocharianOU) - A community-maintained MCP server implementation that allows any MCP-compatible client to access and manage Kibana instances through natural language or programmatic requests.
- **[Kibela](https://github.com/kiwamizamurai/mcp-kibela-server)** (by kiwamizamurai) - Interact with Kibela API.
- **[KiCad MCP](https://github.com/lamaalrajih/kicad-mcp)** - MCP server for KiCad on Mac, Windows, and Linux.
- **[kill-process-mcp](https://github.com/misiektoja/kill-process-mcp)** - List and terminate OS processes via natural language queries
- **[Kindred Offers & Discounts MCP](https://github.com/kindred-app/mcp-server-kindred-offers)** (by kindred.co) - This MCP server allows you to get live deals and offers/coupons from e-commerce merchant sites all over the world.
- **[kintone](https://github.com/macrat/mcp-server-kintone)** - Manage records and apps in [kintone](https://kintone.com) through LLM tools.
- **[Kokoro TTS](https://github.com/mberg/kokoro-tts-mcp)** - Use Kokoro text to speech to convert text to MP3s with optional autoupload to S3.
- **[Kong Konnect](https://github.com/Kong/mcp-konnect)** - A Model Context Protocol (MCP) server for interacting with Kong Konnect APIs, allowing AI assistants to query and analyze Kong Gateway configurations, traffic, and analytics.
- **[Kubernetes](https://github.com/Flux159/mcp-server-kubernetes)** - Connect to Kubernetes cluster and manage pods, deployments, and services.
- **[Kubernetes and OpenShift](https://github.com/manusa/kubernetes-mcp-server)** - A powerful Kubernetes MCP server with additional support for OpenShift. Besides providing CRUD operations for any Kubernetes resource, this server provides specialized tools to interact with your cluster.
- **[KubeSphere](https://github.com/kubesphere/ks-mcp-server)** - The KubeSphere MCP Server is a Model Context Protocol(MCP) server that provides integration with KubeSphere APIs, enabling to get resources from KubeSphere. Divided into four tools modules: Workspace Management, Cluster Management, User and Roles, Extensions Center.
- **[Kukapay MCP Servers](https://github.com/kukapay/kukapay-mcp-servers)** - A comprehensive suite of Model Context Protocol (MCP) servers dedicated to cryptocurrency, blockchain, and Web3 data aggregation, analysis, and services from Kukapay.
- **[Langflow-DOC-QA-SERVER](https://github.com/GongRzhe/Langflow-DOC-QA-SERVER)** - A Model Context Protocol server for document Q&A powered by Langflow. It demonstrates core MCP concepts by providing a simple interface to query documents through a Langflow backend.
- **[Language Server](https://github.com/isaacphi/mcp-language-server)** - MCP Language Server helps MCP enabled clients navigate codebases more easily by giving them access to semantic tools like get definition, references, rename, and diagnostics.
- **[Lark(Feishu)](https://github.com/kone-net/mcp_server_lark)** - A Model Context Protocol(MCP) server for Lark(Feishu) sheet, message, doc and etc.
- **[Lazy Toggl MCP](https://github.com/movstox/lazy-toggl-mcp)** - Simple unofficial MCP server to track time via Toggl API
- **[lean-lsp-mcp](https://github.com/oOo0oOo/lean-lsp-mcp)** - Interact with the [Lean theorem prover](https://lean-lang.org/) via the Language Server Protocol.
- **[libvirt-mcp](https://github.com/MatiasVara/libvirt-mcp)** - Allows LLM to interact with libvirt thus enabling to create, destroy or list the Virtual Machines in a system.
- **[Lightdash](https://github.com/syucream/lightdash-mcp-server)** - Interact with [Lightdash](https://www.lightdash.com/), a BI tool.
- **[LINE](https://github.com/amornpan/py-mcp-line)** (by amornpan) - Implementation for LINE Bot integration that enables Language Models to read and analyze LINE conversations through a standardized interface. Features asynchronous operation, comprehensive logging, webhook event handling, and support for various message types.
- **[Linear](https://github.com/tacticlaunch/mcp-linear)** - Interact with Linear project management system.
- **[Linear](https://github.com/jerhadf/linear-mcp-server)** - Allows LLM to interact with Linear's API for project management, including searching, creating, and updating issues.
- **[Linear (Go)](https://github.com/geropl/linear-mcp-go)** - Allows LLM to interact with Linear's API via a single static binary.
- **[Linear MCP](https://github.com/anoncam/linear-mcp)** - Full blown implementation of the Linear SDK to support comprehensive Linear management of projects, initiatives, issues, users, teams and states.
- **[LlamaCloud](https://github.com/run-llama/mcp-server-llamacloud)** (by marcusschiesser) - Integrate the data stored in a managed index on [LlamaCloud](https://cloud.llamaindex.ai/)
- **[lldb-mcp](https://github.com/stass/lldb-mcp)** - A Model Context Protocol server for LLDB that provides LLM-driven debugging.
- **[llm-context](https://github.com/cyberchitta/llm-context.py)** - Provides a repo-packing MCP tool with configurable profiles that specify file inclusion/exclusion patterns and optional prompts.
- **[Locust](https://github.com/QAInsights/locust-mcp-server)** - Allows running and analyzing Locust tests using MCP compatible clients.
- **[Loki](https://github.com/scottlepp/loki-mcp)** - Golang based MCP Server to query logs from [Grafana Loki](https://github.com/grafana/loki).
- **[LottieFiles](https://github.com/junmer/mcp-server-lottiefiles)** - Searching and retrieving Lottie animations from [LottieFiles](https://lottiefiles.com/)
- **[lsp-mcp](https://github.com/Tritlo/lsp-mcp)** - Interact with Language Servers usint the Language Server Protocol to provide additional context information via hover, code actions and completions.
- **[Lspace](https://github.com/Lspace-io/lspace-server)** - Turn scattered ChatGPT/Claude/Cursor conversations into persistent, searchable knowledge.
- **[lucene-mcp-server](https://github.com/VivekKumarNeu/MCP-Lucene-Server)** - spring boot server using Lucene for fast document search and management.
- **[lucid-mcp-server](https://github.com/smartzan63/lucid-mcp-server)** – An MCP server for Lucidchart and Lucidspark: connect, search, and obtain text representations of your Lucid documents and diagrams via LLM - driven AI Vision analysis. [npm](https://www.npmjs.com/package/lucid-mcp-server)
- **[LunarCrush Remote MCP](https://github.com/lunarcrush/mcp-server)** - Get the latest social metrics and posts for both current live social context as well as historical metrics in LLM and token optimized outputs. Ideal for automated trading / financial advisory.
- **[mac-messages-mcp](https://github.com/carterlasalle/mac_messages_mcp)** - An MCP server that securely interfaces with your iMessage database via the Model Context Protocol (MCP), allowing LLMs to query and analyze iMessage conversations. It includes robust phone number validation, attachment processing, contact management, group chat handling, and full support for sending and receiving messages.
- **[Maestro MCP](https://github.com/maestro-org/maestro-mcp)** - An MCP server for interacting with Bitcoin via the Maestro RPC API.
- **[MalwareBazaar_MCP](https://github.com/mytechnotalent/MalwareBazaar_MCP)** (by Kevin Thomas) - An AI-driven MCP server that autonomously interfaces with MalwareBazaar, delivering real-time threat intel and sample metadata for authorized cybersecurity research workflows.
- **[man-mcp-server](https://github.com/guyru/man-mcp-server)** - MCP to search and access man pages on the local machine.
- **[MariaDB](https://github.com/abel9851/mcp-server-mariadb)** - MariaDB database integration with configurable access controls in Python.
- **[Markdown2doc](https://github.com/Klavis-AI/klavis/tree/main/mcp_servers/pandoc)** - Convert between various file formats using Pandoc
- **[Markdownify](https://github.com/zcaceres/mcp-markdownify-server)** - MCP to convert almost anything to Markdown (PPTX, HTML, PDF, Youtube Transcripts and more)
- **[Markitdown](https://github.com/Klavis-AI/klavis/tree/main/mcp_servers/markitdown)** - Convert files to Markdown
- **[Masquerade](https://github.com/postralai/masquerade)** - Redact sensitive information from your PDF documents before sending them to Claude. Masquerade serves as a privacy firewall for LLMs.
- **[MasterGo](https://github.com/mastergo-design/mastergo-magic-mcp)** - The server designed to connect MasterGo design tools with AI models. It enables AI models to directly retrieve DSL data from MasterGo design files.
- **[Matlab-MCP-Tools](https://github.com/neuromechanist/matlab-mcp-tools)** - An MCP to write and execute MATLAB scripts, maintain workspace context between MCP calls, visualize plots, and perform section-by-section analysis of MATLAB code with full access to MATLAB's computational capabilities.
- **[Maton](https://github.com/maton-ai/agent-toolkit/tree/main/modelcontextprotocol)** - Connect to your SaaS tools like HubSpot, Salesforce, and more.
- **[MCP Compass](https://github.com/liuyoshio/mcp-compass)** - Suggest the right MCP server for your needs
- **[MCP Create](https://github.com/tesla0225/mcp-create)** - A dynamic MCP server management service that creates, runs, and manages Model Context Protocol servers on-the-fly.
- **[MCP Documentation Server](https://github.com/andrea9293/mcp-documentation-server)** - Server that provides local document management and semantic search capabilities. Upload documents, search them with AI embeddings, and integrate seamlessly with MCP clients like Claude Desktop and vs code.
- **[MCP Installer](https://github.com/anaisbetts/mcp-installer)** - This server is a server that installs other MCP servers for you.
- **[MCP Proxy Server](https://github.com/TBXark/mcp-proxy)** - An MCP proxy server that aggregates and serves multiple MCP resource servers through a single HTTP server.
- **[MCP Server Creator](https://github.com/GongRzhe/MCP-Server-Creator)** - A powerful Model Context Protocol (MCP) server that creates other MCP servers! This meta-server provides tools for dynamically generating FastMCP server configurations and Python code.
- **[MCP Server Generator](https://github.com/SerhatUzbas/mcp-server-generator)** - An MCP server that creates and manages  MCP servers! Helps both non-technical users and developers build custom JavaScript MCP servers with AI guidance, automatic dependency management, and Claude Desktop integration.
- **[MCP STDIO to Streamable HTTP Adapter](https://github.com/pyroprompts/mcp-stdio-to-streamable-http-adapter)** - Connect to Streamable HTTP MCP Servers even if the MCP Client only supports STDIO.
- **[mcp-containerd](https://github.com/jokemanfire/mcp-containerd)** - The containerd MCP implemented by Rust supports the operation of the CRI interface.
- **[MCP-Database-Server](https://github.com/executeautomation/mcp-database-server)** - Fastest way to interact with your Database such as SQL Server, SQLite and PostgreSQL
- **[mcp-grep](https://github.com/erniebrodeur/mcp-grep)** - Python-based MCP server that brings grep functionality to LLMs. Supports common grep features including pattern searching, case-insensitive matching, context lines, and recursive directory searches.
- **[mcp-k8s-go](https://github.com/strowk/mcp-k8s-go)** - Golang-based Kubernetes server for MCP to browse pods and their logs, events, namespaces and more. Built to be extensible.
- **[mcp-local-rag](https://github.com/nkapila6/mcp-local-rag)** - "primitive" RAG-like web search model context protocol (MCP) server that runs locally using Google's MediaPipe Text Embedder and DuckDuckGo Search.
- **[mcp-mcp](https://github.com/wojtyniak/mcp-mcp)** - Meta-MCP Server that acts as a tool discovery service for MCP clients.
- **[mcp-meme-sticky](https://github.com/nkapila6/mcp-meme-sticky)** - Make memes or stickers using MCP server for WhatsApp or Telegram.
- **[MCP-NixOS](https://github.com/utensils/mcp-nixos)** - A Model Context Protocol server that provides AI assistants with accurate, real-time information about NixOS packages, system options, Home Manager settings, and nix-darwin macOS configurations.
- **[mcp-open-library](https://github.com/8enSmith/mcp-open-library)** - A Model Context Protocol (MCP) server for the Open Library API that enables AI assistants to search for book and author information.
- **[mcp-proxy](https://github.com/sparfenyuk/mcp-proxy)** - Connect to MCP servers that run on SSE transport, or expose stdio servers as an SSE server.
- **[mcp-read-website-fast](https://github.com/just-every/mcp-read-website-fast)** - Fast, token-efficient web content extraction that converts websites to clean Markdown. Features Mozilla Readability, smart caching, polite crawling with robots.txt support, and concurrent fetching with minimal dependencies.
- **[mcp-salesforce](https://github.com/lciesielski/mcp-salesforce-example)** - MCP server with basic demonstration of interactions with your Salesforce instance
- **[mcp-sanctions](https://github.com/madupay/mcp-sanctions)** - Screen individuals and organizations against global sanctions lists (OFAC, SDN, UN, etc). Query by prompt or document upload.
- **[mcp-screenshot-website-fast](https://github.com/just-every/mcp-screenshot-website-fast)** - High-quality screenshot capture optimized for Claude Vision API. Automatically tiles full pages into 1072x1072 chunks (1.15 megapixels) with configurable viewports and wait strategies for dynamic content.
- **[mcp-server-leetcode](https://github.com/doggybee/mcp-server-leetcode)** - Practice and retrieve problems from LeetCode. Automate problem retrieval, solutions, and insights for coding practice and competitions.
- **[mcp-vision](https://github.com/groundlight/mcp-vision)** - A MCP server exposing HuggingFace computer vision models such as zero-shot object detection as tools, enhancing the vision capabilities of large language or vision-language models.
- **[mcp-weather](https://github.com/TimLukaHorstmann/mcp-weather)** - Accurate weather forecasts via the AccuWeather API (free tier available).
- **[mcp-youtube-extract](https://github.com/sinjab/mcp_youtube_extract)** - A Model Context Protocol server for YouTube operations, extracting video information and transcripts with intelligent fallback logic. Features comprehensive logging, error handling, and support for both auto-generated and manual transcripts.
- **[mcp_weather](https://github.com/isdaniel/mcp_weather_server)** - Get weather information from https://api.open-meteo.com API.
- **[MCPfinder](https://github.com/mcpfinder/server)** - The AI Agent's "App Store": Discover, install, and monetize AI capabilities — all within the MCP ecosystem.
- **[MCPIgnore Filesytem](https://github.com/CyberhavenInc/filesystem-mcpignore)** - A Data Security First filesystem MCP server that implements .mcpignore to prevent MCP clients from accessing sensitive data.
- **[Md2doc](https://github.com/Yorick-Ryu/md2doc-mcp)** - Convert Markdown text to DOCX format using an external conversion service
- **[MeasureSpace MCP](https://github.com/MeasureSpace/measure-space-mcp-server)** - A free [Model Context Protocol (MCP) Server](https://smithery.ai/server/@MeasureSpace/measure-space-mcp-server) that provides global weather, climate, air quality forecast and geocoding services by [measurespace.io](https://measurespace.io).
- **[MediaWiki](https://github.com/ProfessionalWiki/MediaWiki-MCP-Server)** - A Model Context Protocol (MCP) Server that interacts with any MediaWiki wiki
- **[MediaWiki MCP adapter](https://github.com/lucamauri/MediaWiki-MCP-adapter)** - A custom Model Context Protocol adapter for MediaWiki and WikiBase APIs
- **[medRxiv](https://github.com/JackKuo666/medRxiv-MCP-Server)** - Enable AI assistants to search and access medRxiv papers through a simple MCP interface.
- **[mem0-mcp](https://github.com/mem0ai/mem0-mcp)** - A Model Context Protocol server for Mem0, which helps with managing coding preferences.
- **[Membase](https://github.com/unibaseio/membase-mcp)** - Save and query your agent memory in distributed way by Membase.
- **[Meme MCP](https://github.com/lidorshimoni/meme-mcp)** - Generate memes via AI using the Imgflip API through the Model Context Protocol.
- **[memento-mcp](https://github.com/gannonh/memento-mcp)** - Knowledge graph memory system built on Neo4j with semantic search, temporal awareness.
- **[MetaTrader MCP](https://github.com/ariadng/metatrader-mcp-server)** - Enable AI LLMs to execute trades using MetaTrader 5 platform.
- **[Metricool MCP](https://github.com/metricool/mcp-metricool)** - A Model Context Protocol server that integrates with Metricool's social media analytics platform to retrieve performance metrics and schedule content across networks like Instagram, Facebook, Twitter, LinkedIn, TikTok and YouTube.
- **[Microsoft 365](https://github.com/merill/lokka)** - (by Merill) A Model Context Protocol (MCP) server for Microsoft 365. Includes support for all services including Teams, SharePoint, Exchange, OneDrive, Entra, Intune and more. See [Lokka](https://lokka.dev/) for more details.
- **[Microsoft 365](https://github.com/softeria/ms-365-mcp-server)** - MCP server that connects to Microsoft Office and the whole Microsoft 365 suite using Graph API (including Outlook/mail, files, Excel, calendar)
- **[Microsoft 365](https://github.com/pnp/cli-microsoft365-mcp-server)** - Single MCP server that allows to manage many different areas of Microsoft 365, for example: Entra ID, OneDrive, OneNote, Outlook, Planner, Power Apps, Power Automate, Power Platform, SharePoint Embedded, SharePoint Online, Teams, Viva Engage, and many more.
- **[Microsoft 365 Files (SharePoint/OneDrive)](https://github.com/godwin3737/mcp-server-microsoft365-filesearch)** (by godwin3737) - MCP server with tools to search and get file content from Microsoft 365 including Onedrive and SharePoint. Works with Documents (pdf/docx), Presentations, Spreadsheets and Images.
- **[Microsoft Teams](https://github.com/InditexTech/mcp-teams-server)** - MCP server that integrates Microsoft Teams messaging (read, post, mention, list members and threads) 
- **[Mifos X](https://github.com/openMF/mcp-mifosx)** - A MCP server for the Mifos X Open Source Banking useful for managing clients, loans, savings, shares, financial transactions and generating financial reports.
- **[Mikrotik](https://github.com/jeff-nasseri/mikrotik-mcp)** - Mikrotik MCP server which cover networking operations (IP, DHCP, Firewall, etc)
- **[Mindmap](https://github.com/YuChenSSR/mindmap-mcp-server)** (by YuChenSSR) - A server that generates mindmaps from input containing markdown code.
- **[Minima](https://github.com/dmayboroda/minima)** - MCP server for RAG on local files
- **[Mobile MCP](https://github.com/mobile-next/mobile-mcp)** (by Mobile Next) - MCP server for Mobile(iOS/Android) automation, app scraping and development using physical devices or simulators/emulators.
- **[Monday.com](https://github.com/sakce/mcp-server-monday)** - MCP Server to interact with Monday.com boards and items.
- **[MongoDB](https://github.com/kiliczsh/mcp-mongo-server)** - A Model Context Protocol Server for MongoDB.
- **[MongoDB & Mongoose](https://github.com/nabid-pf/mongo-mongoose-mcp)** - MongoDB MCP Server with Mongoose Schema and Validation.
- **[MongoDB Lens](https://github.com/furey/mongodb-lens)** - Full Featured MCP Server for MongoDB Databases.
- **[Monzo](https://github.com/BfdCampos/monzo-mcp-bfdcampos)** - Access and manage your Monzo bank accounts through natural language, including balance checking, pot management, transaction listing, and transaction annotation across multiple account types (personal, joint, flex).
- **[Morningstar](https://github.com/Morningstar/morningstar-mcp-server)** - MCP Server to interact with Morningstar Research, Editorial and Datapoints
- **[MSSQL](https://github.com/aekanun2020/mcp-server/)** - MSSQL database integration with configurable access controls and schema inspection
- **[MSSQL](https://github.com/JexinSam/mssql_mcp_server)** (by jexin) - MCP Server for MSSQL database in Python
- **[MSSQL-MCP](https://github.com/daobataotie/mssql-mcp)** (by daobataotie) - MSSQL MCP that refer to the official website's SQLite MCP for modifications to adapt to MSSQL
- **[MSSQL-MCP-Node](https://github.com/mihai-dulgheru/mssql-mcp-node)** (by mihai - dulgheru) – Node.js MCP server for Microsoft SQL Server featuring auto-detected single / multi-database configs, execute-SQL and schema tools, robust Zod validation, and optional Express endpoints for local testing
- **[MSSQL-Python](https://github.com/amornpan/py-mcp-mssql)** (by amornpan) - A read-only Python implementation for MSSQL database access with enhanced security features, configurable access controls, and schema inspection capabilities. Focuses on safe database interaction through Python ecosystem.
- **[Multi-Model Advisor](https://github.com/YuChenSSR/multi-ai-advisor-mcp)** - A Model Context Protocol (MCP) server that orchestrates queries across multiple Ollama models, synthesizing their insights to deliver a comprehensive and multifaceted AI perspective on any given query.
- **[Multicluster-MCP-Sever](https://github.com/yanmxa/multicluster-mcp-server)** - The gateway for GenAI systems to interact with multiple Kubernetes clusters.
- **[MySQL](https://github.com/benborla/mcp-server-mysql)** (by benborla) - MySQL database integration in NodeJS with configurable access controls and schema inspection
- **[MySQL](https://github.com/designcomputer/mysql_mcp_server)** (by DesignComputer) - MySQL database integration in Python with configurable access controls and schema inspection
- **[MySQL-Server](https://github.com/tonycai/mcp-mysql-server)** (by TonyCai) - MySQL Database Integration using Python script with configurable access controls and schema inspection, usng stdio mode to suitable local deployment, you can run it in docker container.
- **[n8n](https://github.com/leonardsellem/n8n-mcp-server)** - This MCP server provides tools and resources for AI assistants to manage n8n workflows and executions, including listing, creating, updating, and deleting workflows, as well as monitoring their execution status.
- **[Nacos MCP Router](https://github.com/nacos-group/nacos-mcp-router)** - This MCP(Model Context Protocol) Server provides tools to search, install, proxy other MCP servers.
- **[NASA](https://github.com/ProgramComputer/NASA-MCP-server)** (by ProgramComputer) - Access to a unified gateway of NASA's data sources including but not limited to APOD, NEO, EPIC, GIBS.
- **[NASA Image MCP Server](https://github.com/adithya1012/NASA-MCP-Server/blob/main/README.md)** - MCP server providing access to NASA's visual data APIs including Mars Rover photos, Earth satellite imagery (EPIC/GIBS), and Astronomy picture of the day. Features built-in image analysis tools with automatic format detection, compression, and base64 conversion for LLM integration.
- **[Nasdaq Data Link](https://github.com/stefanoamorelli/nasdaq-data-link-mcp)** (by stefanoamorelli) - An MCP server to access, explore, and interact with Nasdaq Data Link's extensive and valuable financial and economic datasets.
- **[National Parks](https://github.com/KyrieTangSheng/mcp-server-nationalparks)** - The server provides latest information of park details, alerts, visitor centers, campgrounds, hiking trails, and events for U.S. National Parks.
- **[NAVER](https://github.com/pfldy2850/py-mcp-naver)** (by pfldy2850) - This MCP server provides tools to interact with various Naver services, such as searching blogs, news, books, and more.
- **[Naver](https://github.com/isnow890/naver-search-mcp)** (by isnow890) - MCP server for Naver Search API integration, supporting blog, news, shopping search and DataLab analytics features.
- **[NBA](https://github.com/Taidgh-Robinson/nba-mcp-server)** - This MCP server provides tools to fetch recent and historical NBA games including basic and advanced statistics.
- **[Neo4j](https://github.com/da-okazaki/mcp-neo4j-server)** - A community built server that interacts with Neo4j Graph Database.
- **[Neovim](https://github.com/bigcodegen/mcp-neovim-server)** - An MCP Server for your Neovim session.
- **[Netbird](https://github.com/aantti/mcp-netbird)** - List and analyze Netbird network peers, groups, policies, and more.
- **[NetMind ParsePro](https://github.com/protagolabs/Netmind-Parse-PDF-MCP)** - The PDF Parser AI service, built and customized by the [NetMind](https://www.netmind.ai/) team.
- **[NocoDB](https://github.com/edwinbernadus/nocodb-mcp-server)** - Read and write access to NocoDB database.
- **[Node Code Sandbox](https://github.com/alfonsograziano/node-code-sandbox-mcp)** – A Node.js MCP server that spins up isolated Docker - based sandboxes for executing JavaScript snippets with on-the-fly npm dependency installation
- **[nomad-mcp](https://github.com/kocierik/mcp-nomad)** - A server that provides a set of tools for managing Nomad clusters through the MCP.
- **[Notion](https://github.com/suekou/mcp-notion-server)** (by suekou) - Interact with Notion API.
- **[Notion](https://github.com/v-3/notion-server)** (by v-3) - Notion MCP integration. Search, Read, Update, and Create pages through Claude chat.
- **[NS Travel Information](https://github.com/r-huijts/ns-mcp-server)** - Access Dutch Railways (NS) real-time train travel information and disruptions through the official NS API.
- **[ntfy-mcp](https://github.com/teddyzxcv/ntfy-mcp)** (by teddyzxcv) - The MCP server that keeps you informed by sending the notification on phone using ntfy
- **[ntfy-me-mcp](https://github.com/gitmotion/ntfy-me-mcp)** (by gitmotion) - An ntfy MCP server for sending/fetching ntfy notifications to your self-hosted ntfy server from AI Agents 📤 (supports secure token auth & more - use with npx or docker!)
- **[oatpp-mcp](https://github.com/oatpp/oatpp-mcp)** - C++ MCP integration for Oat++. Use [Oat++](https://oatpp.io) to build MCP servers.
- **[Obsidian Markdown Notes](https://github.com/calclavia/mcp-obsidian)** - Read and search through your Obsidian vault or any directory containing Markdown notes
- **[obsidian-mcp](https://github.com/StevenStavrakis/obsidian-mcp)** - (by Steven Stavrakis) An MCP server for Obsidian.md with tools for searching, reading, writing, and organizing notes.
- **[OceanBase](https://github.com/yuanoOo/oceanbase_mcp_server)** - (by yuanoOo) A Model Context Protocol (MCP) server that enables secure interaction with OceanBase databases.
- **[Octocode](https://github.com/bgauryy/octocode-mcp)** - (by Guy Bary) AI-powered developer assistant that enables advanced code research, analysis and discovery across GitHub and NPM realms in realtime
- **[Odoo](https://github.com/ivnvxd/mcp-server-odoo)** - Connect AI assistants to Odoo ERP systems for business data access and workflow automation.
- **[Office-PowerPoint-MCP-Server](https://github.com/GongRzhe/Office-PowerPoint-MCP-Server)** - A Model Context Protocol (MCP) server for creating, reading, and manipulating Microsoft PowerPoint documents.
- **[Office-Visio-MCP-Server](https://github.com/GongRzhe/Office-Visio-MCP-Server)** - A Model Context Protocol (MCP) server for creating, reading, and manipulating Microsoft Visio documents.
- **[Office-Word-MCP-Server](https://github.com/GongRzhe/Office-Word-MCP-Server)** - A Model Context Protocol (MCP) server for creating, reading, and manipulating Microsoft Word documents.
- **[Okta](https://github.com/kapilduraphe/okta-mcp-server)** - Interact with Okta API.
- **[OKX-MCP-Server](https://github.com/memetus/okx-mcp-playground)** - An MCP server provides various blockchain data and market price data via the OKX API. The server enables Claude to perform operations like retrieve assets prices, transaction data, account history data and trade instruction data.
- **[OneNote](https://github.com/rajvirtual/MCP-Servers/tree/master/onenote)** - (by Rajesh Vijay) An MCP server that connects to Microsoft OneNote using the Microsoft Graph API. Reading notebooks, sections, and pages from OneNote,Creating new notebooks, sections, and pages in OneNote.
- **[Open Strategy Partners Marketing Tools](https://github.com/open-strategy-partners/osp_marketing_tools)** - Content editing codes, value map, and positioning tools for product marketing.
- **[OpenAI WebSearch MCP](https://github.com/ConechoAI/openai-websearch-mcp)** - This is a Python-based MCP server that provides OpenAI `web_search` built-in tool.
- **[OpenAlex.org MCP](https://github.com/drAbreu/alex-mcp)** - Professional MCP server providing ML-powered author disambiguation and comprehensive researcher profiles using the OpenAlex database.
- **[OpenAPI](https://github.com/snaggle-ai/openapi-mcp-server)** - Interact with [OpenAPI](https://www.openapis.org/) APIs.
- **[OpenAPI AnyApi](https://github.com/baryhuang/mcp-server-any-openapi)** - Interact with large [OpenAPI](https://www.openapis.org/) docs using built-in semantic search for endpoints. Allows for customizing the MCP server prefix.
- **[OpenAPI Schema](https://github.com/hannesj/mcp-openapi-schema)** - Allow LLMs to explore large [OpenAPI](https://www.openapis.org/) schemas without bloating the context.
- **[OpenAPI Schema Explorer](https://github.com/kadykov/mcp-openapi-schema-explorer)** - Token-efficient access to local or remote OpenAPI/Swagger specs via MCP Resources.
- **[OpenCTI](https://github.com/Spathodea-Network/opencti-mcp)** - Interact with OpenCTI platform to retrieve threat intelligence data including reports, indicators, malware and threat actors.
- **[OpenCV](https://github.com/GongRzhe/opencv-mcp-server)** - A MCP server providing OpenCV computer vision capabilities. This allows AI assistants and language models to access powerful computer vision tools.
- **[OpenDota](https://github.com/asusevski/opendota-mcp-server)** - Interact with OpenDota API to retrieve Dota 2 match data, player statistics, and more.
- **[OpenMetadata](https://github.com/yangkyeongmo/mcp-server-openmetadata)** - MCP Server for OpenMetadata, an open-source metadata management platform.
- **[OpenRPC](https://github.com/shanejonas/openrpc-mpc-server)** - Interact with and discover JSON-RPC APIs via [OpenRPC](https://open-rpc.org).
- **[OpenStack](https://github.com/wangsqly0407/openstack-mcp-server)** - MCP server implementation that provides OpenStack interaction.
- **[OpenWeather](https://github.com/mschneider82/mcp-openweather)** - Interact with the free openweathermap API to get the current and forecast weather for a location.
- **[Operative WebEvalAgent](https://github.com/Operative-Sh/web-eval-agent)** (by [Operative.sh](https://www.operative.sh)) - An MCP server to test, debug, and fix web applications autonomously.
- **[OPNSense MCP](https://github.com/vespo92/OPNSenseMCP)** - MCP Server for OPNSense Firewall Management and API access
- **[Optimade MCP](https://github.com/dianfengxiaobo/optimade-mcp-server)** - An MCP server conducts real-time material science data queries with the Optimade database (for example, elemental composition, crystal structure).
- **[Oracle](https://github.com/marcelo-ochoa/servers)** (by marcelo-ochoa) - Oracle Database integration in NodeJS with configurable access controls, query explain, stats and schema inspection
- **[Oura MCP server](https://github.com/tomekkorbak/oura-mcp-server)** - MCP server for Oura API to retrieve one's sleep data
- **[Oura Ring](https://github.com/rajvirtual/oura-mcp-server)** (by Rajesh Vijay) - MCP Server to access and analyze your Oura Ring data. It provides a structured way to fetch and understand your health metrics.
- **[Outline](https://github.com/Vortiago/mcp-outline)** - MCP Server to interact with [Outline](https://www.getoutline.com) knowledge base to search, read, create, and manage documents and their content, access collections, add comments, and manage document backlinks.
- **[Pacman](https://github.com/oborchers/mcp-server-pacman)** - An MCP server that provides package index querying capabilities. This server is able to search and retrieve information from package repositories like PyPI, npm, crates.io, Docker Hub, and Terraform Registry.
- **[pancakeswap-poolspy-mcp](https://github.com/kukapay/pancakeswap-poolspy-mcp)** - An MCP server that tracks newly created liquidity pools on Pancake Swap.
- **[Pandoc](https://github.com/vivekVells/mcp-pandoc)** - MCP server for seamless document format conversion using Pandoc, supporting Markdown, HTML, PDF, DOCX (.docx), csv and more.
- **[Paradex MCP](https://github.com/sv/mcp-paradex-py)** - MCP native server for interacting with Paradex platform, including fully features trading.
- **[PDF reader MCP](https://github.com/gpetraroli/mcp_pdf_reader)** - MCP server to read and search text in a local PDF file.
- **[PDF Tools MCP](https://github.com/Sohaib-2/pdf-mcp-server)** - Comprehensive PDF manipulation toolkit (merge, split, encrypt, optimize and much more)
- **[Peacock for VS Code](https://github.com/johnpapa/peacock-mcp)** - MCP Server for the Peacock extension for VS Code, coloring your world, one Code editor at a time. The main goal of the project is to show how an MCP server can be used to interact with APIs.
- **[Phone MCP](https://github.com/hao-cyber/phone-mcp)** - 📱 A powerful plugin that lets you control your Android phone. Enables AI agents to perform complex tasks like automatically playing music based on weather or making calls and sending texts.
- **[PIF](https://github.com/hungryrobot1/MCP-PIF)** - A Personal Intelligence Framework (PIF), providing tools for file operations, structured reasoning, and journal-based documentation to support continuity and evolving human-AI collaboration across sessions.
- **[Pinecone](https://github.com/sirmews/mcp-pinecone)** - MCP server for searching and uploading records to Pinecone. Allows for simple RAG features, leveraging Pinecone's Inference API.
- **[Pinner MCP](https://github.com/safedep/pinner-mcp)** - A MCP server for pinning GitHub Actions and container base images to their immutable SHA hashes to prevent supply chain attacks.
- **[Placid.app](https://github.com/felores/placid-mcp-server)** - Generate image and video creatives using Placid.app templates
- **[Plane](https://github.com/kelvin6365/plane-mcp-server)** - This MCP Server will help you to manage projects and issues through Plane's API
- **[Playwright](https://github.com/executeautomation/mcp-playwright)** - This MCP Server will help you run browser automation and webscraping using Playwright
- **[Podbean](https://github.com/amurshak/podbeanMCP)** - MCP server for managing your podcasts, episodes, and analytics through the Podbean API. Allows for updating, adding, deleting podcasts, querying show description, notes, analytics, and more.
- **[Polarsteps](https://github.com/remuzel/polarsteps-mcp)** - An MCP server to help you review your previous Trips and plan new ones!
- **[PostgreSQL](https://github.com/ahmedmustahid/postgres-mcp-server)** - A PostgreSQL MCP server offering dual HTTP/Stdio transports for database schema inspection and read-only query execution with session management and Podman(or Docker) support.
- **[Postman](https://github.com/shannonlal/mcp-postman)** - MCP server for running Postman Collections locally via Newman. Allows for simple execution of Postman Server and returns the results of whether the collection passed all the tests.
- **[Powerdrill](https://github.com/powerdrillai/powerdrill-mcp)** - Interact with Powerdrill datasets, authenticated with [Powerdrill](https://powerdrill.ai) User ID and Project API Key.
- **[Prefect](https://github.com/allen-munsch/mcp-prefect)** - MCP Server for workflow orchestration and ELT/ETL with Prefect Server, and Prefect Cloud [https://www.prefect.io/] using the `prefect` python client.
- **[Productboard](https://github.com/kenjihikmatullah/productboard-mcp)** - Integrate the Productboard API into agentic workflows via MCP.
- **[Prometheus](https://github.com/pab1it0/prometheus-mcp-server)** - Query and analyze Prometheus - open-source monitoring system.
- **[PubChem](https://github.com/sssjiang/pubchem_mcp_server)** - extract drug information from pubchem API.
- **[PubMed](https://github.com/JackKuo666/PubMed-MCP-Server)** - Enable AI assistants to search, access, and analyze PubMed articles through a simple MCP interface.
- **[Pulumi](https://github.com/dogukanakkaya/pulumi-mcp-server)** - MCP Server to Interact with Pulumi API, creates and lists Stacks
- **[Puppeteer vision](https://github.com/djannot/puppeteer-vision-mcp)** - Use Puppeteer to browse a webpage and return a high quality Markdown. Use AI vision capabilities to handle cookies, captchas, and other interactive elements automatically.
- **[Pushover](https://github.com/ashiknesin/pushover-mcp)** - Send instant notifications to your devices using [Pushover.net](https://pushover.net/)
- **[py-mcp-qdrant-rag](https://github.com/amornpan/py-mcp-qdrant-rag)** (by amornpan) - A Model Context Protocol server implementation that provides RAG capabilities through Qdrant vector database integration, enabling AI agents to perform semantic search and document retrieval with local or cloud-based embedding generation support across Mac, Linux, and Windows platforms.
- **[pydantic/pydantic-ai/mcp-run-python](https://github.com/pydantic/pydantic-ai/tree/main/mcp-run-python)** - Run Python code in a secure sandbox via MCP tool calls, powered by Deno and Pyodide
- **[Python CLI MCP](https://github.com/ofek/pycli-mcp)** - Interact with local Python command line applications.
- **[QGIS](https://github.com/jjsantos01/qgis_mcp)** - connects QGIS to Claude AI through the MCP. This integration enables prompt-assisted project creation, layer loading, code execution, and more.
- **[Qiniu MCP Server](https://github.com/qiniu/qiniu-mcp-server)** - The Model Context Protocol (MCP) Server built on Qiniu Cloud products supports users in accessing Qiniu Cloud Storage, intelligent multimedia services, and more through this MCP Server within the context of AI large model clients.
- **[Quarkus](https://github.com/quarkiverse/quarkus-mcp-servers)** - MCP servers for the Quarkus Java framework.
- **[QuickChart](https://github.com/GongRzhe/Quickchart-MCP-Server)** - A Model Context Protocol server for generating charts using QuickChart.io
- **[Qwen_Max](https://github.com/66julienmartin/MCP-server-Qwen_Max)** - A Model Context Protocol (MCP) server implementation for the Qwen models.
- **[RabbitMQ](https://github.com/kenliao94/mcp-server-rabbitmq)** - The MCP server that interacts with RabbitMQ to publish and consume messages.
- **[RAE](https://github.com/rae-api-com/rae-mcp)** - MPC Server to connect your preferred model with rae-api.com, Roya Academy of Spanish Dictionary
- **[RAG Local](https://github.com/renl/mcp-rag-local)** - This MCP server for storing and retrieving text passages locally based on their semantic meaning.
- **[RAG Web Browser](https://github.com/apify/mcp-server-rag-web-browser)** An MCP server for Apify's open-source RAG Web Browser [Actor](https://apify.com/apify/rag-web-browser) to perform web searches, scrape URLs, and return content in Markdown.
- **[Raindrop.io](https://github.com/hiromitsusasaki/raindrop-io-mcp-server)** - An integration that allows LLMs to interact with Raindrop.io bookmarks using the Model Context Protocol (MCP).
- **[Random Number](https://github.com/zazencodes/random-number-mcp)** - Provides LLMs with essential random generation abilities, built entirely on Python's standard library.
- **[Reaper](https://github.com/dschuler36/reaper-mcp-server)** - Interact with your [Reaper](https://www.reaper.fm/) (Digital Audio Workstation) projects.
- **[Redis](https://github.com/GongRzhe/REDIS-MCP-Server)** - Redis database operations and caching microservice server with support for key-value operations, expiration management, and pattern-based key listing.
- **[Redis](https://github.com/prajwalnayak7/mcp-server-redis)** MCP server to interact with Redis Server, AWS Memory DB, etc for caching or other use-cases where in-memory and key-value based storage is appropriate
- **[RedNote MCP](https://github.com/ifuryst/rednote-mcp)** - MCP server for accessing RedNote(XiaoHongShu, xhs) content
- **[Reed Jobs](https://github.com/kld3v/reed_jobs_mcp)** - Search and retrieve job listings from Reed.co.uk.
- **[Rememberizer AI](https://github.com/skydeckai/mcp-server-rememberizer)** - An MCP server designed for interacting with the Rememberizer data source, facilitating enhanced knowledge retrieval.
- **[Replicate](https://github.com/deepfates/mcp-replicate)** - Search, run and manage machine learning models on Replicate through a simple tool-based interface. Browse models, create predictions, track their status, and handle generated images.
- **[Resend](https://github.com/Klavis-AI/klavis/tree/main/mcp_servers/resend)** - Send email using Resend services
- **[Revit MCP](https://github.com/revit-mcp)** - A service implementing the MCP protocol for Autodesk Revit.
- **[Rijksmuseum](https://github.com/r-huijts/rijksmuseum-mcp)** - Interface with the Rijksmuseum API to search artworks, retrieve artwork details, access image tiles, and explore user collections.
- **[Riot Games](https://github.com/jifrozen0110/mcp-riot)** - MCP server for League of Legends – fetch player info, ranks, champion stats, and match history via Riot API.
- **[Rquest](https://github.com/xxxbrian/mcp-rquest)** - An MCP server providing realistic browser-like HTTP request capabilities with accurate TLS/JA3/JA4 fingerprints for bypassing anti-bot measures.
- **[Rust MCP Filesystem](https://github.com/rust-mcp-stack/rust-mcp-filesystem)** - Fast, asynchronous MCP server for efficient handling of various filesystem operations built with the power of Rust.
- **[SafetySearch](https://github.com/surabhya/SafetySearch)** - Real-time FDA food safety data: recalls, adverse events, analysis.
- **[Salesforce MCP](https://github.com/smn2gnt/MCP-Salesforce)** - Interact with Salesforce Data and Metadata
- **[Salesforce MCP (AiondaDotCom)](https://github.com/AiondaDotCom/mcp-salesforce)** - Universal Salesforce integration with OAuth authentication, smart learning system, comprehensive backup capabilities, and full CRUD operations for any Salesforce org including custom objects and fields.
- **[Salesforce MCP Server](https://github.com/tsmztech/mcp-server-salesforce)** - Comprehensive Salesforce integration with tools for querying records, executing Apex, managing fields/objects, and handling debug logs
- **[SchemaCrawler](https://github.com/schemacrawler/SchemaCrawler-MCP-Server-Usage)** - Connect to any relational database, and be able to get valid SQL, and ask questions like what does a certain column prefix mean.
- **[SchemaFlow](https://github.com/CryptoRadi/schemaflow-mcp-server)** - Real-time PostgreSQL & Supabase database schema access for AI-IDEs via Model Context Protocol. Provides live database context through secure SSE connections with three powerful tools: get_schema, analyze_database, and check_schema_alignment. [SchemaFlow](https://schemaflow.dev)
- **[Scholarly](https://github.com/adityak74/mcp-scholarly)** - A MCP server to search for scholarly and academic articles.
- **[scrapling-fetch](https://github.com/cyberchitta/scrapling-fetch-mcp)** - Access text content from bot-protected websites. Fetches HTML/markdown from sites with anti-automation measures using Scrapling.
- **[Screeny](https://github.com/rohanrav/screeny)** - Privacy-first macOS MCP server that provides visual context for AI agents through window screenshots
- **[SearXNG](https://github.com/ihor-sokoliuk/mcp-searxng)** - A Model Context Protocol Server for [SearXNG](https://docs.searxng.org)
- **[SearXNG](https://github.com/erhwenkuo/mcp-searxng)** - A MCP server provide web searching via [SearXNG](https://docs.searxng.org) & retrieve url as makrdown.
- **[SearXNG Public](https://github.com/pwilkin/mcp-searxng-public)** - A Model Context Protocol Server for retrieving data from public [SearXNG](https://docs.searxng.org) instances, with fallback support
- **[SEC EDGAR](https://github.com/stefanoamorelli/sec-edgar-mcp)** - (by Stefano Amorelli) A community Model Context Protocol Server to access financial filings and data through the U.S. Securities and Exchange Commission ([SEC](https://www.sec.gov/)) `Electronic Data Gathering, Analysis, and Retrieval` ([EDGAR](https://www.sec.gov/submit-filings/about-edgar)) database
- **[SEO MCP](https://github.com/cnych/seo-mcp)** - A free SEO tool MCP (Model Control Protocol) service based on Ahrefs data. Includes features such as backlinks, keyword ideas, and more. by [claudemcp](https://www.claudemcp.com/servers/seo-mcp).
- **[Serper](https://github.com/garymengcom/serper-mcp-server)** - An MCP server that performs Google searches using [Serper](https://serper.dev).
- **[ServiceNow](https://github.com/osomai/servicenow-mcp)** - A MCP server to interact with a ServiceNow instance
- **[ShaderToy](https://github.com/wilsonchenghy/ShaderToy-MCP)** - This MCP server lets LLMs to interact with the ShaderToy API, allowing LLMs to learn from compute shaders examples and enabling them to create complex GLSL shaders that they are previously not capable of.
- **[ShareSeer](https://github.com/shareseer/shareseer-mcp-server)** - MCP to Access SEC filings, financials & insider trading data in real time using [ShareSeer](https://shareseer.com)
- **[Shell](https://github.com/sonirico/mcp-shell)** - Give hands to AI. MCP server to run shell commands securely, auditably, and on demand
- **[Shodan MCP](https://github.com/Hexix23/shodan-mcp)** - MCP server to interact with [Shodan](https://www.shodan.io/)
- **[Shopify](https://github.com/GeLi2001/shopify-mcp)** - MCP to interact with Shopify API including order, product, customers and so on.
- **[Shopify Storefront](https://github.com/QuentinCody/shopify-storefront-mcp-server)** - Unofficial MCP server that allows AI agents to discover Shopify storefronts and interact with them to fetch products, collections, and other store data through the Storefront API.
- **[Simple Loki MCP](https://github.com/ghrud92/simple-loki-mcp)** - A simple MCP server to query Loki logs using logcli.
- **[Siri Shortcuts](https://github.com/dvcrn/mcp-server-siri-shortcuts)** - MCP to interact with Siri Shortcuts on macOS. Exposes all Shortcuts as MCP tools.
- **[Skyvern](https://github.com/Skyvern-AI/skyvern/tree/main/integrations/mcp)** - MCP to let Claude / Windsurf / Cursor / your LLM control the browser
- **[Slack](https://github.com/korotovsky/slack-mcp-server)** - The most powerful MCP server for Slack Workspaces. This integration supports both Stdio and SSE transports, proxy settings and does not require any permissions or bots being created or approved by Workspace admins 😏.
- **[Slack](https://github.com/zencoderai/slack-mcp-server)** - Slack MCP server which supports both stdio and Streamable HTTP transports. Extended from the original Anthropic's implementation which is now [archived](https://github.com/modelcontextprotocol/servers-archived/tree/main/src/slack)
- **[Slidespeak](https://github.com/SlideSpeak/slidespeak-mcp)** - Create PowerPoint presentations using the [Slidespeak](https://slidespeak.com/) API.
- **[Smartlead](https://github.com/jean-technologies/smartlead-mcp-server-local)** - MCP to connect to Smartlead. Additional, tooling, functionality, and connection to workflow automation platforms also available.
- **[Snowflake](https://github.com/isaacwasserman/mcp-snowflake-server)** - This MCP server enables LLMs to interact with Snowflake databases, allowing for secure and controlled data operations.
- **[SoccerDataAPI](https://github.com/yeonupark/mcp-soccer-data)** - This MCP server provides real-time football match data based on the SoccerDataAPI.
- **[Solana Agent Kit](https://github.com/sendaifun/solana-agent-kit/tree/main/examples/agent-kit-mcp-server)** - This MCP server enables LLMs to interact with the Solana blockchain with help of Solana Agent Kit by SendAI, allowing for 40+ protocol actions and growing
- **[Solr MCP](https://github.com/mjochum64/mcp-solr-search)** - This MCP server offers a basic functionality to perform a search on Solr servers.
- **[Solver](https://github.com/szeider/mcp-solver)** - Solves constraint satisfaction and optimization problems . 
- **[Specbridge](https://github.com/TBosak/specbridge)** - Easily turn your OpenAPI specs into MCP Tools.
- **[Splunk](https://github.com/jkosik/mcp-server-splunk)** - Golang MCP server for Splunk (lists saved searches, alerts, indexes, macros...). Supports SSE and STDIO.
- **[Spotify](https://github.com/varunneal/spotify-mcp)** - This MCP allows an LLM to play and use Spotify.
- **[Spring Initializr](https://github.com/hpalma/springinitializr-mcp)** - This MCP allows an LLM to create Spring Boot projects with custom configurations. Instead of manually visiting start.spring.io, you can now ask your AI assistant to generate projects with specific dependencies, Java versions, and project structures.
- **[SSH](https://github.com/AiondaDotCom/mcp-ssh)** - Agent for managing and controlling SSH connections.
- **[SSH](https://github.com/classfang/ssh-mcp-server)** - An MCP server that can execute SSH commands remotely, upload files, download files, and so on.
- **[Standard Korean Dictionary](https://github.com/privetin/stdict)** - Search the dictionary using API
- **[Star Wars](https://github.com/johnpapa/mcp-starwars)** -MCP Server for the SWAPI Star Wars API. The main goal of the project is to show how an MCP server can be used to interact with APIs.
- **[Starknet MCP Server](https://github.com/mcpdotdirect/starknet-mcp-server)** - A comprehensive MCP server for interacting with the Starknet blockchain, providing tools for querying blockchain data, resolving StarknetIDs, and performing token transfers.
- **[Starwind UI](https://github.com/Boston343/starwind-ui-mcp/)** - This MCP provides relevant commands, documentation, and other information to allow LLMs to take full advantage of Starwind UI's open source Astro components.
- **[Stellar](https://github.com/syronlabs/stellar-mcp/)** - This MCP server enables LLMs to interact with the Stellar blockchain to create accounts, check address balances, analyze transactions, view transaction history, mint new assets, interact with smart contracts and much more.
- **[Stitch AI](https://github.com/StitchAI/stitch-ai-mcp/)** - Knowledge management system for AI agents with memory space creation and retrieval capabilities.
- **[Stockfish](https://github.com/sonirico/mcp-stockfish)** - MCP server connecting AI systems to Stockfish chess engine
- **[Strava](https://github.com/r-huijts/strava-mcp)** - Connect to the Strava API to access activity data, athlete profiles, segments, and routes, enabling fitness tracking and analysis with Claude.
- **[Strava API](https://github.com/tomekkorbak/strava-mcp-server)** - MCP server for Strava API to retrieve one's activities
- **[Stripe](https://github.com/atharvagupta2003/mcp-stripe)** - This MCP allows integration with Stripe for handling payments, customers, and refunds.
- **[Substack/Medium](https://github.com/jonathan-politzki/mcp-writer-substack)** - Connect Claude to your Substack/Medium writing, enabling semantic search and analysis of your published content.
- **[System Health](https://github.com/thanhtung0201/mcp-remote-system-health)** - The MCP (Multi-Channel Protocol) System Health Monitoring is a robust, real-time monitoring solution designed to provide comprehensive health metrics and alerts for remote Linux servers.
- **[Talk To Figma](https://github.com/sonnylazuardi/cursor-talk-to-figma-mcp)** - This MCP server enables LLMs to interact with Figma, allowing them to read and modify designs programmatically.
- **[Talk To Figma via Claude](https://github.com/gaganmanku96/talk-with-figma-claude)** - TMCP server that provides seamless Figma integration specifically for Claude Desktop, enabling design creation, modification, and real-time collaboration through natural language commands.
- **[TAM MCP Server](https://github.com/gvaibhav/TAM-MCP-Server)** - Market research and business intelligence with TAM/SAM calculations and integration across 8 economic data sources: Alpha Vantage, BLS, Census Bureau, FRED, IMF, Nasdaq Data Link, OECD, and World Bank.
- **[Tavily search](https://github.com/RamXX/mcp-tavily)** - An MCP server for Tavily's search & news API, with explicit site inclusions/exclusions
- **[TeamRetro](https://github.com/adepanges/teamretro-mcp-server)** - This MCP server allows LLMs to interact with TeamRetro, allowing LLMs to manage user, team, team member, retrospective, health check, action, agreement and fetch the reports.
- **[Telegram](https://github.com/chigwell/telegram-mcp)** - An MCP server that provides paginated chat reading, message retrieval, and message sending capabilities for Telegram through Telethon integration.
- **[Telegram-Client](https://github.com/chaindead/telegram-mcp)** - A Telegram API bridge that manages user data, dialogs, messages, drafts, read status, and more for seamless interactions.
- **[Telegram-mcp-server](https://github.com/DLHellMe/telegram-mcp-server)** - Access Telegram channels and groups directly in Claude. Features dual-mode operation with API access (100x faster) or web scraping, unlimited post retrieval, and search functionality.
- **[Template MCP Server](https://github.com/mcpdotdirect/template-mcp-server)** - A CLI tool to create a new Model Context Protocol server project with TypeScript support, dual transport options, and an extensible structure
- **[Tempo](https://github.com/scottlepp/tempo-mcp-server)** - An MCP server to query traces/spans from [Grafana Tempo](https://github.com/grafana/tempo).
- **[Teradata](https://github.com/arturborycki/mcp-teradata)** - his MCP server enables LLMs to interact with Teradata databases. This MCP Server support tools and prompts for multi task data analytics
- **[Terminal-Control](https://github.com/GongRzhe/terminal-controller-mcp)** - A MCP server that enables secure terminal command execution, directory navigation, and file system operations through a standardized interface.
- **[Terraform-Cloud](https://github.com/severity1/terraform-cloud-mcp)** - An MCP server that integrates AI assistants with the Terraform Cloud API, allowing you to manage your infrastructure through natural conversation.
- **[TFT-Match-Analyzer](https://github.com/GeLi2001/tft-mcp-server)** - MCP server for teamfight tactics match history & match details fetching, providing user the detailed context for every match.
- **[thegraph-mcp](https://github.com/kukapay/thegraph-mcp)** - An MCP server that powers AI agents with indexed blockchain data from The Graph.
- **[Things3 MCP](https://github.com/urbanogardun/things3-mcp)** - Things3 task management integration for macOS with comprehensive TODO, project, and tag management.
- **[Think MCP](https://github.com/Rai220/think-mcp)** - Enhances any agent's reasoning capabilities by integrating the think-tools, as described in [Anthropic's article](https://www.anthropic.com/engineering/claude-think-tool).
- **[Ticketmaster](https://github.com/delorenj/mcp-server-ticketmaster)** - Search for events, venues, and attractions through the Ticketmaster Discovery API
- **[TickTick](https://github.com/alexarevalo9/ticktick-mcp-server)** - A Model Context Protocol (MCP) server designed to integrate with the TickTick task management platform, enabling intelligent context-aware task operations and automation.
- **[TigerGraph](https://github.com/custom-discoveries/TigerGraph_MCP)** - A community built MCP server that interacts with TigerGraph Graph Database.
- **[tip.md](https://github.com/tipdotmd#-mcp-server-for-ai-assistants)** - An MCP server that enables AI assistants to interact with tip.md's crypto tipping functionality, allowing agents or supporters to tip registered developers directly from AI chat interfaces.
- **[TMDB](https://github.com/Laksh-star/mcp-server-tmdb)** - This MCP server integrates with The Movie Database (TMDB) API to provide movie information, search capabilities, and recommendations.
- **[Todoist](https://github.com/abhiz123/todoist-mcp-server)** - Interact with Todoist to manage your tasks.
- **[Todos](https://github.com/tomelliot/todos-mcp)** - A practical todo list manager to use with your favourite chatbot.
- **[token-minter-mcp](https://github.com/kukapay/token-minter-mcp)** - An MCP server providing tools for AI agents to mint ERC-20 tokens across multiple blockchains.
- **[token-revoke-mcp](https://github.com/kukapay/token-revoke-mcp)** - An MCP server for checking and revoking ERC-20 token allowances across multiple blockchains.
- **[Ton Blockchain MCP](https://github.com/devonmojito/ton-blockchain-mcp)** - An MCP server for interacting with Ton Blockchain.
- **[TouchDesigner](https://github.com/8beeeaaat/touchdesigner-mcp)** - An MCP server for TouchDesigner, enabling interaction with TouchDesigner projects, nodes, and parameters.
- **[Travel Planner](https://github.com/GongRzhe/TRAVEL-PLANNER-MCP-Server)** - Travel planning and itinerary management server integrating with Google Maps API for location search, place details, and route calculations.
- **[Trello MCP Server](https://github.com/lioarce01/trello-mcp-server)** - An MCP server that interact with user Trello boards, modifying them with prompting.
- **[Trino](https://github.com/tuannvm/mcp-trino)** - A high-performance Model Context Protocol (MCP) server for Trino implemented in Go.
- **[Tripadvisor](https://github.com/pab1it0/tripadvisor-mcp)** - A MCP server that enables LLMs to interact with Tripadvisor API, supporting location data, reviews, and photos through standardized MCP interfaces
- **[TrueNAS Core MCP](https://github.com/vespo92/TrueNasCoreMCP)** - An MCP server for interacting with TrueNAS Core.
- **[Tyk API Management](https://github.com/TykTechnologies/tyk-dashboard-mcp)** - Chat with all of your organization's managed APIs and perform other API lifecycle operations, managing tokens, users, analytics, and more.
- **[Typesense](https://github.com/suhail-ak-s/mcp-typesense-server)** - A Model Context Protocol (MCP) server implementation that provides AI models with access to Typesense search capabilities. This server enables LLMs to discover, search, and analyze data stored in Typesense collections.
- **[uniswap-poolspy-mcp](https://github.com/kukapay/uniswap-poolspy-mcp)** - An MCP server that tracks newly created liquidity pools on Uniswap across nine blockchain networks.
- **[uniswap-trader-mcp](https://github.com/kukapay/uniswap-trader-mcp)** -An MCP server for AI agents to automate token swaps on Uniswap DEX across multiple blockchains.
- **[Unity Catalog](https://github.com/ognis1205/mcp-server-unitycatalog)** - An MCP server that enables LLMs to interact with Unity Catalog AI, supporting CRUD operations on Unity Catalog Functions and executing them as MCP tools.
- **[Unity Integration (Advanced)](https://github.com/quazaai/UnityMCPIntegration)** - Advanced Unity3d Game Engine MCP which supports ,Execution of Any Editor Related Code Directly Inside of Unity, Fetch Logs, Get Editor State and Allow File Access of the Project making it much more useful in Script Editing or asset creation.
- **[Unity3d Game Engine](https://github.com/CoderGamester/mcp-unity)** - An MCP server that enables LLMs to interact with Unity3d Game Engine, supporting access to a variety of the Unit's Editor engine tools (e.g. Console Logs, Test Runner logs, Editor functions, hierarchy state, etc) and executing them as MCP tools or gather them as resources.
- **[Universal MCP Servers](https://github.com/universal-mcp)** - A collection of MCP servers created using the [AgentR Universal MCP SDK](https://github.com/universal-mcp/universal-mcp).
- **[Unleash Integration (Feature Toggle)](https://github.com/cuongtl1992/unleash-mcp)** - A Model Context Protocol (MCP) server implementation that integrates with Unleash Feature Toggle system. Provide a bridge between LLM applications and Unleash feature flag system
- **[Upbit MCP Server](https://github.com/solangii/upbit-mcp-server)** – An MCP server that enables real - time access to cryptocurrency prices, market summaries, and asset listings from the Upbit exchange.
- **[use_aws_mcp](https://github.com/runjivu/use_aws_mcp)** - amazon-q-cli's use_aws tool extracted into independent mcp, for general aws api usage.
- **[User Feedback](https://github.com/mrexodia/user-feedback-mcp)** - Simple MCP Server to enable a human-in-the-loop workflow in tools like Cline and Cursor.
- **[USPTO](https://github.com/riemannzeta/patent_mcp_server)** - MCP server for accessing United States Patent & Trademark Office data through its Open Data Protocol (ODP) API.
- **[Vectara](https://github.com/vectara/vectara-mcp)** - Query Vectara's trusted RAG-as-a-service platform.
- **[Vega-Lite](https://github.com/isaacwasserman/mcp-vegalite-server)** - Generate visualizations from fetched data using the VegaLite format and renderer.
- **[Vertica](https://github.com/nolleh/mcp-vertica)** - Vertica database integration in Python with configurable access controls and schema inspection
- **[Vibe Check](https://github.com/PV-Bhat/vibe-check-mcp-server)** - An MCP server leveraging an external oversight layer to "vibe check" agents, and also self-improve accuracy & user alignment over time. Prevents scope creep, code bloat, misalignment, misinterpretation, tunnel vision, and overcomplication.
- **[Video Editor](https://github.com/burningion/video-editing-mcp)** - A Model Context Protocol Server to add, edit, and search videos with [Video Jungle](https://www.video-jungle.com/).
- **[Video Still Capture](https://github.com/13rac1/videocapture-mcp)** - 📷 Capture video stills from an OpenCV-compatible webcam or other video source.
- **[Virtual location (Google Street View,etc.)](https://github.com/mfukushim/map-traveler-mcp)** - Integrates Google Map, Google Street View, PixAI, Stability.ai, ComfyUI API and Bluesky to provide a virtual location simulation in LLM (written in Effect.ts)
- **[VMware Fusion](https://github.com/yeahdongcn/vmware-fusion-mcp-server)** - Manage VMware Fusion virtual machines via the Fusion REST API.
- **[Voice MCP](https://github.com/mbailey/voice-mcp)** - Enable voice conversations with Claude using any OpenAI-compatible STT/TTS service ([voice-mcp.com](https://voice-mcp.com))
- **[Voice Status Report](https://github.com/tomekkorbak/voice-status-report-mcp-server)** - An MCP server that provides voice status updates using OpenAI's text-to-speech API, to be used with Cursor or Claude Code.
- **[VolcEngine TOS](https://github.com/dinghuazhou/sample-mcp-server-tos)** - A sample MCP server for VolcEngine TOS that flexibly get objects from TOS.
- **[Voyp](https://github.com/paulotaylor/voyp-mcp)** - VOYP MCP server for making calls using Artificial Intelligence.
- **[vulnicheck](https://github.com/andrasfe/vulnicheck)** - Real-time Python package vulnerability scanner that checks dependencies against OSV and NVD databases, providing comprehensive security analysis with CVE details, lock file support, and actionable upgrade recommendations.
- **[Wanaku MCP Router](https://github.com/wanaku-ai/wanaku/)** - The Wanaku MCP Router is a SSE-based MCP server that provides an extensible routing engine that allows integrating your enterprise systems with AI agents.
- **[weather-mcp-server](https://github.com/devilcoder01/weather-mcp-server)** - Get real-time weather data for any location using weatherapi.
- **[Web Search MCP](https://github.com/mrkrsl/web-search-mcp)** - A server that provides full web search, summaries and page extration for use with Local LLMs.
- **[Webex](https://github.com/Kashyap-AI-ML-Solutions/webex-messaging-mcp-server)** - A Model Context Protocol (MCP) server that provides AI assistants with comprehensive access to Cisco Webex messaging capabilities.
- **[Webflow](https://github.com/kapilduraphe/webflow-mcp-server)** - Interact with the Webflow APIs
- **[webhook-mcp](https://github.com/noobnooc/webhook-mcp)** (by Nooc) - A Model Context Protocol (MCP) server that sends webhook notifications when called.
- **[whale-tracker-mcp](https://github.com/kukapay/whale-tracker-mcp)**  -  A mcp server for tracking cryptocurrency whale transactions.
- **[WhatsApp MCP Server](https://github.com/lharries/whatsapp-mcp)** - MCP server for your personal WhatsApp handling individuals, groups, searching and sending.
- **[Whois MCP](https://github.com/bharathvaj-ganesan/whois-mcp)** - MCP server that performs whois lookup against domain, IP, ASN and TLD.
- **[Wikidata MCP](https://github.com/zzaebok/mcp-wikidata)** - Wikidata MCP server that interact with Wikidata, by searching identifiers, extracting metadata, and executing sparql query.
- **[Wikipedia MCP](https://github.com/Rudra-ravi/wikipedia-mcp)** - Access and search Wikipedia articles via MCP for AI-powered information retrieval.
- **[WildFly MCP](https://github.com/wildfly-extras/wildfly-mcp)** - WildFly MCP server that enables LLM to interact with running WildFly servers (retrieve metrics, logs, invoke operations, ...).
- **[Windows CLI](https://github.com/SimonB97/win-cli-mcp-server)** - MCP server for secure command-line interactions on Windows systems, enabling controlled access to PowerShell, CMD, and Git Bash shells.
- **[WordPress MCP](https://github.com/Automattic/wordpress-mcp)** - Make your WordPress site into a simple MCP server, exposing functionality to LLMs and AI agents.
- **[Workflowy](https://github.com/danield137/mcp-workflowy)** - A server that interacts with [workflowy](https://workflowy.com/).
- **[World Bank data API](https://github.com/anshumax/world_bank_mcp_server)** - A server that fetches data indicators available with the World Bank as part of their data API
- **[Wren Engine](https://github.com/Canner/wren-engine)** - The Semantic Engine for Model Context Protocol(MCP) Clients and AI Agents
- **[X (Twitter)](https://github.com/EnesCinr/twitter-mcp)** (by EnesCinr) - Interact with twitter API. Post tweets and search for tweets by query.
- **[X (Twitter)](https://github.com/vidhupv/x-mcp)** (by vidhupv) - Create, manage and publish X/Twitter posts directly through Claude chat.
- **[Xcode](https://github.com/r-huijts/xcode-mcp-server)** - MCP server that brings AI to your Xcode projects, enabling intelligent code assistance, file operations, project management, and automated development tasks.
- **[xcodebuild](https://github.com/ShenghaiWang/xcodebuild)**  - 🍎 Build iOS Xcode workspace/project and feed back errors to llm.
- **[Xero-mcp-server](https://github.com/john-zhang-dev/xero-mcp)** - Enabling clients to interact with Xero system for streamlined accounting, invoicing, and business operations.
- **[XiYan](https://github.com/XGenerationLab/xiyan_mcp_server)** - 🗄️ An MCP server that supports fetching data from a database using natural language queries, powered by XiyanSQL as the text-to-SQL LLM.
- **[XMind](https://github.com/apeyroux/mcp-xmind)** - Read and search through your XMind directory containing XMind files.
- **[yfinance](https://github.com/Adity-star/mcp-yfinance-server)** -💹The MCP YFinance Stock Server provides real-time and historical stock data in a standard format, powering dashboards, AI agents,and research tools with seamless financial insights.
- **[YNAB](https://github.com/ChuckBryan/ynabmcpserver)** - A Model Context Protocol (MCP) server for integrating with YNAB (You Need A Budget), allowing AI assistants to securely access and analyze your financial data.
- **[YouTrack](https://github.com/tonyzorin/youtrack-mcp)** - A Model Context Protocol (MCP) server implementation for JetBrains YouTrack, allowing AI assistants to interact with YouTrack issue tracking system.
- **[YouTube](https://github.com/Klavis-AI/klavis/tree/main/mcp_servers/youtube)** - Extract Youtube video information (with proxies support).
- **[YouTube](https://github.com/ZubeidHendricks/youtube-mcp-server)** - Comprehensive YouTube API integration for video management, Shorts creation, and analytics.
- **[Youtube Uploader MCP](https://github.com/anwerj/youtube-uploader-mcp)** - AI‑powered YouTube uploader—no CLI, no YouTube Studio.
- **[YouTube Video Summarizer](https://github.com/nabid-pf/youtube-video-summarizer-mcp)** - Summarize lengthy youtube videos.
- **[yutu](https://github.com/eat-pray-ai/yutu)** - A fully functional MCP server and CLI for YouTube to automate YouTube operation.
- **[ZapCap](https://github.com/bogdan01m/zapcap-mcp-server)** - MCP server for ZapCap API providing video caption and B-roll generation via natural language
- **[Zoom](https://github.com/Prathamesh0901/zoom-mcp-server/tree/main)** - Create, update, read and delete your zoom meetings.
## 📚 Frameworks

These are high-level frameworks that make it easier to build MCP servers or clients.

### For servers

* **[EasyMCP](https://github.com/zcaceres/easy-mcp/)** (TypeScript)
- **[FastAPI to MCP auto generator](https://github.com/tadata-org/fastapi_mcp)** – A zero-configuration tool for automatically exposing FastAPI endpoints as MCP tools by **[Tadata](https://tadata.com/)**
* **[FastMCP](https://github.com/punkpeye/fastmcp)** (TypeScript)
* **[Foobara MCP Connector](https://github.com/foobara/mcp-connector)** - Easily expose Foobara commands written in Ruby as tools via MCP
* **[Foxy Contexts](https://github.com/strowk/foxy-contexts)** – A library to build MCP servers in Golang by **[strowk](https://github.com/strowk)**
* **[Higress MCP Server Hosting](https://github.com/alibaba/higress/tree/main/plugins/wasm-go/mcp-servers)** - A solution for hosting MCP Servers by extending the API Gateway (based on Envoy) with wasm plugins.
* **[MCP Declarative Java SDK](https://github.com/codeboyzhou/mcp-declarative-java-sdk)** Annotation-driven MCP servers development with Java, no Spring Framework Required, minimize dependencies as much as possible.
* **[MCP-Framework](https://mcp-framework.com)** Build MCP servers with elegance and speed in Typescript. Comes with a CLI to create your project with `mcp create app`. Get started with your first server in under 5 minutes by **[Alex Andru](https://github.com/QuantGeekDev)**
* **[MCP Plexus](https://github.com/Super-I-Tech/mcp_plexus)**: A secure, **multi-tenant** and Multi-user MCP python server framework built to integrate easily with external services via OAuth 2.1, offering scalable and robust solutions for managing complex AI applications.
* **[mcp_sse (Elixir)](https://github.com/kEND/mcp_sse)** An SSE implementation in Elixir for rapidly creating MCP servers.
* **[Next.js MCP Server Template](https://github.com/vercel-labs/mcp-for-next.js)** (Typescript) - A starter Next.js project that uses the MCP Adapter to allow MCP clients to connect and access resources.
* **[Quarkus MCP Server SDK](https://github.com/quarkiverse/quarkus-mcp-server)** (Java)
* **[SAP ABAP MCP Server SDK](https://github.com/abap-ai/mcp)** - Build SAP ABAP based MCP servers. ABAP 7.52 based with 7.02 downport; runs on R/3 & S/4HANA on-premises, currently not cloud-ready.
* **[Spring AI MCP Server](https://docs.spring.io/spring-ai/reference/api/mcp/mcp-server-boot-starter-docs.html)** - Provides auto-configuration for setting up an MCP server in Spring Boot applications.
* **[Template MCP Server](https://github.com/mcpdotdirect/template-mcp-server)** - A CLI tool to create a new Model Context Protocol server project with TypeScript support, dual transport options, and an extensible structure
* **[AgentR Universal MCP SDK](https://github.com/universal-mcp/universal-mcp)** - A python SDK to build MCP Servers with inbuilt credential management by **[Agentr](https://agentr.dev/home)**
* **[Vercel MCP Adapter](https://github.com/vercel/mcp-adapter)** (Typescript) - A simple package to start serving an MCP server on most major JS meta-frameworks including Next, Nuxt, Svelte, and more.


### For clients

* **[codemirror-mcp](https://github.com/marimo-team/codemirror-mcp)** - CodeMirror extension that implements the Model Context Protocol (MCP) for resource mentions and prompt commands
* **[MCP-Agent](https://github.com/lastmile-ai/mcp-agent)** - A simple, composable framework to build agents using Model Context Protocol by **[LastMile AI](https://www.lastmileai.dev)**
* **[Spring AI MCP Client](https://docs.spring.io/spring-ai/reference/api/mcp/mcp-client-boot-starter-docs.html)** - Provides auto-configuration for MCP client functionality in Spring Boot applications.
* **[MCP CLI Client](https://github.com/vincent-pli/mcp-cli-host)** - A CLI host application that enables Large Language Models (LLMs) to interact with external tools through the Model Context Protocol (MCP).
* **[OpenMCP Client](https://github.com/LSTM-Kirigaya/openmcp-client/)** - An all-in-one vscode/trae/cursor plugin for MCP server debugging. [Document](https://kirigaya.cn/openmcp/) & [OpenMCP SDK](https://kirigaya.cn/openmcp/sdk-tutorial/).


## 📚 Resources

Additional resources on MCP.

- **[AiMCP](https://www.aimcp.info)** - A collection of MCP clients&servers to find the right mcp tools by **[Hekmon](https://github.com/hekmon8)**
- **[Awesome Crypto MCP Servers by badkk](https://github.com/badkk/awesome-crypto-mcp-servers)** - A curated list of MCP servers by **[Luke Fan](https://github.com/badkk)**
- **[Awesome MCP Servers by appcypher](https://github.com/appcypher/awesome-mcp-servers)** - A curated list of MCP servers by **[Stephen Akinyemi](https://github.com/appcypher)**
- **[Awesome MCP Servers by punkpeye](https://github.com/punkpeye/awesome-mcp-servers)** (**[website](https://glama.ai/mcp/servers)**) - A curated list of MCP servers by **[Frank Fiegel](https://github.com/punkpeye)**
- **[Awesome MCP Servers by wong2](https://github.com/wong2/awesome-mcp-servers)** (**[website](https://mcpservers.org)**) - A curated list of MCP servers by **[wong2](https://github.com/wong2)**
- **[Awesome Remote MCP Servers by JAW9C](https://github.com/jaw9c/awesome-remote-mcp-servers)** - A curated list of **remote** MCP servers, including their authentication support by **[JAW9C](https://github.com/jaw9c)**
- **[Discord Server](https://glama.ai/mcp/discord)** – A community discord server dedicated to MCP by **[Frank Fiegel](https://github.com/punkpeye)**
- **[Discord Server (ModelContextProtocol)](https://discord.gg/jHEGxQu2a5)** – Connect with developers, share insights, and collaborate on projects in an active Discord community dedicated to the Model Context Protocol by **[Alex Andru](https://github.com/QuantGeekDev)**
- <img height="12" width="12" src="https://raw.githubusercontent.com/klavis-ai/klavis/main/static/klavis-ai.png" alt="Klavis Logo" /> **[Klavis AI](https://www.klavis.ai)** - Open Source MCP Infra. Hosted MCP servers and MCP clients on Slack and Discord.
- **[MCP Badges](https://github.com/mcpx-dev/mcp-badges)** – Quickly highlight your MCP project with clear, eye-catching badges, by **[Ironben](https://github.com/nanbingxyz)**
- **[MCPRepository.com](https://mcprepository.com/)** - A repository that indexes and organizes all MCP servers for easy discovery.
- **[mcp-cli](https://github.com/wong2/mcp-cli)** - A CLI inspector for the Model Context Protocol by **[wong2](https://github.com/wong2)**
- **[mcp-dockmaster](https://mcp-dockmaster.com)** - An Open-Sourced UI to install and manage MCP servers for Windows, Linux and MacOS.
- **[mcp-get](https://mcp-get.com)** - Command line tool for installing and managing MCP servers by **[Michael Latman](https://github.com/michaellatman)**
- **[mcp-guardian](https://github.com/eqtylab/mcp-guardian)** - GUI application + tools for proxying / managing control of MCP servers by **[EQTY Lab](https://eqtylab.io)**
- **[MCP Linker](https://github.com/milisp/mcp-linker)** - A cross-platform Tauri GUI tool for one-click setup and management of MCP servers, supporting Claude Desktop, Cursor, Windsurf, VS Code, Cline, and Neovim.
- **[mcp-manager](https://github.com/zueai/mcp-manager)** - Simple Web UI to install and manage MCP servers for Claude Desktop by **[Zue](https://github.com/zueai)**
- **[MCP Marketplace Web Plugin](https://github.com/AI-Agent-Hub/mcp-marketplace)** MCP Marketplace is a small Web UX plugin to integrate with AI applications, Support various MCP Server API Endpoint (e.g pulsemcp.com/deepnlp.org and more). Allowing user to browse, paginate and select various MCP servers by different categories. [Pypi](https://pypi.org/project/mcp-marketplace) | [Maintainer](https://github.com/AI-Agent-Hub) | [Website](http://www.deepnlp.org/store/ai-agent/mcp-server)
- **[mcp.natoma.id](https://mcp.natoma.id)** – A Hosted MCP Platform to discover, install, manage and deploy MCP servers by **[Natoma Labs](https://www.natoma.id)**
- **[mcp.run](https://mcp.run)** - A hosted registry and control plane to install & run secure + portable MCP Servers.
- **[MCPHub](https://www.mcphub.com)** - Website to list high quality MCP servers and reviews by real users. Also provide online chatbot for popular LLM models with MCP server support.
- **[MCP Router](https://mcp-router.net)** – Free Windows and macOS app that simplifies MCP management while providing seamless app authentication and powerful log visualization by **[MCP Router](https://github.com/mcp-router/mcp-router)**
- **[MCP Servers Hub](https://github.com/apappascs/mcp-servers-hub)** (**[website](https://mcp-servers-hub-website.pages.dev/)**) - A curated list of MCP servers by **[apappascs](https://github.com/apappascs)**
- **[MCPServers.com](https://mcpservers.com)** - A growing directory of high-quality MCP servers with clear setup guides for a variety of MCP clients. Built by the team behind the **[Highlight MCP client](https://highlightai.com/)**
- **[MCP Servers Rating and User Reviews](http://www.deepnlp.org/store/ai-agent/mcp-server)** - Website to rate MCP servers, write authentic user reviews, and [search engine for agent & mcp](http://www.deepnlp.org/search/agent)
- **[MCP X Community](https://x.com/i/communities/1861891349609603310)** – A X community for MCP by **[Xiaoyi](https://x.com/chxy)**
- **[MCPHub](https://github.com/Jeamee/MCPHub-Desktop)** – An Open Source macOS & Windows GUI Desktop app for discovering, installing and managing MCP servers by **[Jeamee](https://github.com/jeamee)**
- **[mcpm](https://github.com/pathintegral-institute/mcpm.sh)** ([website](https://mcpm.sh)) - MCP Manager (MCPM) is a Homebrew-like service for managing Model Context Protocol (MCP) servers across clients by **[Pathintegral](https://github.com/pathintegral-institute)**
- **[MCPVerse](https://mcpverse.dev)** - A portal for creating & hosting authenticated MCP servers and connecting to them securely.
- **[MCP Servers Search](https://github.com/atonomus/mcp-servers-search)** - An MCP server that provides tools for querying and discovering available MCP servers from this list.
- **[MCPWatch](https://github.com/kapilduraphe/mcp-watch)** - A comprehensive security scanner for Model Context Protocol (MCP) servers that detects vulnerabilities and security issues in your MCP server implementations.
- <img height="12" width="12" src="https://mkinf.io/favicon-lilac.png" alt="mkinf Logo" /> **[mkinf](https://mkinf.io)** - An Open Source registry of hosted MCP Servers to accelerate AI agent workflows.
- **[Open-Sourced MCP Servers Directory](https://github.com/chatmcp/mcp-directory)** - A curated list of MCP servers by **[mcpso](https://mcp.so)**
- <img height="12" width="12" src="https://opentools.com/favicon.ico" alt="OpenTools Logo" /> **[OpenTools](https://opentools.com)** - An open registry for finding, installing, and building with MCP servers by **[opentoolsteam](https://github.com/opentoolsteam)**
- **[PulseMCP](https://www.pulsemcp.com)** ([API](https://www.pulsemcp.com/api)) - Community hub & weekly newsletter for discovering MCP servers, clients, articles, and news by **[Tadas Antanavicius](https://github.com/tadasant)**, **[Mike Coughlin](https://github.com/macoughl)**, and **[Ravina Patel](https://github.com/ravinahp)**
- **[r/mcp](https://www.reddit.com/r/mcp)** – A Reddit community dedicated to MCP by **[Frank Fiegel](https://github.com/punkpeye)**
- **[r/modelcontextprotocol](https://www.reddit.com/r/modelcontextprotocol)** – A Model Context Protocol community Reddit page - discuss ideas, get answers to your questions, network with like-minded people, and showcase your projects! by **[Alex Andru](https://github.com/QuantGeekDev)**
- **[MCP.ing](https://mcp.ing/)** - A list of MCP services for discovering MCP servers in the community and providing a convenient search function for MCP services by **[iiiusky](https://github.com/iiiusky)**
- **[Smithery](https://smithery.ai/)** - A registry of MCP servers to find the right tools for your LLM agents by **[Henry Mao](https://github.com/calclavia)**
- **[Toolbase](https://gettoolbase.ai)** - Desktop application that manages tools and MCP servers with just a few clicks - no coding required by **[gching](https://github.com/gching)**
- **[ToolHive](https://github.com/StacklokLabs/toolhive)** - A lightweight utility designed to simplify the deployment and management of MCP servers, ensuring ease of use, consistency, and security through containerization by **[StacklokLabs](https://github.com/StacklokLabs)**
- **[NetMind](https://www.netmind.ai/AIServices)** - Access powerful AI services via simple APIs or MCP servers to supercharge your productivity.

## 🚀 Getting Started

### Using MCP Servers in this Repository
Typescript-based servers in this repository can be used directly with `npx`.

For example, this will start the [Memory](src/memory) server:
```sh
npx -y @modelcontextprotocol/server-memory
```

Python-based servers in this repository can be used directly with [`uvx`](https://docs.astral.sh/uv/concepts/tools/) or [`pip`](https://pypi.org/project/pip/). `uvx` is recommended for ease of use and setup.

For example, this will start the [Git](src/git) server:
```sh
# With uvx
uvx mcp-server-git

# With pip
pip install mcp-server-git
python -m mcp_server_git
```

Follow [these](https://docs.astral.sh/uv/getting-started/installation/) instructions to install `uv` / `uvx` and [these](https://pip.pypa.io/en/stable/installation/) to install `pip`.

### Using an MCP Client
However, running a server on its own isn't very useful, and should instead be configured into an MCP client. For example, here's the Claude Desktop configuration to use the above server:

```json
{
  "mcpServers": {
    "memory": {
      "command": "npx",
      "args": ["-y", "@modelcontextprotocol/server-memory"]
    }
  }
}
```

Additional examples of using the Claude Desktop as an MCP client might look like:

```json
{
  "mcpServers": {
    "filesystem": {
      "command": "npx",
      "args": ["-y", "@modelcontextprotocol/server-filesystem", "/path/to/allowed/files"]
    },
    "git": {
      "command": "uvx",
      "args": ["mcp-server-git", "--repository", "path/to/git/repo"]
    },
    "github": {
      "command": "npx",
      "args": ["-y", "@modelcontextprotocol/server-github"],
      "env": {
        "GITHUB_PERSONAL_ACCESS_TOKEN": "<YOUR_TOKEN>"
      }
    },
    "postgres": {
      "command": "npx",
      "args": ["-y", "@modelcontextprotocol/server-postgres", "postgresql://localhost/mydb"]
    }
  }
}
```

## 🛠️ Creating Your Own Server

Interested in creating your own MCP server? Visit the official documentation at [modelcontextprotocol.io](https://modelcontextprotocol.io/introduction) for comprehensive guides, best practices, and technical details on implementing MCP servers.

## 🤝 Contributing

See [CONTRIBUTING.md](CONTRIBUTING.md) for information about contributing to this repository.

## 🔒 Security

See [SECURITY.md](SECURITY.md) for reporting security vulnerabilities.

## 📜 License

This project is licensed under the MIT License - see the [LICENSE](LICENSE) file for details.

## 💬 Community

- [GitHub Discussions](https://github.com/orgs/modelcontextprotocol/discussions)

## ⭐ Support

If you find MCP servers useful, please consider starring the repository and contributing new servers or improvements!

---

Managed by Anthropic, but built together with the community. The Model Context Protocol is open source and we encourage everyone to contribute their own servers and improvements!<|MERGE_RESOLUTION|>--- conflicted
+++ resolved
@@ -456,13 +456,9 @@
 - **[ClearML MCP](https://github.com/prassanna-ravishankar/clearml-mcp)** - Get comprehensive ML experiment context and analysis directly from [ClearML](https://clear.ml) in your AI conversations.
 - **[ClickUp](https://github.com/TaazKareem/clickup-mcp-server)** - MCP server for ClickUp task management, supporting task creation, updates, bulk operations, and markdown descriptions.
 - **[Cloudinary](https://github.com/felores/cloudinary-mcp-server)** - Cloudinary Model Context Protocol Server to upload media to Cloudinary and get back the media link and details.
-<<<<<<< HEAD
-- **[CockroachDB](https://github.com/amineelkouhen/mcp-cockroachdb)** - MCP server enabling AI agents and LLMs to manage, monitor, and query **[CockroachDB](https://www.cockroachlabs.com/)** using natural language.  
-- **[Coda](https://github.com/universal-mcp/coda)** - Coda.io MCP server from **[agentr](https://agentr.dev/)** that provides support for reading and writing data to Coda docs and tables.
-=======
 - **[CockroachDB](https://github.com/amineelkouhen/mcp-cockroachdb)** - MCP server enabling AI agents and LLMs to manage, monitor, and query **[CockroachDB](https://www.cockroachlabs.com/)** using natural language.
 - **[CockroachDB MCP Server](https://github.com/viragtripathi/cockroachdb-mcp-server)** – Full - featured MCP implementation built with FastAPI and CockroachDB. Supports schema bootstrapping, JSONB storage, LLM-ready CLI, and optional `/debug` endpoints.
->>>>>>> a739c1d5
+- **[Coda](https://github.com/universal-mcp/coda)** - Coda.io MCP server from **[agentr](https://agentr.dev/)** that provides support for reading and writing data to Coda docs and tables.
 - **[code-assistant](https://github.com/stippi/code-assistant)** - A coding assistant MCP server that allows to explore a code-base and make changes to code. Should be used with trusted repos only (insufficient protection against prompt injections).
 - **[code-context-provider-mcp](https://github.com/AB498/code-context-provider-mcp)** - MCP server that provides code context and analysis for AI assistants. Extracts directory structure and code symbols using WebAssembly Tree-sitter parsers without Native Dependencies.
 - **[code-executor](https://github.com/bazinga012/mcp_code_executor)** - An MCP server that allows LLMs to execute Python code within a specified Conda environment.
