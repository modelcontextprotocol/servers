--- conflicted
+++ resolved
@@ -449,12 +449,9 @@
 - **[Ticketmaster](https://github.com/delorenj/mcp-server-ticketmaster)** - Search for events, venues, and attractions through the Ticketmaster Discovery API
 - **[TickTick](https://github.com/alexarevalo9/ticktick-mcp-server)** - A Model Context Protocol (MCP) server designed to integrate with the TickTick task management platform, enabling intelligent context-aware task operations and automation.
 - **[Todoist](https://github.com/abhiz123/todoist-mcp-server)** - Interact with Todoist to manage your tasks.
-<<<<<<< HEAD
-- **[TouchDesigner](https://github.com/8beeeaaat/touchdesigner-mcp)** - An MCP server for TouchDesigner, enabling interaction with TouchDesigner projects, nodes, and parameters.
-=======
 - **[token-minter-mcp](https://github.com/kukapay/token-minter-mcp)** - An MCP server providing tools for AI agents to mint ERC-20 tokens across multiple blockchains.
 - **[token-revoke-mcp](https://github.com/kukapay/token-revoke-mcp)** - An MCP server for checking and revoking ERC-20 token allowances across multiple blockchains.
->>>>>>> 73de1735
+- **[TouchDesigner](https://github.com/8beeeaaat/touchdesigner-mcp)** - An MCP server for TouchDesigner, enabling interaction with TouchDesigner projects, nodes, and parameters.
 - **[Typesense](https://github.com/suhail-ak-s/mcp-typesense-server)** - A Model Context Protocol (MCP) server implementation that provides AI models with access to Typesense search capabilities. This server enables LLMs to discover, search, and analyze data stored in Typesense collections.
 - **[Travel Planner](https://github.com/GongRzhe/TRAVEL-PLANNER-MCP-Server)** - Travel planning and itinerary management server integrating with Google Maps API for location search, place details, and route calculations.
 - **[uniswap-poolspy-mcp](https://github.com/kukapay/uniswap-poolspy-mcp)** - An MCP server that tracks newly created liquidity pools on Uniswap across nine blockchain networks.
