--- conflicted
+++ resolved
@@ -147,11 +147,9 @@
 - **[Airtable](https://github.com/domdomegg/airtable-mcp-server)** - Read and write access to [Airtable](https://airtable.com/) databases, with schema inspection.
 - **[Airtable](https://github.com/felores/airtable-mcp)** - Airtable Model Context Protocol Server.
 - **[AlphaVantage](https://github.com/calvernaz/alphavantage)** - MCP server for stock market data API [AlphaVantage](https://www.alphavantage.co)
-<<<<<<< HEAD
 - **[Agentic RAG](https://github.com/amornpan/agentic_rag)** (by amornpan) - A robust framework for building Retrieval-Augmented Generation (RAG) systems with agentic capabilities, featuring adaptive retrieval, fine-tuned LLM orchestration, and seamless integration with enterprise knowledge sources.
-=======
 - **[Amadeus](https://github.com/donghyun-chae/mcp-amadeus)** (by donghyun-chae) - An MCP server to access, explore, and interact with Amadeus Flight Offers Search API for retrieving detailed flight options, including airline, times, duration, and pricing data.
->>>>>>> 2c706e5c
+
 - **[Anki](https://github.com/scorzeth/anki-mcp-server)** - An MCP server for interacting with your [Anki](https://apps.ankiweb.net) decks and cards.
 - **[Any Chat Completions](https://github.com/pyroprompts/any-chat-completions-mcp)** - Interact with any OpenAI SDK Compatible Chat Completions API like OpenAI, Perplexity, Groq, xAI and many more.
 - **[Apple Calendar](https://github.com/Omar-v2/mcp-ical)** - An MCP server that allows you to interact with your MacOS Calendar through natural language, including features such as event creation, modification, schedule listing, finding free time slots etc.
