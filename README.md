--- conflicted
+++ resolved
@@ -1004,11 +1004,8 @@
 - **[Smithery](https://smithery.ai/)** - A registry of MCP servers to find the right tools for your LLM agents by **[Henry Mao](https://github.com/calclavia)**
 - **[Toolbase](https://gettoolbase.ai)** - Desktop application that manages tools and MCP servers with just a few clicks - no coding required by **[gching](https://github.com/gching)**
 - **[ToolHive](https://github.com/StacklokLabs/toolhive)** - A lightweight utility designed to simplify the deployment and management of MCP servers, ensuring ease of use, consistency, and security through containerization by **[StacklokLabs](https://github.com/StacklokLabs)**
-<<<<<<< HEAD
-- **[Facebook Ads](https://github.com/fortytwode/10xer)** - Access Facebook advertising data, insights, and account information through natural language conversations with Claude.
-=======
 - **[NetMind](https://www.netmind.ai/AIServices)** - Access powerful AI services via simple APIs or MCP servers to supercharge your productivity.
->>>>>>> b64c0b29
+
 
 ## 🚀 Getting Started
 
