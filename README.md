# Model Context Protocol servers

This repository is a collection of *reference implementations* for the [Model Context Protocol](https://modelcontextprotocol.io/) (MCP), as well as references
to community built servers and additional resources.

The servers in this repository showcase the versatility and extensibility of MCP, demonstrating how it can be used to give Large Language Models (LLMs) secure, controlled access to tools and data sources.
Typically, each MCP server is implemented with an MCP SDK:
- [C# MCP SDK](https://github.com/modelcontextprotocol/csharp-sdk)
- [Java MCP SDK](https://github.com/modelcontextprotocol/java-sdk)
- [Kotlin MCP SDK](https://github.com/modelcontextprotocol/kotlin-sdk)
- [Python MCP SDK](https://github.com/modelcontextprotocol/python-sdk)
- [Typescript MCP SDK](https://github.com/modelcontextprotocol/typescript-sdk)

> Note: Lists in this README are maintained in alphabetical order to minimize merge conflicts when adding new items.

## 🌟 Reference Servers

These servers aim to demonstrate MCP features and the official SDKs.

- **[Everything](src/everything)** - Reference / test server with prompts, resources, and tools
- **[Fetch](src/fetch)** - Web content fetching and conversion for efficient LLM usage
- **[Filesystem](src/filesystem)** - Secure file operations with configurable access controls
- **[Git](src/git)** - Tools to read, search, and manipulate Git repositories
- **[Memory](src/memory)** - Knowledge graph-based persistent memory system
- **[Sequential Thinking](src/sequentialthinking)** - Dynamic and reflective problem-solving through thought sequences
- **[Time](src/time)** - Time and timezone conversion capabilities

### Archived

The following reference servers are now archived and can be found at [servers-archived](https://github.com/modelcontextprotocol/servers-archived).

- **[AWS KB Retrieval](https://github.com/modelcontextprotocol/servers-archived/tree/main/src/aws-kb-retrieval-server)** - Retrieval from AWS Knowledge Base using Bedrock Agent Runtime
- **[Brave Search](https://github.com/modelcontextprotocol/servers-archived/tree/main/src/brave-search)** - Web and local search using Brave's Search API
- **[EverArt](https://github.com/modelcontextprotocol/servers-archived/tree/main/src/everart)** - AI image generation using various models
- **[GitHub](https://github.com/modelcontextprotocol/servers-archived/tree/main/src/github)** - Repository management, file operations, and GitHub API integration
- **[GitLab](https://github.com/modelcontextprotocol/servers-archived/tree/main/src/gitlab)** - GitLab API, enabling project management
- **[Google Drive](https://github.com/modelcontextprotocol/servers-archived/tree/main/src/gdrive)** - File access and search capabilities for Google Drive
- **[Google Maps](https://github.com/modelcontextprotocol/servers-archived/tree/main/src/google-maps)** - Location services, directions, and place details
- **[PostgreSQL](https://github.com/modelcontextprotocol/servers-archived/tree/main/src/postgres)** - Read-only database access with schema inspection
- **[Puppeteer](https://github.com/modelcontextprotocol/servers-archived/tree/main/src/puppeteer)** - Browser automation and web scraping
- **[Redis](https://github.com/modelcontextprotocol/servers-archived/tree/main/src/redis)** - Interact with Redis key-value stores
- **[Sentry](https://github.com/modelcontextprotocol/servers-archived/tree/main/src/sentry)** - Retrieving and analyzing issues from Sentry.io
- **[Slack](https://github.com/modelcontextprotocol/servers-archived/tree/main/src/slack)** - Channel management and messaging capabilities
- **[Sqlite](https://github.com/modelcontextprotocol/servers-archived/tree/main/src/sqlite)** - Database interaction and business intelligence capabilities

## 🤝 Third-Party Servers

### 🎖️ Official Integrations

Official integrations are maintained by companies building production ready MCP servers for their platforms.

- <img height="12" width="12" src="https://www.21st.dev/favicon.ico" alt="21st.dev Logo" /> **[21st.dev Magic](https://github.com/21st-dev/magic-mcp)** - Create crafted UI components inspired by the best 21st.dev design engineers.
- <img height="12" width="12" src="https://framerusercontent.com/images/LpSK1tSZweomrAHOMAj9Gea96lA.svg" alt="Paragon Logo" /> **[ActionKit by Paragon](https://github.com/useparagon/paragon-mcp)** - Connect to 130+ SaaS integrations (e.g. Slack, Salesforce, Gmail) with Paragon’s [ActionKit](https://www.useparagon.com/actionkit) API.
- <img height="12" width="12" src="https://invoxx-public-bucket.s3.eu-central-1.amazonaws.com/frontend-resources/adfin-logo-small.svg" alt="Adfin Logo" /> **[Adfin](https://github.com/Adfin-Engineering/mcp-server-adfin)** - The only platform you need to get paid - all payments in one place, invoicing and accounting reconciliations with [Adfin](https://www.adfin.com/).
- <img height="12" width="12" src="https://www.agentql.com/favicon/favicon.png" alt="AgentQL Logo" /> **[AgentQL](https://github.com/tinyfish-io/agentql-mcp)** - Enable AI agents to get structured data from unstructured web with [AgentQL](https://www.agentql.com/).
- <img height="12" width="12" src="https://agentrpc.com/favicon.ico" alt="AgentRPC Logo" /> **[AgentRPC](https://github.com/agentrpc/agentrpc)** - Connect to any function, any language, across network boundaries using [AgentRPC](https://www.agentrpc.com/).
- **[Agentset](https://github.com/agentset-ai/mcp-server)** - RAG for your knowledge base connected to [Agentset](https://agentset.ai).
- <img height="12" width="12" src="https://aiven.io/favicon.ico" alt="Aiven Logo" /> **[Aiven](https://github.com/Aiven-Open/mcp-aiven)** - Navigate your [Aiven projects](https://go.aiven.io/mcp-server) and interact with the PostgreSQL®, Apache Kafka®, ClickHouse® and OpenSearch® services
- <img height="12" width="12" src="https://www.alation.com/resource-center/download/7p3vnbbznfiw/34FMtBTex5ppvs2hNYa9Fc/c877c37e88e5339878658697c46d2d58/Alation-Logo-Bug-Primary.svg" alt="Alation Logo" /> **[Alation](https://github.com/Alation/alation-ai-agent-sdk)** - Unlock the power of the enterprise Data Catalog by harnessing tools provided by the Alation MCP server.
- **[Algolia](https://github.com/algolia/mcp)** - Use AI agents to provision, configure, and query your [Algolia](https://algolia.com) search indices.
- <img height="12" width="12" src="https://img.alicdn.com/imgextra/i4/O1CN01epkXwH1WLAXkZfV6N_!!6000000002771-2-tps-200-200.png" alt="Alibaba Cloud AnalyticDB for MySQL Logo" /> **[Alibaba Cloud AnalyticDB for MySQL](https://github.com/aliyun/alibabacloud-adb-mysql-mcp-server)** - Connect to a [AnalyticDB for MySQL](https://www.alibabacloud.com/en/product/analyticdb-for-mysql) cluster for getting database or table metadata, querying and analyzing data.It will be supported to add the openapi for cluster operation in the future.
- <img height="12" width="12" src="https://github.com/aliyun/alibabacloud-adbpg-mcp-server/blob/master/images/AnalyticDB.png" alt="Alibaba Cloud AnalyticDB for PostgreSQL Logo" /> **[Alibaba Cloud AnalyticDB for PostgreSQL](https://github.com/aliyun/alibabacloud-adbpg-mcp-server)** - An MCP server to connect to [AnalyticDB for PostgreSQL](https://github.com/aliyun/alibabacloud-adbpg-mcp-server) instances, query and analyze data.
- <img height="12" width="12" src="https://img.alicdn.com/imgextra/i3/O1CN0101UWWF1UYn3rAe3HU_!!6000000002530-2-tps-32-32.png" alt="DataWorks Logo" /> **[Alibaba Cloud DataWorks](https://github.com/aliyun/alibabacloud-dataworks-mcp-server)** - A Model Context Protocol (MCP) server that provides tools for AI, allowing it to interact with the [DataWorks](https://www.alibabacloud.com/help/en/dataworks/) Open API through a standardized interface. This implementation is based on the Alibaba Cloud Open API and enables AI agents to perform cloud resources operations seamlessly.
- <img height="12" width="12" src="https://opensearch-shanghai.oss-cn-shanghai.aliyuncs.com/ouhuang/aliyun-icon.png" alt="Alibaba Cloud OpenSearch Logo" /> **[Alibaba Cloud OpenSearch](https://github.com/aliyun/alibabacloud-opensearch-mcp-server)** - This MCP server equips AI Agents with tools to interact with [OpenSearch](https://help.aliyun.com/zh/open-search/?spm=5176.7946605.J_5253785160.6.28098651AaYZXC) through a standardized and extensible interface.
- <img height="12" width="12" src="https://github.com/aliyun/alibaba-cloud-ops-mcp-server/blob/master/image/alibaba-cloud.png" alt="Alibaba Cloud OPS Logo" /> **[Alibaba Cloud OPS](https://github.com/aliyun/alibaba-cloud-ops-mcp-server)** - Manage the lifecycle of your Alibaba Cloud resources with [CloudOps Orchestration Service](https://www.alibabacloud.com/en/product/oos) and Alibaba Cloud OpenAPI.
- <img height="12" width="12" src="https://github.com/aliyun/alibabacloud-rds-openapi-mcp-server/blob/main/assets/alibabacloudrds.png" alt="Alibaba Cloud RDS MySQL Logo" /> **[Alibaba Cloud RDS](https://github.com/aliyun/alibabacloud-rds-openapi-mcp-server)** - An MCP server designed to interact with the Alibaba Cloud RDS OpenAPI, enabling programmatic management of RDS resources via an LLM.
- <img height="12" width="12" src="https://cdn.allvoicelab.com/resources/workbench/dist/icon-dark.ico" alt="AllVoiceLab Logo" /> **[AllVoiceLab](https://www.allvoicelab.com/mcp)** - An AI voice toolkit with TTS, voice cloning, and video translation, now available as an MCP server for smarter agent integration.
- <img height="12" width="12" src="https://files.alpaca.markets/webassets/favicon-32x32.png" alt="Alpaca Logo" /> **[Alpaca](https://github.com/alpacahq/alpaca-mcp-server)** – Alpaca's MCP server lets you trade stocks and options, analyze market data, and build strategies through [Alpaca's Trading API](https://alpaca.markets/)
- <img height="12" width="12" src="https://www.alphavantage.co/logo.png/" alt="AlphaVantage Logo" /> **[AlphaVantage](https://github.com/calvernaz/alphavantage)** - Connect to 100+ APIs for financial market data, including stock prices, fundamentals, and more from [AlphaVantage](https://www.alphavantage.co)
- <img height="12" width="12" src="https://doris.apache.org/images/favicon.ico" alt="Apache Doris Logo" /> **[Apache Doris](https://github.com/apache/doris-mcp-server)** - MCP Server For [Apache Doris](https://doris.apache.org/), an MPP-based real-time data warehouse.
- <img height="12" width="12" src="https://iotdb.apache.org/img/logo.svg" alt="Apache IoTDB Logo" /> **[Apache IoTDB](https://github.com/apache/iotdb-mcp-server)** - MCP Server for [Apache IoTDB](https://github.com/apache/iotdb) database and its tools
- <img height="12" width="12" src="https://apify.com/favicon.ico" alt="Apify Logo" /> **[Apify](https://github.com/apify/actors-mcp-server)** - [Actors MCP Server](https://apify.com/apify/actors-mcp-server): Use 3,000+ pre-built cloud tools to extract data from websites, e-commerce, social media, search engines, maps, and more
- <img height="12" width="12" src="https://2052727.fs1.hubspotusercontent-na1.net/hubfs/2052727/cropped-cropped-apimaticio-favicon-1-32x32.png" alt="APIMatic Logo" /> **[APIMatic MCP](https://github.com/apimatic/apimatic-validator-mcp)** - APIMatic MCP Server is used to validate OpenAPI specifications using [APIMatic](https://www.apimatic.io/). The server processes OpenAPI files and returns validation summaries by leveraging APIMatic's API.
- <img height="12" width="12" src="https://apollo-server-landing-page.cdn.apollographql.com/_latest/assets/favicon.png" alt="Apollo Graph Logo" /> **[Apollo MCP Server](https://github.com/apollographql/apollo-mcp-server/)** - Connect your GraphQL APIs to AI agents
- <img height="12" width="12" src="https://developer.aqara.com/favicon.ico" alt="Aqara Logo" /> **[Aqara MCP Server](https://github.com/aqara/aqara-mcp-server/)** - Control  [Aqara](https://www.aqara.com/) smart home devices, query status, execute scenes, and much more using natural language.
- <img height="12" width="12" src="https://media.licdn.com/dms/image/v2/C4D0BAQEeD7Dxbpadkw/company-logo_200_200/company-logo_200_200/0/1644692667545/archbee_logo?e=2147483647&v=beta&t=lTi9GRIoqzG6jN3kJC26uZWh0q3uiQelsH6mGoq_Wfw" alt="Archbee Logo" /> **[Archbee](https://www.npmjs.com/package/@archbee/mcp)** - Write and publish documentation that becomes the trusted source for instant answers with AI. Stop cobbling tools and use [Archbee](https://www.archbee.com/) — the first complete documentation platform.
- <img height="12" width="12" src="https://phoenix.arize.com/wp-content/uploads/2023/04/cropped-Favicon-32x32.png" alt="Arize-Phoenix Logo" /> **[Arize Phoenix](https://github.com/Arize-ai/phoenix/tree/main/js/packages/phoenix-mcp)** - Inspect traces, manage prompts, curate datasets, and run experiments using [Arize Phoenix](https://github.com/Arize-ai/phoenix), an open-source AI and LLM observability tool.
- <img height="12" width="12" src="https://731523176-files.gitbook.io/~/files/v0/b/gitbook-x-prod.appspot.com/o/spaces%2FaVUBXRZbpAgtjYf5HsvO%2Fuploads%2FaRRrVVocXCTr6GkepfCx%2Flogo_color.svg?alt=media&token=3ba24089-0ab2-421f-a9d9-41f2f94f954a" alt="Armor Logo" /> **[Armor Crypto MCP](https://github.com/armorwallet/armor-crypto-mcp)** - MCP to interface with multiple blockchains, staking, DeFi, swap, bridging, wallet management, DCA, Limit Orders, Coin Lookup, Tracking and more.
- <img height="12" width="12" src="https://console.asgardeo.io/app/libs/themes/wso2is/assets/images/branding/favicon.ico" alt="Asgardeo Logo" /> **[Asgardeo](https://github.com/asgardeo/asgardeo-mcp-server)** - MCP server to interact with your [Asgardeo](https://wso2.com/asgardeo) organization through LLM tools.
- <img height="12" width="12" src="https://www.datastax.com/favicon-32x32.png" alt="DataStax logo" /> **[Astra DB](https://github.com/datastax/astra-db-mcp)** - Comprehensive tools for managing collections and documents in a [DataStax Astra DB](https://www.datastax.com/products/datastax-astra) NoSQL database with a full range of operations such as create, update, delete, find, and associated bulk actions.
- <img height="12" width="12" src="https://cdn.prod.website-files.com/66598898fd13d51606c3215d/66ccbfef13bd8bc19d587578_favicon-32x32.png" alt="Atla Logo" /> **[Atla](https://github.com/atla-ai/atla-mcp-server)** - Enable AI agents to interact with the [Atla API](https://docs.atla-ai.com/) for state-of-the-art LLMJ evaluation.
- <img height="12" width="12" src="https://assets.atlan.com/assets/atlan-a-logo-blue-background.png" alt="Atlan Logo" /> **[Atlan](https://github.com/atlanhq/agent-toolkit/tree/main/modelcontextprotocol)** - The Atlan Model Context Protocol server allows you to interact with the [Atlan](https://www.atlan.com/) services through multiple tools.
- <img height="12" width="12" src="https://www.atlassian.com/favicon.ico" alt="Atlassian Logo" /> **[Atlassian](https://www.atlassian.com/platform/remote-mcp-server)** - Securely interact with Jira work items and Confluence pages, and search across both.
- <img height="12" width="12" src="https://res.oafimg.cn/-/737b3b3ffed9b19e/logo.png" alt="AtomGit Logo" /> **[AtomGit](https://atomgit.com/atomgit-open-source-ecosystem/atomgit-mcp-server)** - Official AtomGit server for integration with repository management, PRs, issues, branches, labels, and more.
- <img height="12" width="12" src="https://resources.audiense.com/hubfs/favicon-1.png" alt="Audiense Logo" /> **[Audiense Insights](https://github.com/AudienseCo/mcp-audiense-insights)** - Marketing insights and audience analysis from [Audiense](https://www.audiense.com/products/audiense-insights) reports, covering demographic, cultural, influencer, and content engagement analysis.
- <img height="12" width="12" src="https://cdn.auth0.com/website/website/favicons/auth0-favicon.svg" alt="Auth0 Logo" /> **[Auth0](https://github.com/auth0/auth0-mcp-server)** - MCP server for interacting with your Auth0 tenant, supporting creating and modifying actions, applications, forms, logs, resource servers, and more.
- <img height="12" width="12" src="https://firstorder.ai/favicon_auth.ico" alt="Authenticator App Logo" /> **[Authenticator App · 2FA](https://github.com/firstorderai/authenticator_mcp)** - A secure MCP (Model Context Protocol) server that enables AI agents to interact with the Authenticator App.
- <img height="12" width="12" src="https://a0.awsstatic.com/libra-css/images/site/fav/favicon.ico" alt="AWS Logo" /> **[AWS](https://github.com/awslabs/mcp)** -  Specialized MCP servers that bring AWS best practices directly to your development workflow.
- <img height="12" width="12" src="https://axiom.co/favicon.ico" alt="Axiom Logo" /> **[Axiom](https://github.com/axiomhq/mcp-server-axiom)** - Query and analyze your Axiom logs, traces, and all other event data in natural language
- <img height="12" width="12" src="https://cdn-dynmedia-1.microsoft.com/is/content/microsoftcorp/acom_social_icon_azure" alt="Microsoft Azure Logo" /> **[Azure](https://github.com/Azure/azure-mcp)** - The Azure MCP Server gives MCP Clients access to key Azure services and tools like Azure Storage, Cosmos DB, the Azure CLI, and more.
- <img height="12" width="12" src="https://mapopen-website-wiki.cdn.bcebos.com/LOGO/lbsyunlogo_icon.ico" alt="Baidu Map Logo" /> **[Baidu Map](https://github.com/baidu-maps/mcp)** - [Baidu Map MCP Server](https://lbsyun.baidu.com/faq/api?title=mcpserver/base) provides tools for AI agents to interact with Baidu Maps APIs, enabling location-based services and geospatial data analysis.
- <img height="12" width="12" src="https://www.bankless.com/favicon.ico" alt="Bankless Logo" /> **[Bankless Onchain](https://github.com/bankless/onchain-mcp)** - Query Onchain data, like ERC20 tokens, transaction history, smart contract state.
- <img height="12" width="12" src="https://bicscan.io/favicon.png" alt="BICScan Logo" /> **[BICScan](https://github.com/ahnlabio/bicscan-mcp)** - Risk score / asset holdings of EVM blockchain address (EOA, CA, ENS) and even domain names.
- <img height="12" width="12" src="https://web-cdn.bitrise.io/favicon.ico" alt="Bitrise Logo" /> **[Bitrise](https://github.com/bitrise-io/bitrise-mcp)** - Chat with your builds, CI, and [more](https://bitrise.io/blog/post/chat-with-your-builds-ci-and-more-introducing-the-bitrise-mcp-server).
- <img height="12" width="12" src="https://boldsign.com/favicon.ico" alt="BoldSign Logo" /> **[BoldSign](https://github.com/boldsign/boldsign-mcp)** - Search, request, and manage e-signature contracts effortlessly with [BoldSign](https://boldsign.com/).
- <img height="12" width="12" src="https://boost.space/favicon.ico" alt="Boost.space Logo" /> **[Boost.space](https://github.com/boostspace/boostspace-mcp-server)** - An MCP server integrating with [Boost.space](https://boost.space) for centralized, automated business data from 2000+ sources.
- <img height="12" width="12" src="https://www.box.com/favicon.ico" alt="Box Logo" /> **[Box](https://github.com/box-community/mcp-server-box)** - Interact with the Intelligent Content Management platform through Box AI.
- <img height="12" width="12" src="https://www.brightdata.com/favicon.ico" alt="BrightData Logo" /> **[BrightData](https://github.com/luminati-io/brightdata-mcp)** - Discover, extract, and interact with the web - one interface powering automated access across the public internet.
- <img height="12" width="12" src="https://browserbase.com/favicon.ico" alt="Browserbase Logo" /> **[Browserbase](https://github.com/browserbase/mcp-server-browserbase)** - Automate browser interactions in the cloud (e.g. web navigation, data extraction, form filling, and more)
- <img height="12" width="12" src="https://browserstack.wpenginepowered.com/wp-content/themes/browserstack/img/favicons/favicon.ico" alt="BrowserStack Logo" /> **[BrowserStack](https://github.com/browserstack/mcp-server)** - Access BrowserStack's [Test Platform](https://www.browserstack.com/test-platform) to debug, write and fix tests, do accessibility testing and more.
- <img height="12" width="12" src="https://cdn.prod.website-files.com/65c0b8763c04cd15daa89b20/671f9d1301ac85495013761d_Favicon-White.png" alt="Bucket" /> **[Bucket](https://github.com/bucketco/bucket-javascript-sdk/tree/main/packages/cli#model-context-protocol)** - Flag features, manage company data, and control feature access using [Bucket](https://bucket.co)
- <img height="12" width="12" src="https://builtwith.com/favicon.ico" alt="BuiltWith Logo" /> **[BuiltWith](https://github.com/builtwith/mcp)** - Identify the technology stack behind any website.
- <img height="12" width="12" src="https://portswigger.net/favicon.ico" alt="PortSwigger Logo" /> **[Burp Suite](https://github.com/PortSwigger/mcp-server)** - MCP Server extension allowing AI clients to connect to [Burp Suite](https://portswigger.net)
- <img height="12" width="12" src="https://campertunity.com/assets/icon/favicon.ico" alt="Campertunity Logo" /> **[Campertunity](https://github.com/campertunity/mcp-server)** - Search campgrounds around the world on campertunity, check availability, and provide booking links.
- <img height="12" width="12" src="https://play.cartesia.ai/icon.png" alt="Cartesia logo" /> **[Cartesia](https://github.com/cartesia-ai/cartesia-mcp)** - Connect to the [Cartesia](https://cartesia.ai/) voice platform to perform text-to-speech, voice cloning etc. 
- <img height="12" width="12" src="https://www.cashfree.com/favicon.ico" alt="Cashfree logo" /> **[Cashfree](https://github.com/cashfree/cashfree-mcp)** - [Cashfree Payments](https://www.cashfree.com/) official MCP server.
- **[CB Insights](https://github.com/cbinsights/cbi-mcp-server)** - Use the [CB Insights](https://www.cbinsights.com) MCP Server to connect to [ChatCBI](https://www.cbinsights.com/chatcbi/)
- <img height="12" width="12" src="https://www.chargebee.com/static/resources/brand/favicon.png" alt="Chargebee Logo" /> **[Chargebee](https://github.com/chargebee/agentkit/tree/main/modelcontextprotocol)** - MCP Server that connects AI agents to [Chargebee platform](https://www.chargebee.com).
- <img height="12" width="12" src="https://cheqd.io/wp-content/uploads/2023/03/logo_cheqd_favicon.png" alt="Cheqd Logo" /> **[Cheqd](https://github.com/cheqd/mcp-toolkit)** - Enable AI Agents to be trusted, verified, prevent fraud, protect your reputation, and more through [cheqd's](https://cheqd.io) Trust Registries and Credentials.
- <img height="12" width="12" src="https://cdn.chiki.studio/brand/logo.png" alt="Chiki StudIO Logo" /> **[Chiki StudIO](https://chiki.studio/galimybes/mcp/)** - Create your own configurable MCP servers purely via configuration (no code), with instructions, prompts, and tools support.
- <img height="12" width="12" src="https://trychroma.com/_next/static/media/chroma-logo.ae2d6e4b.svg" alt="Chroma Logo" /> **[Chroma](https://github.com/chroma-core/chroma-mcp)** - Embeddings, vector search, document storage, and full-text search with the open-source AI application database
- <img height="12" width="12" src="https://www.chronulus.com/favicon/chronulus-logo-blue-on-alpha-square-128x128.ico" alt="Chronulus AI Logo" /> **[Chronulus AI](https://github.com/ChronulusAI/chronulus-mcp)** - Predict anything with Chronulus AI forecasting and prediction agents.
- <img height="12" width="12" src="https://circleci.com/favicon.ico" alt="CircleCI Logo" /> **[CircleCI](https://github.com/CircleCI-Public/mcp-server-circleci)** - Enable AI Agents to fix build failures from CircleCI.
- <img height="12" width="12" src="https://clickhouse.com/favicon.ico" alt="ClickHouse Logo" /> **[ClickHouse](https://github.com/ClickHouse/mcp-clickhouse)** - Query your [ClickHouse](https://clickhouse.com/) database server.
- <img src="http://www.google.com/s2/favicons?domain=www.cloudera.com" alt="Cloudera Iceberg" width="12" height="12"> **[Cloudera Iceberg](https://github.com/cloudera/iceberg-mcp-server)** - enabling AI on the [Open Data Lakehouse](https://www.cloudera.com/products/open-data-lakehouse.html).
- <img height="12" width="12" src="https://cdn.simpleicons.org/cloudflare" /> **[Cloudflare](https://github.com/cloudflare/mcp-server-cloudflare)** - Deploy, configure & interrogate your resources on the Cloudflare developer platform (e.g. Workers/KV/R2/D1)
- <img src="https://cdn.prod.website-files.com/64d41aab8183c7c3324ddb29/67c0f1e272e51cf3c511c17c_Gyph.svg" alt="Cloudinary" width="12" height="12"> **[Cloudinary](https://github.com/cloudinary/mcp-servers)** - Exposes Cloudinary's media upload, transformation, AI analysis, management, optimization and delivery as tools usable by AI agents
- <img height="12" width="12" src="https://app.codacy.com/static/images/favicon-16x16.png" alt="Codacy Logo" /> **[Codacy](https://github.com/codacy/codacy-mcp-server/)** - Interact with [Codacy](https://www.codacy.com) API to query code quality issues, vulnerabilities, and coverage insights about your code.
- <img height="12" width="12" src="https://codelogic.com/wp-content/themes/codelogic/assets/img/favicon.png" alt="CodeLogic Logo" /> **[CodeLogic](https://github.com/CodeLogicIncEngineering/codelogic-mcp-server)** - Interact with [CodeLogic](https://codelogic.com), a Software Intelligence platform that graphs complex code and data architecture dependencies, to boost AI accuracy and insight.
- <img height="12" width="12" src="https://www.coingecko.com/favicon.ico" alt="CoinGecko Logo" /> **[CoinGecko](https://github.com/coingecko/coingecko-typescript/tree/main/packages/mcp-server)** - Official [CoinGecko API](https://www.coingecko.com/en/api) MCP Server for Crypto Price & Market Data, across 200+ Blockchain Networks and 8M+ Tokens.
- <img height="12" width="12" src="https://www.comet.com/favicon.ico" alt="Comet Logo" /> **[Comet Opik](https://github.com/comet-ml/opik-mcp)** - Query and analyze your [Opik](https://github.com/comet-ml/opik) logs, traces, prompts and all other telemtry data from your LLMs in natural language.
- <img height="12" width="12" src="https://cdn.prod.website-files.com/6572bd8c27ee5db3eb91f4b3/6572bd8d27ee5db3eb91f55e_favicon-dashflow-webflow-template.svg" alt="OSS Conductor Logo" /> <img height="12" width="12" src="https://orkes.io/icons/icon-48x48.png" alt="Orkes Conductor Logo" />**[Conductor](https://github.com/conductor-oss/conductor-mcp)** - Interact with Conductor (OSS and Orkes) REST APIs.
- <img height="12" width="12" src="https://www.confluent.io/favicon.ico" alt="Confluent Logo" /> **[Confluent](https://github.com/confluentinc/mcp-confluent)** - Interact with Confluent Kafka and Confluent Cloud REST APIs.
- <img src="https://contrastsecurity.com/favicon.ico" alt="Contrast Security" width="12" height="12"> **[Contrast Security](https://github.com/Contrast-Security-OSS/mcp-contrast)** - Brings Contrast's vulnerability and SCA data into your coding agent to quickly remediate vulnerabilities.
- <img height="12" width="12" src="https://www.convex.dev/favicon.ico" alt="Convex Logo" /> **[Convex](https://stack.convex.dev/convex-mcp-server)** - Introspect and query your apps deployed to Convex.
- <img height="12" width="12" src="https://avatars.githubusercontent.com/u/605755?s=200&v=4" alt="Couchbase Logo" /> **[Couchbase](https://github.com/Couchbase-Ecosystem/mcp-server-couchbase)** - Interact with the data stored in Couchbase clusters.
- <img height="12" width="12" src="https://github.com/user-attachments/assets/b256f9fa-2020-4b37-9644-c77229ef182b" alt="CRIC 克而瑞 LOGO"> **[CRIC Wuye AI](https://github.com/wuye-ai/mcp-server-wuye-ai)** - Interact with capabilities of the CRIC Wuye AI platform, an intelligent assistant specifically for the property management industry.
- <img height="12" width="12" src="https://app.cycode.com/img/favicon.ico" alt="Cycode Logo" /> **[Cycode](https://github.com/cycodehq/cycode-cli#mcp-command-experiment)** - Boost security in your dev lifecycle via SAST, SCA, Secrets & IaC scanning with [Cycode](https://cycode.com/).
- <img height="12" width="12" src="http://app.itsdart.com/static/img/favicon.png" alt="Dart Logo" /> **[Dart](https://github.com/its-dart/dart-mcp-server)** - Interact with task, doc, and project data in [Dart](https://itsdart.com), an AI-native project management tool
- <img height="12" width="12" src="https://datahub.com/wp-content/uploads/2025/04/cropped-Artboard-1-32x32.png" alt="DataHub Logo" /> **[DataHub](https://github.com/acryldata/mcp-server-datahub)** - Search your data assets, traverse data lineage, write SQL queries, and more using [DataHub](https://datahub.com/) metadata.
- <img height="12" width="12" src="https://www.daytona.io/brand/social-daytona-icon.png" alt="Daytona Logo" /> **[Daytona](https://github.com/daytonaio/daytona/tree/main/apps/cli/mcp)** - Fast and secure execution of your AI generated code with [Daytona](https://daytona.io) sandboxes
- <img height="12" width="12" src="https://debugg.ai/favicon.svg" alt="Debugg AI Logo" /> **[Debugg.AI](https://github.com/debugg-ai/debugg-ai-mcp)** - Zero-Config, Fully AI-Managed End-to-End Testing for any code gen platform via [Debugg.AI](https://debugg.ai) remote browsing test agents.
- <img height="12" width="12" src="https://www.deepl.com/img/logo/deepl-logo-blue.svg" alt="DeepL Logo" /> **[DeepL](https://github.com/DeepLcom/deepl-mcp-server)** - Translate or rewrite text with [DeepL](https://deepl.com)'s very own AI models using [the DeepL API](https://developers.deepl.com/docs)
- <img height="12" width="12" src="https://defang.io/_next/static/media/defang-icon-dark-colour.25f95b77.svg" alt="Defang Logo" /> **[Defang](https://github.com/DefangLabs/defang/blob/main/src/pkg/mcp/README.md)** - Deploy your project to the cloud seamlessly with the [Defang](https://www.defang.io) platform without leaving your integrated development environment
- <img height="12" width="12" src="https://www.devhub.com/img/upload/favicon-196x196-dh.png" alt="DevHub Logo" /> **[DevHub](https://github.com/devhub/devhub-cms-mcp)** - Manage and utilize website content within the [DevHub](https://www.devhub.com) CMS platform
- <img height="12" width="12" src="https://devrev.ai/favicon.ico" alt="DevRev Logo" /> **[DevRev](https://github.com/devrev/mcp-server)** - An MCP server to integrate with DevRev APIs to search through your DevRev Knowledge Graph where objects can be imported from diff. Sources listed [here](https://devrev.ai/docs/import#available-sources).
- <img height="12" width="12" src="https://dexpaprika.com/favicon.ico" alt="DexPaprika Logo" /> **[DexPaprika (CoinPaprika)](https://github.com/coinpaprika/dexpaprika-mcp)** - Access real-time DEX data, liquidity pools, token information, and trading analytics across multiple blockchain networks with [DexPaprika](https://dexpaprika.com) by CoinPaprika.
- <img height="12" width="12" src="https://drata.com/images/favicon.ico" alt="Drata Logo" /> **[Drata](https://drata.com/mcp)** - Get hands-on with our experimental MCP server—bringing real-time compliance intelligence into your AI workflows.
- <img height="12" width="12" src="https://avatars.githubusercontent.com/u/204530939?s=200&v=4" alt="Dumpling AI Logo" /> **[Dumpling AI](https://github.com/Dumpling-AI/mcp-server-dumplingai)** - Access data, web scraping, and document conversion APIs by [Dumpling AI](https://www.dumplingai.com/)
- <img height="12" width="12" src="https://avatars.githubusercontent.com/u/58178984" alt="Dynatrace Logo" /> **[Dynatrace](https://github.com/dynatrace-oss/dynatrace-mcp)** - Manage and interact with the [Dynatrace Platform ](https://www.dynatrace.com/platform) for real-time observability and monitoring.
- <img height="12" width="12" src="https://e2b.dev/favicon.ico" alt="E2B Logo" /> **[E2B](https://github.com/e2b-dev/mcp-server)** - Run code in secure sandboxes hosted by [E2B](https://e2b.dev)
- <img height="12" width="12" src="https://www.edgee.cloud/favicon.ico" alt="Edgee Logo" /> **[Edgee](https://github.com/edgee-cloud/mcp-server-edgee)** - Deploy and manage [Edgee](https://www.edgee.cloud) components and projects
- <img height="12" width="12" src="https://static.edubase.net/media/brand/favicon/favicon-32x32.png" alt="EduBase Logo" /> **[EduBase](https://github.com/EduBase/MCP)** - Interact with [EduBase](https://www.edubase.net), a comprehensive e-learning platform with advanced quizzing, exam management, and content organization capabilities
- <img height="12" width="12" src="https://www.elastic.co/favicon.ico" alt="Elasticsearch Logo" /> **[Elasticsearch](https://github.com/elastic/mcp-server-elasticsearch)** - Query your data in [Elasticsearch](https://www.elastic.co/elasticsearch)
- <img height="12" width="12" src="https://cdn.prod.website-files.com/656eaf5c6da3527caf362363/656ecc07555afac40df4c40e_Facicon.png" alt="Endor Labs Logo" /> **[Endor Labs](https://docs.endorlabs.com/deployment/ide/mcp/)** - Find and fix security risks in you code. Integrate [Endor Labs](https://endorlabs.com) to scan and secure your code from vulnerabilities and secret leaks.
- <img height="12" width="12" src="https://esignatures.com/favicon.ico" alt="eSignatures Logo" /> **[eSignatures](https://github.com/esignaturescom/mcp-server-esignatures)** - Contract and template management for drafting, reviewing, and sending binding contracts.
- <img height="12" width="12" src="https://exa.ai/images/favicon-32x32.png" alt="Exa Logo" /> **[Exa](https://github.com/exa-labs/exa-mcp-server)** - Search Engine made for AIs by [Exa](https://exa.ai)
- **[FalkorDB](https://github.com/FalkorDB/FalkorDB-MCPServer)** - FalkorDB graph database server get schema and read/write-cypher [FalkorDB](https://www.falkordb.com)
- <img height="12" width="12" src="https://fetchserp.com/icon.png" alt="fetchSERP Logo" /> **[fetchSERP](https://github.com/fetchSERP/fetchserp-mcp-server-node)** - All-in-One SEO & Web Intelligence Toolkit API [fetchSERP](https://www.fetchserp.com/)
- <img height="12" width="12" src="https://fewsats.com/favicon.svg" alt="Fewsats Logo" /> **[Fewsats](https://github.com/Fewsats/fewsats-mcp)** - Enable AI Agents to purchase anything in a secure way using [Fewsats](https://fewsats.com)
- <img height="12" width="12" src="https://fibery.io/favicon.svg" alt="Fibery Logo" /> **[Fibery](https://github.com/Fibery-inc/fibery-mcp-server)** - Perform queries and entity operations in your [Fibery](https://fibery.io) workspace.
- <img height="12" width="12" src="https://financialdatasets.ai/favicon.ico" alt="Financial Datasets Logo" /> **[Financial Datasets](https://github.com/financial-datasets/mcp-server)** - Stock market API made for AI agents
- <img height="12" width="12" src="https://www.gstatic.com/devrel-devsite/prod/v7aeef7f1393bb1d75a4489145c511cdd5aeaa8e13ad0a83ec1b5b03612e66330/firebase/images/favicon.png" alt="Firebase Logo" /> **[Firebase](https://github.com/firebase/firebase-tools/blob/master/src/mcp)** - Firebase's experimental [MCP Server](https://firebase.google.com/docs/cli/mcp-server) to power your AI Tools
- <img height="12" width="12" src="https://firecrawl.dev/favicon.ico" alt="Firecrawl Logo" /> **[Firecrawl](https://github.com/mendableai/firecrawl-mcp-server)** - Extract web data with [Firecrawl](https://firecrawl.dev)
- <img height="12" width="12" src="https://avatars.githubusercontent.com/u/100200663?s=200&v=4" alt="Firefly Logo" /> **[Firefly](https://github.com/gofireflyio/firefly-mcp)** - Integrates, discovers, manages, and codifies cloud resources with [Firefly](https://firefly.ai).
- <img height="12" width="12" src="https://fireproof.storage/favicon.ico" alt="Fireproof Logo" /> **[Fireproof](https://github.com/fireproof-storage/mcp-database-server)** - Immutable ledger database with live synchronization
- <img height="12" width="12" src="https://avatars.githubusercontent.com/u/52471808" alt="Fluid Attacks Logo" /> **[Fluid Attacks](https://github.com/fluidattacks/mcp)** - Interact with the [Fluid Attacks](https://fluidattacks.com/) API, enabling vulnerability management, organization insights, and GraphQL query execution.
- <img height="12" width="12" src="https://forevervm.com/icon.png" alt="ForeverVM Logo" /> **[ForeverVM](https://github.com/jamsocket/forevervm/tree/main/javascript/mcp-server)** - Run Python in a code sandbox.
- <img height="12" width="12" src="https://app.gibsonai.com/favicon.ico" alt="GibsonAI Logo" /> **[GibsonAI](https://github.com/GibsonAI/mcp)** - AI-Powered Cloud databases: Build, migrate, and deploy database instances with AI
- <img height="12" width="12" src="https://gitea.com/assets/img/favicon.svg" alt="Gitea Logo" /> **[Gitea](https://gitea.com/gitea/gitea-mcp)** - Interact with Gitea instances with MCP.
- <img height="12" width="12" src="https://gitee.com/favicon.ico" alt="Gitee Logo" /> **[Gitee](https://github.com/oschina/mcp-gitee)** - Gitee API integration, repository, issue, and pull request management, and more.
- <img height="12" width="12" src="https://github.githubassets.com/assets/GitHub-Mark-ea2971cee799.png" alt="GitHub Logo" /> **[Github](https://github.com/github/github-mcp-server)** - GitHub's official MCP Server
- <img height="12" width="12" src="https://app.glean.com/images/favicon3-196x196.png" alt="Glean Logo" /> **[Glean](https://github.com/gleanwork/mcp-server)** - Enterprise search and chat using Glean's API.
- <img height="12" width="12" src="https://cdn.jsdelivr.net/gh/jsdelivr/globalping-media@refs/heads/master/icons/android-chrome-192x192.png" alt="Globalping Logo" /> **[Globalping](https://github.com/jsdelivr/globalping-mcp-server)** - Access a network of thousands of probes to run network commands like ping, traceroute, mtr, http and DNS resolve.
- <img height="12" width="12" src="https://gnucleus.ai/favicon.ico" alt="gNucleus Logo" /> **[gNucleus Text-To-CAD](https://github.com/gNucleus/text-to-cad-mcp)** - Generate CAD parts and assemblies from text using gNucleus AI models.
- <img height="12" width="12" src="https://www.gstatic.com/cgc/favicon.ico" alt="Google Cloud Logo" /> **[Google Cloud Run](https://github.com/GoogleCloudPlatform/cloud-run-mcp)** - Deploy code to Google Cloud Run
- <img height="12" width="12" src="https://cdn.prod.website-files.com/6605a2979ff17b2cd1939cd4/6605a460de47e7596ed84f06_icon256.png" alt="gotoHuman Logo" /> **[gotoHuman](https://github.com/gotohuman/gotohuman-mcp-server)** - Human-in-the-loop platform - Allow AI agents and automations to send requests for approval to your [gotoHuman](https://www.gotohuman.com) inbox.
- <img height="12" width="12" src="https://grafana.com/favicon.ico" alt="Grafana Logo" /> **[Grafana](https://github.com/grafana/mcp-grafana)** - Search dashboards, investigate incidents and query datasources in your Grafana instance
- <img height="12" width="12" src="https://grafbase.com/favicon.ico" alt="Grafbase Logo" /> **[Grafbase](https://github.com/grafbase/grafbase/tree/main/crates/mcp)** - Turn your GraphQL API into an efficient MCP server with schema intelligence in a single command.
- <img height="12" width="12" src="https://cdn.prod.website-files.com/5f5e90c17e7c9eb95c7acb17/61d3457a519242f2c75c725c_favicon.png" alt="Grain Logo" /> **[Grain](https://grain.com/release-note/06-18-2025)** - Add your Grain Meetings, Transcripts and Notes direction into  your Grain API into Claude and other AI Chat clients.
- <img height="12" width="12" src="https://framerusercontent.com/images/KCOWBYLKunDff1Dr452y6EfjiU.png" alt="Graphlit Logo" /> **[Graphlit](https://github.com/graphlit/graphlit-mcp-server)** - Ingest anything from Slack to Gmail to podcast feeds, in addition to web crawling, into a searchable [Graphlit](https://www.graphlit.com) project.
- <img height="12" width="12" src="https://greptime.com/favicon.ico" alt="Greptime Logo" /> **[GreptimeDB](https://github.com/GreptimeTeam/greptimedb-mcp-server)** - Provides AI assistants with a secure and structured way to explore and analyze data in [GreptimeDB](https://github.com/GreptimeTeam/greptimedb).
- <img height="12" width="12" src="https://growi.org/assets/images/favicon.ico" alt="GROWI Logo" /> **[GROWI](https://github.com/growilabs/growi-mcp-server)** - Official MCP Server to integrate with GROWI APIs.
- <img height="12" width="12" src="https://gyazo.com/favicon.ico" alt="Gyazo Logo" /> **[Gyazo](https://github.com/nota/gyazo-mcp-server)** - Search, fetch, upload, and interact with Gyazo images, including metadata and OCR data.
- <img height="12" width="12" src="https://cdn.prod.website-files.com/6374050260446c42f94dc90f/63d828be3e13d32ee6973f35_favicon-32x32.png" alt="Harper Logo" /> **[Harper](https://github.com/HarperDB/mcp-server)** - An MCP server providing an interface for MCP clients to access data within [Harper](https://www.harpersystems.dev/).
- <img height="12" width="12" src="https://www.herokucdn.com/favicons/favicon.ico" alt="Heroku Logo" /> **[Heroku](https://github.com/heroku/heroku-mcp-server)** - Interact with the Heroku Platform through LLM-driven tools for managing apps, add-ons, dynos, databases, and more.
- <img height="12" width="12" src="https://www.hiveflow.ai/favicon.ico" alt="Hiveflow Logo" /> **[Hiveflow](https://github.com/hiveflowai/hiveflow-mcp-server)** - Create, manage, and execute agentic AI workflows directly from your assistant.
- <img height="12" width="12" src="https://img.alicdn.com/imgextra/i3/O1CN01d9qrry1i6lTNa2BRa_!!6000000004364-2-tps-218-200.png" alt="Hologres Logo" /> **[Hologres](https://github.com/aliyun/alibabacloud-hologres-mcp-server)** - Connect to a [Hologres](https://www.alibabacloud.com/en/product/hologres) instance, get table metadata, query and analyze data.
- <img height="12" width="12" src="https://www.honeycomb.io/favicon.ico" alt="Honeycomb Logo" /> **[Honeycomb](https://github.com/honeycombio/honeycomb-mcp)** Allows [Honeycomb](https://www.honeycomb.io/) Enterprise customers to query and analyze their data, alerts, dashboards, and more; and cross-reference production behavior with the codebase.
- <img height="12" width="12" src="https://static.hsinfrastatic.net/StyleGuideUI/static-3.438/img/sprocket/favicon-32x32.png" alt="HubSpot Logo" /> **[HubSpot](https://developer.hubspot.com/mcp)** - Connect, manage, and interact with [HubSpot](https://www.hubspot.com/) CRM data
- <img height="12" width="12" src="https://huggingface.co/datasets/huggingface/brand-assets/resolve/main/hf-logo.svg" alt="HuggingFace Logo" /> **[Hugging Face](https://huggingface.co/settings/mcp)** - Connect to the Hugging Face Hub APIs programmatically: semantic search for spaces and papers, exploration of datasets and models, and access to all compatible MCP Gradio tool spaces!
- <img height="12" width="12" src="https://hunter.io/favicon.ico" alt="Hunter Logo" /> **[Hunter](https://github.com/hunter-io/hunter-mcp)** - Interact with the [Hunter API](https://hunter.io) to get B2B data using natural language.
- <img height="12" width="12" src="https://app.hyperbolic.xyz/hyperbolic-logo.svg" alt="Hyperbolic Labs Logo" /> **[Hyperbolic](https://github.com/HyperbolicLabs/hyperbolic-mcp)** - Interact with Hyperbolic's GPU cloud, enabling agents and LLMs to view and rent available GPUs, SSH into them, and run GPU-powered workloads for you.
- <img height="12" width="12" src="https://hyperbrowser-assets-bucket.s3.us-east-1.amazonaws.com/Hyperbrowser-logo.png" alt="Hyperbrowsers23 Logo" /> **[Hyperbrowser](https://github.com/hyperbrowserai/mcp)** - [Hyperbrowser](https://www.hyperbrowser.ai/) is the next-generation platform empowering AI agents and enabling effortless, scalable browser automation.
- **[IBM wxflows](https://github.com/IBM/wxflows/tree/main/examples/mcp/javascript)** - Tool platform by IBM to build, test and deploy tools for any data source
- <img height="12" width="12" src="https://www.getinboxzero.com/icon.png" alt="Inbox Zero Logo" /> **[Inbox Zero](https://github.com/elie222/inbox-zero/tree/main/apps/mcp-server)** - AI personal assistant for email [Inbox Zero](https://www.getinboxzero.com)
- <img height="12" width="12" src="https://www.inflectra.com/Favicon.ico" alt="Inflectra Logo" /> **[Inflectra Spira](https://github.com/Inflectra/mcp-server-spira)** - Connect to your instance of the SpiraTest, SpiraTeam or SpiraPlan application lifecycle management platform by [Inflectra](https://www.inflectra.com)
- <img height="12" width="12" src="https://inkeep.com/favicon.ico" alt="Inkeep Logo" /> **[Inkeep](https://github.com/inkeep/mcp-server-python)** - RAG Search over your content powered by [Inkeep](https://inkeep.com)
- <img height="12" width="12" src="https://integration.app/favicon.ico" alt="Integration App Icon" /> **[Integration App](https://github.com/integration-app/mcp-server)** - Interact with any other SaaS applications on behalf of your customers.
- <img height="12" width="12" src="https://www.ip2location.io/favicon.ico" alt="IP2Location.io Icon" /> **[IP2Location.io](https://github.com/ip2location/mcp-ip2location-io)** - Interact with IP2Location.io API to retrieve the geolocation information for an IP address.
- <img height="12" width="12" src="https://cdn.simpleicons.org/jetbrains" /> **[JetBrains](https://github.com/JetBrains/mcp-jetbrains)** – Work on your code with JetBrains IDEs
- <img height="12" width="12" src="https://speedmedia.jfrog.com/08612fe1-9391-4cf3-ac1a-6dd49c36b276/media.jfrog.com/wp-content/uploads/2019/04/20131046/Jfrog16-1.png" alt="JFrog Logo" /> **[JFrog](https://github.com/jfrog/mcp-jfrog)** - Model Context Protocol (MCP) Server for the [JFrog](https://jfrog.com/) Platform API, enabling repository management, build tracking, release lifecycle management, and more.
- <img height="12" width="12" src="https://kagi.com/favicon.ico" alt="Kagi Logo" /> **[Kagi Search](https://github.com/kagisearch/kagimcp)** - Search the web using Kagi's search API
- <img height="12" width="12" src="https://connection.keboola.com/favicon.ico" alt="Keboola Logo" /> **[Keboola](https://github.com/keboola/keboola-mcp-server)** - Build robust data workflows, integrations, and analytics on a single intuitive platform.
- <img height="12" width="12" src="https://keywordspeopleuse.com/favicon.ico" alt="KeywordsPeopleUse Logo" /> **[KeywordsPeopleUse.com](https://github.com/data-skunks/kpu-mcp)** - Find questions people ask online with [KeywordsPeopleUse](https://keywordspeopleuse.com).
- <img height="12" width="12" src="https://raw.githubusercontent.com/klavis-ai/klavis/main/static/klavis-ai.png" alt="Klavis Logo" /> **[Klavis ReportGen](https://github.com/Klavis-AI/klavis/tree/main/mcp_servers/report_generation)** - Create professional reports from a simple user query.
- <img height="12" width="12" src="https://www.klaviyo.com/media/Favicon-16by16.png" alt="Klaviyo Logo" /> **[Klaviyo](https://developers.klaviyo.com/en/docs/klaviyo_mcp_server)** - Interact with your [Klaviyo](https://www.klaviyo.com/) marketing data.
- <img height="12" width="12" src="https://platform.kluster.ai/logo-light.svg" alt="kluster.ai Logo" /> **[kluster.ai](https://docs.kluster.ai/get-started/mcp/overview/)** - kluster.ai provides MCP servers that bring AI services directly into your development workflow, including guardrails like hallucination detection.
- <img height="12" width="12" src="https://cdn.prod.website-files.com/6347ea26001f0287c592ff91/649953ef7a9ffe1f3e492b5a_Knit%20Logo.svg" alt="Knit Logo" /> **[Knit MCP Server](https://developers.getknit.dev/docs/knit-mcp-server-getting-started)** - Production-ready remote MCP servers that enable you to connect with 10000+ tools across CRM, HRIS, Payroll, Accounting, ERP, Calendar, Expense Management, and Chat categories.
- <img height="12" width="12" src="https://knock.app/favicon/favicon-dark.svg" alt="Knock Logo" /> **[Knock MCP Server](https://github.com/knocklabs/agent-toolkit#model-context-protocol-mcp)** - Send product and customer messaging across email, in-app, push, SMS, Slack, MS Teams.
- <img height="12" width="12" src="https://www.kurrent.io/favicon.ico" alt="Kurrent Logo" /> **[KurrentDB](https://github.com/kurrent-io/mcp-server)** - This is a simple MCP server to help you explore data and prototype projections faster on top of KurrentDB.
- <img height="12" width="12" src="https://kuzudb.com/favicon.ico" alt="Kuzu Logo" /> **[Kuzu](https://github.com/kuzudb/kuzu-mcp-server)** - This server enables LLMs to inspect database schemas and execute queries on the provided Kuzu graph database. See [blog](https://blog.kuzudb.com/post/2025-03-23-kuzu-mcp-server/)) for a debugging use case.
- <img height="12" width="12" src="https://avatars.githubusercontent.com/u/187484914" alt="KWDB Logo" /> **[KWDB](https://github.com/KWDB/kwdb-mcp-server)** - Reading, writing, querying, modifying data, and performing DDL operations with data in your KWDB Database.
- <img height="12" width="12" src="https://labelstud.io/favicon-16x16.png" alt="Label Studio Logo" /> **[Label Studio](https://github.com/HumanSignal/label-studio-mcp-server)** - Open Source data labeling platform.
- <img src="https://avatars.githubusercontent.com/u/188884511?s=48&v=4" alt="Lambda Capture" width="12" height="12"> **[Lambda Capture](https://github.com/lambda-capture/mcp-server)** - Macroeconomic Forecasts & Semantic Context from Federal Reserve, Bank of England, ECB.
- <img height="12" width="12" src="https://langfuse.com/favicon.ico" alt="Langfuse Logo" /> **[Langfuse Prompt Management](https://github.com/langfuse/mcp-server-langfuse)** - Open-source tool for collaborative editing, versioning, evaluating, and releasing prompts.
- <img height="12" width="12" src="https://laratranslate.com/favicon.ico" alt="Lara Translate Logo" /> **[Lara Translate](https://github.com/translated/lara-mcp)** - MCP Server for Lara Translate API, enabling powerful translation capabilities with support for language detection and context-aware translations.
- <img height="12" width="12" src="https://last9.io/favicon.png" alt="Last9 Logo" /> **[Last9](https://github.com/last9/last9-mcp-server)** - Seamlessly bring real-time production context—logs, metrics, and traces—into your local environment to auto-fix code faster.
- <img height="12" width="12" src="https://www.launchdarkly.com/favicon.ico" alt="LaunchDarkly Logo" /> **[LaunchDarkly](https://github.com/launchdarkly/mcp-server)** - LaunchDarkly is a continuous delivery platform that provides feature flags as a service and allows developers to iterate quickly and safely.
- <img height="12" width="12" src="https://www.line.me/favicon-32x32.png" alt="LINE Logo" /> **[LINE](https://github.com/line/line-bot-mcp-server)** - Integrates the LINE Messaging API to connect an AI Agent to the LINE Official Account.
- <img height="12" width="12" src="https://linear.app/favicon.ico" alt="Linear Logo" /> **[Linear](https://linear.app/docs/mcp)** - Search, create, and update Linear issues, projects, and comments.
- <img height="12" width="12" src="https://lingo.dev/favicon.ico" alt="Lingo.dev Logo" /> **[Lingo.dev](https://github.com/lingodotdev/lingo.dev/blob/main/mcp.md)** - Make your AI agent speak every language on the planet, using [Lingo.dev](https://lingo.dev) Localization Engine.
- <img height="12" width="12" src="https://ligo.ertiqah.com/favicon.avif" alt="LiGo Logo" /> **[LinkedIn MCP Runner](https://github.com/ertiqah/linkedin-mcp-runner)** - Write, edit, and schedule LinkedIn posts right from ChatGPT and Claude with [LiGo](https://ligo.ertiqah.com/).
- <img src="https://gornschool.com/favicon.ico" alt="Lisply" width="12" height="12"> **[Lisply](https://github.com/gornskew/lisply-mcp)** - Flexible frontend for compliant Lisp-speaking backends.
- <img height="12" width="12" src="https://litmus.io/favicon.ico" alt="Litmus.io Logo" /> **[Litmus.io](https://github.com/litmusautomation/litmus-mcp-server)** - Official MCP server for configuring [Litmus](https://litmus.io) Edge for Industrial Data Collection, Edge Analytics & Industrial AI.
- <img height="12" width="12" src="https://liveblocks.io/favicon.ico" alt="Liveblocks Logo" /> **[Liveblocks](https://github.com/liveblocks/liveblocks-mcp-server)** - Ready‑made features for AI & human collaboration—use this to develop your [Liveblocks](https://liveblocks.io) app quicker.
- <img height="12" width="12" src="https://logfire.pydantic.dev/favicon.ico" alt="Logfire Logo" /> **[Logfire](https://github.com/pydantic/logfire-mcp)** - Provides access to OpenTelemetry traces and metrics through Logfire.
- <img height="12" width="12" src="https://make.magicmealkits.com/favicon.ico" alt="Magic Meal Kits Logo" /> **[Magic Meal Kits](https://github.com/pureugong/mmk-mcp)** - Unleash Make's Full Potential by [Magic Meal Kits](https://make.magicmealkits.com/)
- <img height="12" width="12" src="https://www.mailgun.com/favicon.ico" alt="Mailgun Logo" /> **[Mailgun](https://github.com/mailgun/mailgun-mcp-server)** - Interact with Mailgun API.
- <img height="12" width="12" src="https://www.make.com/favicon.ico" alt="Make Logo" /> **[Make](https://github.com/integromat/make-mcp-server)** - Turn your [Make](https://www.make.com/) scenarios into callable tools for AI assistants.
- <img height="12" width="12" src="https://static-assets.mapbox.com/branding/favicon/v1/favicon.ico" alt="Mapbox Logo" /> **[Mapbox](https://github.com/mapbox/mcp-server)** - Unlock geospatial intelligence through Mapbox APIs like geocoding, POI search, directions, isochrones and more.
- <img height="12" width="12" src="https://www.mariadb.com/favicon.ico" alt="MariaDB Logo" /> **[MariaDB](https://github.com/mariadb/mcp)** - A standard interface for managing and querying MariaDB databases, supporting both standard SQL operations and advanced vector/embedding-based search.
- <img height="14" width="14" src="https://raw.githubusercontent.com/rust-mcp-stack/mcp-discovery/refs/heads/main/docs/_media/mcp-discovery-logo.png" alt="mcp-discovery logo" /> **[MCP Discovery](https://github.com/rust-mcp-stack/mcp-discovery)** - A lightweight CLI tool built in Rust for discovering MCP server capabilities.
- <img height="12" width="12" src="https://googleapis.github.io/genai-toolbox/favicons/favicon.ico" alt="MCP Toolbox for Databases Logo" /> **[MCP Toolbox for Databases](https://github.com/googleapis/genai-toolbox)** - Open source MCP server specializing in easy, fast, and secure tools for Databases. Supports  AlloyDB, BigQuery, Bigtable, Cloud SQL, Dgraph, MySQL, Neo4j, Postgres, Spanner, and more.
- <img height="12" width="12" src="https://www.meilisearch.com/favicon.ico" alt="Meilisearch Logo" /> **[Meilisearch](https://github.com/meilisearch/meilisearch-mcp)** - Interact & query with Meilisearch (Full-text & semantic search API)
- <img height="12" width="12" src="https://memgraph.com/favicon.png" alt="Memgraph Logo" /> **[Memgraph](https://github.com/memgraph/mcp-memgraph)** - Query your data in [Memgraph](https://memgraph.com/) graph database.
- <img height="12" width="12" src="https://memgraph.com/favicon.png" alt="Memgraph Logo" /> **[Memgraph](https://github.com/memgraph/ai-toolkit/tree/main/integrations/mcp-memgraph)** - Query your data in [Memgraph](https://memgraph.com/) graph database.
- <img height="12" width="12" src="https://www.mercadopago.com/favicon.ico" alt="MercadoPago Logo" /> **[Mercado Pago](https://mcp.mercadopago.com/)** - Mercado Pago's official MCP server.
- <img height="12" width="12" src="https://metoro.io/static/images/logos/Metoro.svg" alt="Metoro Logo" /> **[Metoro](https://github.com/metoro-io/metoro-mcp-server)** - Query and interact with kubernetes environments monitored by Metoro
- <img height="12" width="12" src="https://claritystatic.azureedge.net/images/logo.ico" alt="Microsoft Clarity Logo"/> **[Microsoft Clarity](https://github.com/microsoft/clarity-mcp-server)** - Official MCP Server to get your behavioral analytics data and insights from [Clarity](https://clarity.microsoft.com)
- <img height="12" width="12" src="https://conn-afd-prod-endpoint-bmc9bqahasf3grgk.b01.azurefd.net/releases/v1.0.1735/1.0.1735.4099/commondataserviceforapps/icon.png" alt="Microsoft Dataverse Logo" /> **[Microsoft Dataverse](https://go.microsoft.com/fwlink/?linkid=2320176)** - Chat over your business data using NL - Discover tables, run queries, retrieve data, insert or update records, and execute custom prompts grounded in business knowledge and context.
- <img height="12" width="12" src="https://www.microsoft.com/favicon.ico" alt="microsoft.com favicon" /> **[Microsoft Learn Docs](https://github.com/microsoftdocs/mcp)** - An MCP server that provides structured access to Microsoft’s official documentation. Retrieves accurate, authoritative, and context-aware technical content for code generation, question answering, and workflow grounding.
- <img height="12" width="12" src="https://milvus.io/favicon-32x32.png" /> **[Milvus](https://github.com/zilliztech/mcp-server-milvus)** - Search, Query and interact with data in your Milvus Vector Database.
- <img src="https://avatars.githubusercontent.com/u/94089762?s=48&v=4" alt="Mobb" width="12" height="12"> **[Mobb](https://github.com/mobb-dev/bugsy?tab=readme-ov-file#model-context-protocol-mcp-server)** - The [Mobb Vibe Shield](https://vibe.mobb.ai/) MCP server identifies and remediates vulnerabilities in both human and AI-written code, ensuring your applications remain secure without slowing development.
- <img height="12" width="12" src="https://console.gomomento.com/favicon.ico" /> **[Momento](https://github.com/momentohq/mcp-momento)** - Momento Cache lets you quickly improve your performance, reduce costs, and handle load at any scale.
- <img height="12" width="12" src="https://www.mongodb.com/favicon.ico" /> **[MongoDB](https://github.com/mongodb-js/mongodb-mcp-server)** - Both MongoDB Community Server and MongoDB Atlas are supported.
- <img height="12" width="12" src="https://www.motherduck.com/favicon.ico" alt="MotherDuck Logo" /> **[MotherDuck](https://github.com/motherduckdb/mcp-server-motherduck)** - Query and analyze data with MotherDuck and local DuckDB
- <img height="12" width="12" src="https://docs.mulesoft.com/_/img/favicon.ico" alt="Mulesoft Logo" /> **[Mulesoft](https://www.npmjs.com/package/@mulesoft/mcp-server)** - Build, deploy, and manage MuleSoft applications with natural language, directly inside any compatible IDE.
- <img height="12" width="12" src="https://avatars.githubusercontent.com/u/38020270" alt="NanoVMs Logo" /> **[NanoVMs](https://github.com/nanovms/ops-mcp)** - Easily Build and Deploy unikernels to any cloud.
- <img height="12" width="12" src="https://needle-ai.com/images/needle-logo-orange-2-rounded.png" alt="Needle AI Logo" /> **[Needle](https://github.com/needle-ai/needle-mcp)** - Production-ready RAG out of the box to search and retrieve data from your own documents.
- <img height="12" width="12" src="https://neo4j.com/favicon.ico" alt="Neo4j Logo" /> **[Neo4j](https://github.com/neo4j-contrib/mcp-neo4j/)** - Neo4j graph database server (schema + read/write-cypher) and separate graph database backed memory
- <img height="12" width="12" src="https://avatars.githubusercontent.com/u/183852044?s=48&v=4" alt="Neon Logo" /> **[Neon](https://github.com/neondatabase/mcp-server-neon)** - Interact with the Neon serverless Postgres platform
- <img height="12" width="12" src="https://app.usenerve.com/favicon.ico" alt="Nerve Logo" /> **[Nerve](https://github.com/nerve-hq/nerve-mcp-server)** - Search and Act on all your company data across all your SaaS apps via [Nerve](https://www.usenerve.com/)
- <img height="12" width="12" src="https://www.netdata.cloud/favicon-32x32.png" alt="Netdata Logo" /> **[Netdata](https://github.com/netdata/netdata/blob/master/src/web/mcp/README.md)** - Discovery, exploration, reporting and root cause analysis using all observability data, including metrics, logs, systems, containers, processes, and network connections
- <img height="12" width="12" src="https://www.netlify.com/favicon/icon.svg" alt="Netlify Logo" /> **[Netlify](https://docs.netlify.com/welcome/build-with-ai/netlify-mcp-server/)** - Create, build, deploy, and manage your websites with Netlify web platform.
- <img height="12" width="12" src="https://www.thenile.dev/favicon.ico" alt="Nile Logo" /> **[Nile](https://github.com/niledatabase/nile-mcp-server)** - An MCP server that talks to Nile - Postgres re-engineered for B2B apps. Manage and query databases, tenants, users, auth using LLMs
- <img height="12" width="12" src="https://avatars.githubusercontent.com/u/208441832?s=400&v=4" alt="Nodit Logo" /> **[Nodit](https://github.com/noditlabs/nodit-mcp-server)** - Official Nodit MCP Server enabling access to multi-chain RPC Nodes and Data APIs for blockchain data.
- <img height="12" width="12" src="https://app.norman.finance/favicons/favicon-32x32.png" alt="Norman Logo" /> **[Norman Finance](https://github.com/norman-finance/norman-mcp-server)** - MCP server for managing accounting and taxes with Norman Finance.
- <img height="12" width="12" src="https://avatars.githubusercontent.com/u/4792552?s=200&v=4" alt="Notion Logo" /> **[Notion](https://github.com/makenotion/notion-mcp-server#readme)** - This project implements an MCP server for the Notion API.
- <img height="12" width="12" src="https://www.nutrient.io/assets/images/logos/nutrient.svg" alt="Nutrient Logo" /> **[Nutrient](https://github.com/PSPDFKit/nutrient-dws-mcp-server)** - Create, Edit, Sign, Extract Documents using Natural Language
- <img height="12" width="12" src="https://nx.dev/favicon/favicon.svg" alt="Nx Logo" /> **[Nx](https://github.com/nrwl/nx-console/blob/master/apps/nx-mcp)** - Makes [Nx's understanding](https://nx.dev/features/enhance-AI) of your codebase accessible to LLMs, providing insights into the codebase architecture, project relationships and runnable tasks thus allowing AI to make precise code suggestions.
- <img height="12" width="12" src="https://avatars.githubusercontent.com/u/82347605?s=48&v=4" alt="OceanBase Logo" /> **[OceanBase](https://github.com/oceanbase/mcp-oceanbase)** - MCP Server for OceanBase database and its tools
- <img height="12" width="12" src="https://docs.octagonagents.com/logo.svg" alt="Octagon Logo" /> **[Octagon](https://github.com/OctagonAI/octagon-mcp-server)** - Deliver real-time investment research with extensive private and public market data.
- <img height="12" width="12" src="https://octoeverywhere.com/img/logo.png" alt="OctoEverywhere Logo" /> **[OctoEverywhere](https://github.com/OctoEverywhere/mcp)** - A 3D Printing MCP server that allows for querying for live state, webcam snapshots, and 3D printer control.
- <img height="12" width="12" src="https://avatars.githubusercontent.com/u/211697972" alt="Offorte Logo" /> **[Offorte](https://github.com/offorte/offorte-mcp-server#readme)** - Offorte Proposal Software official MCP server enables creation and sending of business proposals.
- <img height="12" width="12" src="https://maps.olakrutrim.com/favicon.ico" alt="Ola Maps" /> **[OlaMaps](https://pypi.org/project/ola-maps-mcp-server)** - Official Ola Maps MCP Server for services like geocode, directions, place details and many more.
- <img height="12" width="12" src="https://static.onlyoffice.com/images/favicon.ico" alt="ONLYOFFICE DocSpace" /> **[ONLYOFFICE DocSpace](https://github.com/ONLYOFFICE/docspace-mcp)** - Interact with [ONLYOFFICE DocSpace](https://www.onlyoffice.com/docspace.aspx) API to create rooms, manage files and folders.
- <img height="12" width="12" src="https://op.gg/favicon.ico" alt="OP.GG Logo" /> **[OP.GG](https://github.com/opgginc/opgg-mcp)** - Access real-time gaming data across popular titles like League of Legends, TFT, and Valorant, offering champion analytics, esports schedules, meta compositions, and character statistics.
- <img height="12" width="12" src="https://opensearch.org/wp-content/uploads/2025/01/opensearch_mark_default.svg" alt="OpenSearch Logo" /> **[OpenSearch](https://github.com/opensearch-project/opensearch-mcp-server-py)** -  MCP server that enables AI agents to perform search and analytics use cases on data stored in [OpenSearch](https://opensearch.org/).
- <img height="12" width="12" src="https://app.opslevel.com/favicon.ico" alt="OpsLevel" /> **[OpsLevel](https://github.com/opslevel/opslevel-mcp)** - Official MCP Server for [OpsLevel](https://www.opslevel.com).
- <img height="12" width="12" src="https://optuna.org/assets/img/favicon.ico" alt="Optuna Logo" /> **[Optuna](https://github.com/optuna/optuna-mcp)** - Official MCP server enabling seamless orchestration of hyperparameter search and other optimization tasks with [Optuna](https://optuna.org/).
- <img height="12" width="12" src="https://oxylabs.io/favicon.ico" alt="Oxylabs Logo" /> **[Oxylabs](https://github.com/oxylabs/oxylabs-mcp)** - Scrape websites with Oxylabs Web API, supporting dynamic rendering and parsing for structured data extraction.
- <img height="12" width="12" src="https://developer.paddle.com/favicon.svg" alt="Paddle Logo" /> **[Paddle](https://github.com/PaddleHQ/paddle-mcp-server)** - Interact with the Paddle API. Manage product catalog, billing and subscriptions, and reports.
- **[Pagos](https://github.com/pagos-ai/pagos-mcp)** - Interact with the Pagos API. Query Credit Card BIN Data with more to come.
- <img height="12" width="12" src="https://paiml.com/favicon.ico" alt="PAIML Logo" /> **[PAIML MCP Agent Toolkit](https://github.com/paiml/paiml-mcp-agent-toolkit)** - Professional project scaffolding toolkit with zero-configuration AI context generation, template generation for Rust/Deno/Python projects, and hybrid neuro-symbolic code analysis.
- <img height="12" width="12" src="https://app.paperinvest.io/favicon.svg" alt="Paper Logo" /> **[Paper](https://github.com/paperinvest/mcp-server)** - Realistic paper trading platform with market simulation, 22 broker emulations, and professional tools for risk-free trading practice. First trading platform with MCP integration.
- **[Patronus AI](https://github.com/patronus-ai/patronus-mcp-server)** - Test, evaluate, and optimize AI agents and RAG apps
- <img height="12" width="12" src="https://www.paypalobjects.com/webstatic/icon/favicon.ico" alt="PayPal Logo" /> **[PayPal](https://mcp.paypal.com)** - PayPal's official MCP server.
- <img height="12" width="12" src="https://ww2-secure.pearl.com/static/pearl/pearl-logo.svg" alt="Pearl Logo" /> **[Pearl](https://github.com/Pearl-com/pearl_mcp_server)** - Official MCP Server to interact with Pearl API. Connect your AI Agents with 12,000+ certified experts instantly.
- <img height="12" width="12" src="https://www.perplexity.ai/favicon.ico" alt="Perplexity Logo" /> **[Perplexity](https://github.com/ppl-ai/modelcontextprotocol)** - An MCP server that connects to Perplexity's Sonar API, enabling real-time web-wide research in conversational AI.
- <img height="12" width="12" src="https://avatars.githubusercontent.com/u/54333248" /> **[Pinecone](https://github.com/pinecone-io/pinecone-mcp)** - [Pinecone](https://docs.pinecone.io/guides/operations/mcp-server)'s developer MCP Server assist developers in searching documentation and managing data within their development environment.
- <img height="12" width="12" src="https://avatars.githubusercontent.com/u/54333248" /> **[Pinecone Assistant](https://github.com/pinecone-io/assistant-mcp)** - Retrieves context from your [Pinecone Assistant](https://docs.pinecone.io/guides/assistant/mcp-server) knowledge base.
- <img height="12" width="12" src="https://pipedream.com/favicon.ico" alt="Pipedream Logo" /> **[Pipedream](https://github.com/PipedreamHQ/pipedream/tree/master/modelcontextprotocol)** - Connect with 2,500 APIs with 8,000+ prebuilt tools.
- <img height="12" width="12" src="https://playcanvas.com/static-assets/images/icons/favicon.png" alt="PlayCanvas Logo" /> **[PlayCanvas](https://github.com/playcanvas/editor-mcp-server)** - Create interactive 3D web apps with the PlayCanvas Editor.
- <img height="12" width="12" src="https://www.plugged.in/favicon.ico" alt="Plugged.in Logo" /> **[Plugged.in](https://github.com/VeriTeknik/pluggedin-mcp)** - A comprehensive proxy that combines multiple MCP servers into a single MCP. It provides discovery and management of tools, prompts, resources, and templates across servers, plus a playground for debugging when building MCP servers.
- <img height="12" width="12" src="https://github.com/port-labs/port-mcp-server/blob/main/assets/port_symbol_white.svg" alt="Port Logo" /> **[Port IO](https://github.com/port-labs/port-mcp-server)** - Access and manage your software catalog to improve service quality and compliance.
- **[PostHog](https://github.com/posthog/mcp)** - Interact with PostHog analytics, feature flags, error tracking and more with the official PostHog MCP server.
- **[Postman API](https://github.com/postmanlabs/postman-api-mcp)** - Manage your Postman resources using the [Postman API](https://www.postman.com/postman/postman-public-workspace/collection/i2uqzpp/postman-api).
- <img height="12" width="12" src="https://powerdrill.ai/_next/static/media/powerdrill.0fa27d00.webp" alt="Powerdrill Logo" /> **[Powerdrill](https://github.com/powerdrillai/powerdrill-mcp)** - An MCP server that provides tools to interact with Powerdrill datasets, enabling smart AI data analysis and insights.
- <img height="12" width="12" src="https://www.prisma.io/images/favicon-32x32.png" alt="Prisma Logo" /> **[Prisma](https://www.prisma.io/docs/postgres/mcp-server)** - Create and manage Prisma Postgres databases
- <img height="12" width="12" src="https://docs.speedscale.com/img/favicon.ico" alt="proxymock Logo" /> **[proxymock](https://docs.speedscale.com/proxymock/reference/mcp/)** - An MCP server that automatically generates tests and mocks by recording a live app.
- <img src="https://www.pubnub.com/favicon/favicon-32x32.png" alt="PubNub" width="12" height="12"> **[PubNub](https://github.com/pubnub/pubnub-mcp-server)** - Retrieves context for developing with PubNub SDKs and calling APIs.
- <img height="12" width="12" src="https://www.pulumi.com/images/favicon.ico" alt="Pulumi Logo" /> **[Pulumi](https://github.com/pulumi/mcp-server)** - Deploy and manage cloud infrastructure using [Pulumi](https://pulumi.com).
- <img height="12" width="12" src="https://pure.md/favicon.png" alt="Pure.md Logo" /> **[Pure.md](https://github.com/puremd/puremd-mcp)** - Reliably access web content in markdown format with [pure.md](https://pure.md) (bot detection avoidance, proxy rotation, and headless JS rendering built in).
- <img height="12" width="12" src="https://put.io/images/favicon.ico" alt="Put.io Logo" /> **[Put.io](https://github.com/putdotio/putio-mcp-server)** - Interact with your Put.io account to download torrents.
- <img height="12" width="12" src="https://qdrant.tech/img/brand-resources-logos/logomark.svg" /> **[Qdrant](https://github.com/qdrant/mcp-server-qdrant/)** - Implement semantic memory layer on top of the Qdrant vector search engine
- **[Quickchat AI](https://github.com/incentivai/quickchat-ai-mcp)** - Launch your conversational [Quickchat AI](https://quickchat.ai) agent as an MCP to give AI apps real-time access to its Knowledge Base and conversational capabilities
- <img height="12" width="12" src="https://avatars.githubusercontent.com/u/165178062" alt="Ragie Logo" /> **[Ragie](https://github.com/ragieai/ragie-mcp-server/)** - Retrieve context from your [Ragie](https://www.ragie.ai) (RAG) knowledge base connected to integrations like Google Drive, Notion, JIRA and more.
- <img height="12" width="12" src="https://www.ramp.com/favicon.ico" /> **[Ramp](https://github.com/ramp-public/ramp-mcp)** - Interact with [Ramp](https://ramp.com)'s Developer API to run analysis on your spend and gain insights leveraging LLMs
- **[Raygun](https://github.com/MindscapeHQ/mcp-server-raygun)** - Interact with your crash reporting and real using monitoring data on your Raygun account
- <img height="12" width="12" src="https://framerusercontent.com/images/CU1m0xFonUl76ZeaW0IdkQ0M.png" alt="Razorpay Logo" /> **[Razorpay](https://github.com/razorpay/razorpay-mcp-server)** - Razorpay's official MCP server
- <img height="12" width="12" src="https://www.recraft.ai/favicons/icon.svg" alt="Recraft Logo" /> **[Recraft](https://github.com/recraft-ai/mcp-recraft-server)** - Generate raster and vector (SVG) images using [Recraft](https://recraft.ai). Also you can edit, upscale images, create your own styles, and vectorize raster images
- <img height="12" width="12" src="https://avatars.githubusercontent.com/u/1529926" alt="Redis Logo" /> **[Redis](https://github.com/redis/mcp-redis/)** - The Redis official MCP Server offers an interface to manage and search data in Redis.
- <img height="12" width="12" src="https://avatars.githubusercontent.com/u/1529926" alt="Redis Logo" /> **[Redis Cloud API](https://github.com/redis/mcp-redis-cloud/)** - The Redis Cloud API MCP Server allows you to manage your Redis Cloud resources using natural language.
- <img src="https://avatars.githubusercontent.com/u/149024635" alt="Reexpress" width="12" height="12"> **[Reexpress](https://github.com/ReexpressAI/reexpress_mcp_server)** - Enable Similarity-Distance-Magnitude statistical verification for your search, software, and data science workflows
- <img height="12" width="12" src="https://www.rember.com/favicon.ico" alt="Rember Logo" /> **[Rember](https://github.com/rember/rember-mcp)** - Create spaced repetition flashcards in [Rember](https://rember.com) to remember anything you learn in your chats
- <img height="12" width="12" src="http://nonica.io/Nonica-logo.ico" alt="Nonica Logo" /> **[Revit](https://github.com/NonicaTeam/AI-Connector-for-Revit)** - Connect and interact with your Revit models live.
- <img height="12" width="12" src="https://ui.rilldata.com/favicon.png" alt="Rill Data Logo" /> **[Rill Data](https://docs.rilldata.com/explore/mcp)** - Interact with Rill Data to query and analyze your data.
- <img height="12" width="12" src="https://riza.io/favicon.ico" alt="Riza logo" /> **[Riza](https://github.com/riza-io/riza-mcp)** - Arbitrary code execution and tool-use platform for LLMs by [Riza](https://riza.io)
- <img height="12" width="12" src="https://cdn.foundation.roblox.com/current/RobloxStudio.ico" alt="Roblox Studio" /> **[Roblox Studio](https://github.com/Roblox/studio-rust-mcp-server)** - Roblox Studio MCP Server, create and manipulate scenes, scripts in Roblox Studio
- <img src="https://hyper3d.ai/favicon.ico" alt="Rodin" width="12" height="12"> **[Rodin](https://github.com/DeemosTech/rodin-api-mcp)** - Generate 3D Models with [Hyper3D Rodin](https://hyper3d.ai)
- <img height="12" width="12" src="https://cdn.prod.website-files.com/66b7de6a233c04f4dac200a6/66bed52680d689629483c18b_faviconV2%20(2).png" alt="Root Signals Logo" /> **[Root Signals](https://github.com/root-signals/root-signals-mcp)** - Improve and quality control your outputs with evaluations using LLM-as-Judge
- **[Routine](https://github.com/routineco/mcp-server)** - MCP server to interact with [Routine](https://routine.co/): calendars, tasks, notes, etc.
- <img height="12" width="12" src="https://raw.githubusercontent.com/safedep/.github/refs/heads/main/assets/logo/1.png" alt="SafeDep Logo" /> **[SafeDep](https://github.com/safedep/vet/blob/main/docs/mcp.md)** - SafeDep `vet-mcp` helps in  vetting open source packages for security risks—such as vulnerabilities and malicious code—before they're used in your project, especially with AI-generated code suggestions.
- <img height="12" width="12" src="https://waf-ce.chaitin.cn/favicon.ico" alt="SafeLine Logo" /> **[SafeLine](https://github.com/chaitin/SafeLine/tree/main/mcp_server)** - [SafeLine](https://safepoint.cloud/landing/safeline) is a self-hosted WAF(Web Application Firewall) to protect your web apps from attacks and exploits.
- <img height="12" width="12" src="https://scrapi.tech/favicon.ico" alt="ScrAPI Logo" /> **[ScrAPI](https://github.com/DevEnterpriseSoftware/scrapi-mcp)** - Web scraping using [ScrAPI](https://scrapi.tech). Extract website content that is difficult to access because of bot detection, captchas or even geolocation restrictions.
- <img height="12" width="12" src="https://screenshotone.com/favicon.ico" alt="ScreenshotOne Logo" /> **[ScreenshotOne](https://github.com/screenshotone/mcp/)** - Render website screenshots with [ScreenshotOne](https://screenshotone.com/)
- <img height="12" width="12" src="https://pics.fatwang2.com/56912e614b35093426c515860f9f2234.svg" alt="Search1API Logo" /> **[Search1API](https://github.com/fatwang2/search1api-mcp)** - One API for Search, Crawling, and Sitemaps
- <img height="12" width="12" src="https://semgrep.dev/favicon.ico" alt="Semgrep Logo" /> **[Semgrep](https://github.com/semgrep/mcp)** - Enable AI agents to secure code with [Semgrep](https://semgrep.dev/).
- <img height="12" width="12" src="https://cdn.prod.website-files.com/6372338e5477e047032b37a5/64f85e6388a2a5c8c9525b4d_favLogo.png" alt="Shortcut Logo" /> **[Shortcut](https://github.com/useshortcut/mcp-server-shortcut)** - Access and implement all of your projects and tasks (Stories) from [Shortcut](https://shortcut.com/).
- <img height="12" width="12" src="https://www.singlestore.com/favicon-32x32.png?v=277b9cbbe31e8bc416504cf3b902d430"/> **[SingleStore](https://github.com/singlestore-labs/mcp-server-singlestore)** - Interact with the SingleStore database platform
- <img src="https://smooth-operator.online/logo48.png" alt="Smooth Operator" width="12" height="12"> **[Smooth Operator](https://smooth-operator.online/agent-tools-api-docs/toolserverdocs)** - Tools to automate Windows via AI Vision, Mouse, Keyboard, Automation Trees, Webbrowser
- <img height="12" width="12" src="https://app.snyk.io/bundle/favicon-faj49uD9.png" alt="Snyk Logo" /> **[Snyk](https://github.com/snyk/snyk-ls/blob/main/mcp_extension/README.md)** - Enhance security posture by embedding [Snyk](https://snyk.io/) vulnerability scanning directly into agentic workflows.
- <img height="12" width="12" src="https://www.sonarsource.com/favicon.ico" alt="SonarQube Logo" /> **[SonarQube](https://github.com/SonarSource/sonarqube-mcp-server)** - Enables seamless integration with [SonarQube](https://www.sonarsource.com/) Server or Cloud and allows for code snippet analysis within the agent context.
- <img src="https://sophtron.com/favicon.ico" alt="Sophtron" width="12" height="12"> **[Sophtron](https://github.com/sophtron/Sophtron-Integration/tree/main/modelcontextprotocol)** - Connect to your bank, credit card, utilities accounts to retrieve account balances and transactions with [Sophtron Bank Integration](https://sophtron.com).
- <img height="12" width="12" src="https://www.starrocks.io/favicon.ico" alt="StarRocks Logo" /> **[StarRocks](https://github.com/StarRocks/mcp-server-starrocks)** - Interact with [StarRocks](https://www.starrocks.io/)
- <img height="12" width="12" src="https://downloads.steadybit.com/logomark.svg" alt="Steadybit Logo" /> **[Steadybit](https://github.com/steadybit/mcp)** - Interact with [Steadybit](https://www.steadybit.com/)
- <img height="12" width="12" src="https://stripe.com/favicon.ico" alt="Stripe Logo" /> **[Stripe](https://github.com/stripe/agent-toolkit)** - Interact with Stripe API
- <img height="12" width="12" src="https://supabase.com/favicon/favicon.ico" alt="Supabase Logo" /> **[Supabase](https://github.com/supabase-community/supabase-mcp)** - Interact with Supabase: Create tables, query data, deploy edge functions, and more.
- <img height="12" width="12" src="https://d12w4pyrrczi5e.cloudfront.net/archive/50eb154ab859c63a8f1c850f9fe094e25d35e929/images/favicon.ico" alt="Tako Logo" /> **[Tako](https://github.com/TakoData/tako-mcp)** - Use natural language to search [Tako](https://trytako.com) for real-time financial, sports, weather, and public data with visualization
- <img height="12" width="12" src="https://tavily.com/favicon.ico" alt="Tavily Logo" /> **[Tavily](https://github.com/tavily-ai/tavily-mcp)** - Search engine for AI agents (search + extract) powered by [Tavily](https://tavily.com/)
- <img height="12" width="12" src="https://raw.githubusercontent.com/hashicorp/terraform-mcp-server/main/public/images/Terraform-LogoMark_onDark.svg" alt="Terraform Logo" /> **[Terraform](https://github.com/hashicorp/terraform-mcp-server)** - Seamlessly integrate with Terraform ecosystem, enabling advanced automation and interaction capabilities for Infrastructure as Code (IaC) development powered by [Terraform](https://www.hashicorp.com/en/products/terraform)
- <img height="12" width="12" src="https://www.textin.com/favicon.png" alt="TextIn Logo" /> **[TextIn](https://github.com/intsig-textin/textin-mcp)** - An MCP server for the [TextIn](https://www.textin.com/?from=github_mcp) API, is a tool for extracting text and performing OCR on documents, it also supports converting documents into Markdown
- <img height="12" width="12" src="https://avatars.githubusercontent.com/u/106156665?s=200" alt="Thena Logo" /> **[Thena](https://mcp.thena.ai)** - Thena's MCP server for enabling users and AI agents to interact with Thena's services and manage customers across different channels such as Slack, Email, Web, Discord etc.
- <img height="12" width="12" src="https://thirdweb.com/favicon.ico" alt="Thirdweb Logo" /> **[Thirdweb](https://github.com/thirdweb-dev/ai/tree/main/python/thirdweb-mcp)** - Read/write to over 2k blockchains, enabling data querying, contract analysis/deployment, and transaction execution, powered by [Thirdweb](https://thirdweb.com/)
- <img height="12" width="12" src="https://www.thoughtspot.com/favicon-16x16.png" alt="ThoughtSpot Logo" /> **[ThoughtSpot](https://github.com/thoughtspot/mcp-server)** - AI is the new BI. A dedicated data analyst for everyone on your team. Bring [ThoughtSpot](https://thoughtspot.com) powers into Claude or any MCP host.
- <img height="12" width="12" src="https://tianji.msgbyte.com/img/dark-brand.svg" alt="Tianji Logo" /> **[Tianji](https://github.com/msgbyte/tianji/tree/master/apps/mcp-server)** - Interact with Tianji platform whatever selfhosted or cloud platform, powered by [Tianji](https://tianji.msgbyte.com/).
- <img height="12" width="12" src="https://www.pingcap.com/favicon.ico" alt="TiDB Logo" /> **[TiDB](https://github.com/pingcap/pytidb)** - MCP Server to interact with TiDB database platform.
- <img height="12" width="12" src="https://www.tinybird.co/favicon.ico" alt="Tinybird Logo" /> **[Tinybird](https://github.com/tinybirdco/mcp-tinybird)** - Interact with Tinybird serverless ClickHouse platform
- <img height="12" width="12" src="https://b2729162.smushcdn.com/2729162/wp-content/uploads/2023/10/cropped-Favicon-1-192x192.png?lossy=1&strip=1&webp=1" alt="Tldv Logo" /> **[Tldv](https://gitlab.com/tldv/tldv-mcp-server)** - Connect your AI agents to Google-Meet, Zoom & Microsoft Teams through [tl;dv](https://tldv.io)
- <img height="12" width="12" src="https://cdn.tokenmetrics.com/logo.svg" alt="Token Metrics Logo" /> **[Token Metrics](https://github.com/token-metrics/mcp)** - [Token Metrics](https://www.tokenmetrics.com/) integration for fetching real-time crypto market data, trading signals, price predictions, and advanced analytics.
- <img height="12" width="12" src="https://images.thetradeagent.ai/trade_agent/logo.svg" alt="Trade Agent Logo" /> **[Trade Agent](https://github.com/Trade-Agent/trade-agent-mcp)** - Execute stock and crypto trades on your brokerage via [Trade Agent](https://thetradeagent.ai)
- <img height="12" width="12" src="https://www.twilio.com/content/dam/twilio-com/core-assets/social/favicon-16x16.png" alt="Twilio Logo" /> **[Twilio](https://github.com/twilio-labs/mcp)** - Interact with [Twilio](https://www.twilio.com/en-us) APIs to send SMS messages, manage phone numbers, configure your account, and more.
- <img height="12" width="12" src="https://unifai.network/favicon.ico" alt="UnifAI Logo" /> **[UnifAI](https://github.com/unifai-network/unifai-mcp-server)** - Dynamically search and call tools using [UnifAI Network](https://unifai.network)
- <img height="12" width="12" src="https://framerusercontent.com/images/plcQevjrOYnyriuGw90NfQBPoQ.jpg" alt="Unstructured Logo" /> **[Unstructured](https://github.com/Unstructured-IO/UNS-MCP)** - Set up and interact with your unstructured data processing workflows in [Unstructured Platform](https://unstructured.io)
- <img height="12" width="12" src="https://upstash.com/icons/favicon-32x32.png" alt="Upstash Logo" /> **[Upstash](https://github.com/upstash/mcp-server)** - Manage Redis databases and run Redis commands on [Upstash](https://upstash.com/) with natural language.
- <img src="https://www.vantage.sh/favicon.ico" alt="Vantage" width="12" height="12"> **[Vantage](https://github.com/vantage-sh/vantage-mcp-server)** - Interact with your organization's cloud cost spend.
- <img height="12" width="12" src="https://mcp.variflight.com/favicon.ico" alt="VariFlight Logo" /> **[VariFlight](https://github.com/variflight/variflight-mcp)** - VariFlight's official MCP server provides tools to query flight information, weather data, comfort metrics, the lowest available fares, and other civil aviation-related data.
- <img height="12" width="12" src="https://docs.octagonagents.com/logo.svg" alt="Octagon Logo" /> **[VCAgents](https://github.com/OctagonAI/octagon-vc-agents)** - Interact with investor agents—think Wilson or Thiel—continuously updated with market intel.
- **[Vectorize](https://github.com/vectorize-io/vectorize-mcp-server/)** - [Vectorize](https://vectorize.io) MCP server for advanced retrieval, Private Deep Research, Anything-to-Markdown file extraction and text chunking.
- <img height="12" width="12" src="https://static.verbwire.com/favicon-16x16.png" alt="Verbwire Logo" /> **[Verbwire](https://github.com/verbwire/verbwire-mcp-server)** - Deploy smart contracts, mint NFTs, manage IPFS storage, and more through the Verbwire API
- <img height="12" width="12" src="https://verodat.io/assets/favicon-16x16.png" alt="Verodat Logo" /> **[Verodat](https://github.com/Verodat/verodat-mcp-server)** - Interact with Verodat AI Ready Data platform
- <img height="12" width="12" src="https://www.veyrax.com/favicon.ico" alt="VeyraX Logo" /> **[VeyraX](https://github.com/VeyraX/veyrax-mcp)** - Single tool to control all 100+ API integrations, and UI components
- <img height="12" width="12" src="https://avatars.githubusercontent.com/u/174736222?s=200&v=4" alt="VictoriaMetrics Logo" /> **[VictoriaMetrics](https://github.com/VictoriaMetrics-Community/mcp-victoriametrics)** - Comprehensive integration with [VictoriaMetrics APIs](https://docs.victoriametrics.com/victoriametrics/url-examples/) and [documentation](https://docs.victoriametrics.com/) for monitoring, observability, and debugging tasks related to your VictoriaMetrics instances.
- <img src="https://framerusercontent.com/images/ijlYG00LOcMD6zR1XLMxHbAwZkM.png" alt="VideoDB Director" height="14"> **[VideoDB Director](https://github.com/video-db/agent-toolkit/tree/main/modelcontextprotocol)** - Create AI-powered video workflows including automatic editing, content moderation, voice cloning, highlight generation, and searchable video moments—all accessible via simple APIs and intuitive chat-based interfaces.
- <img height="12" width="12" src="https://landing.ai/wp-content/uploads/2024/04/cropped-favicon-192x192.png" alt="LandingAI VisionAgent" /> **[VisionAgent MCP](https://github.com/landing-ai/vision-agent-mcp)** - A simple MCP server that enables your LLM to better reason over images, video and documents.
- <img height="12" width="12" src="https://raw.githubusercontent.com/mckinsey/vizro/main/vizro-core/docs/assets/images/favicon.png" alt="Vizro Logo" /> **[Vizro](https://github.com/mckinsey/vizro/tree/main/vizro-mcp)** - Tools and templates to create validated and maintainable data charts and dashboards
- <img height="12" width="12" src="https://wavespeed.ai/logo.webp" alt="WaveSpeed Logo" /> **[WaveSpeed](https://github.com/WaveSpeedAI/mcp-server)** - WaveSpeed MCP server providing AI agents with image and video generation capabilities.
- <img height="12" width="12" src="https://waystation.ai/images/logo.svg" alt="WayStation Logo" /> **[WayStation](https://github.com/waystation-ai/mcp)** - Universal MCP server to connect to popular productivity tools such as Notion, Monday, AirTable, and many more
- <img height="12" width="12" src="https://www.webflow.com/favicon.ico" alt="Webflow Logo"> **[Webflow](https://github.com/webflow/mcp-server)** - Interact with Webflow sites, pages, and collections
- <img height="12" width="12" src="https://webscraping.ai/favicon.ico" alt="WebScraping.AI Logo" /> **[WebScraping.AI](https://github.com/webscraping-ai/webscraping-ai-mcp-server)** - Interact with **[WebScraping.AI](https://WebScraping.AI)** for web data extraction and scraping
- <img height="12" width="12" src="https://www.xero.com/favicon.ico" alt="Xero Logo" /> **[Xero](https://github.com/XeroAPI/xero-mcp-server)** - Interact with the accounting data in your business using our official MCP server
- <img height="12" width="12" src="https://storage.yandexcloud.net/ydb-www-prod-site-assets/favicon-202305/favicon.ico" alt="YDB Logo" /> **[YDB](https://github.com/ydb-platform/ydb-mcp)** - Query [YDB](https://ydb.tech/) databases
- <img height="12" width="12" src="https://cdn.prod.website-files.com/632cd328ed2b485519c3f689/6334977a5d1a542102d4b9b5_favicon-32x32.png" alt="YepCode Logo" /> **[YepCode](https://github.com/yepcode/mcp-server-js)** - Run code in a secure, scalable sandbox environment with full support for dependencies, secrets, logs, and access to APIs or databases. Powered by [YepCode](https://yepcode.io)
- <img height="12" width="12" src="https://www.yugabyte.com/favicon-16x16.png" alt="YugabyteDB Logo" /> **[YugabyteDB](https://github.com/yugabyte/yugabytedb-mcp-server)** -  MCP Server to interact with your [YugabyteDB](https://www.yugabyte.com/) database
- <img height="12" width="12" src="https://avatars.githubusercontent.com/u/14069894" alt="Yunxin Logo" /> **[Yunxin](https://github.com/netease-im/yunxin-mcp-server)** - An MCP server that connects to Yunxin's IM/RTC/DATA Open-API
- <img height="12" width="12" src="https://cdn.zapier.com/zapier/images/favicon.ico" alt="Zapier Logo" /> **[Zapier](https://zapier.com/mcp)** - Connect your AI Agents to 8,000 apps instantly.
- **[ZenML](https://github.com/zenml-io/mcp-zenml)** - Interact with your MLOps and LLMOps pipelines through your [ZenML](https://www.zenml.io) MCP server
- <img height="12" width="12" src="https://zizai.work/images/logo.jpg" alt="ZIZAI Logo" /> **[ZIZAI Recruitment](https://github.com/zaiwork/mcp)** - Interact with the next-generation intelligent recruitment platform for employees and employers, powered by [ZIZAI Recruitment](https://zizai.work).

### 🌎 Community Servers

A growing set of community-developed and maintained servers demonstrates various applications of MCP across different domains.

> **Note:** Community servers are **untested** and should be used at **your own risk**. They are not affiliated with or endorsed by Anthropic.
- **[1Panel](https://github.com/1Panel-dev/mcp-1panel)** - MCP server implementation that provides 1Panel interaction.
- **[A2A](https://github.com/GongRzhe/A2A-MCP-Server)** - An MCP server that bridges the Model Context Protocol (MCP) with the Agent-to-Agent (A2A) protocol, enabling MCP-compatible AI assistants (like Claude) to seamlessly interact with A2A agents.
- **[Ableton Live](https://github.com/Simon-Kansara/ableton-live-mcp-server)** - an MCP server to control Ableton Live.
- **[Ableton Live](https://github.com/ahujasid/ableton-mcp)** (by ahujasid) - Ableton integration allowing prompt enabled music creation.
- **[Actor Critic Thinking](https://github.com/aquarius-wing/actor-critic-thinking-mcp)** - Actor-critic thinking for performance evaluation
- **[AgentBay](https://github.com/Michael98671/agentbay)** - An MCP server for providing serverless cloud infrastructure for AI agents.
- **[Ahrefs](https://github.com/universal-mcp/ahrefs)** - Ahrefs MCP server from **[agentr](https://agentr.dev/)** that provides programmatic access to SEO data, including backlinks, keywords, and site audit information.
- **[AI Agent Marketplace Index](https://github.com/AI-Agent-Hub/ai-agent-marketplace-index-mcp)** - MCP server to search more than 5000+ AI agents and tools of various categories from [AI Agent Marketplace Index](http://www.deepnlp.org/store/ai-agent) and monitor traffic of AI Agents.
- **[AI Tasks](https://github.com/jbrinkman/valkey-ai-tasks)** - Let the AI manage complex plans with integrated task management and tracking tools. Supports STDIO, SSE and Streamable HTTP transports.
- **[ai-Bible](https://github.com/AdbC99/ai-bible)** - Search the bible reliably and repeatably [ai-Bible Labs](https://ai-bible.com)
- **[Airbnb](https://github.com/openbnb-org/mcp-server-airbnb)** - Provides tools to search Airbnb and get listing details.
- **[Airflow](https://github.com/yangkyeongmo/mcp-server-apache-airflow)** - A MCP Server that connects to [Apache Airflow](https://airflow.apache.org/) using official python client.
- **[Airtable](https://github.com/domdomegg/airtable-mcp-server)** - Read and write access to [Airtable](https://airtable.com/) databases, with schema inspection.
- **[Airtable](https://github.com/felores/airtable-mcp)** - Airtable Model Context Protocol Server.
- **[Algorand](https://github.com/GoPlausible/algorand-mcp)** - A comprehensive MCP server for tooling interactions (40+) and resource accessibility (60+) plus many useful prompts for interacting with the Algorand blockchain.
- **[Amadeus](https://github.com/donghyun-chae/mcp-amadeus)** (by donghyun-chae) - An MCP server to access, explore, and interact with Amadeus Flight Offers Search API for retrieving detailed flight options, including airline, times, duration, and pricing data.
- **[Amazon Ads](https://github.com/MarketplaceAdPros/amazon-ads-mcp-server)** - MCP Server that provides interaction capabilities with Amazon Advertising through [MarketplaceAdPros](https://marketplaceadpros.com)/
- **[Anki](https://github.com/scorzeth/anki-mcp-server)** - An MCP server for interacting with your [Anki](https://apps.ankiweb.net) decks and cards.
- **[AntV Chart](https://github.com/antvis/mcp-server-chart)** - A Model Context Protocol server for generating 15+ visual charts using [AntV](https://github.com/antvis).
- **[Any Chat Completions](https://github.com/pyroprompts/any-chat-completions-mcp)** - Interact with any OpenAI SDK Compatible Chat Completions API like OpenAI, Perplexity, Groq, xAI and many more.
- **[Apache Gravitino(incubating)](https://github.com/datastrato/mcp-server-gravitino)** - Allow LLMs to explore metadata of structured data and unstructured data with Gravitino, and perform data governance tasks including tagging/classification.
- **[APIWeaver](https://github.com/GongRzhe/APIWeaver)** - An MCP server that dynamically creates MCP  servers from web API configurations. This allows you to easily integrate any REST API, GraphQL endpoint, or web service into an MCP-compatible tool that can be used by AI assistants like Claude.
- **[Apple Books](https://github.com/vgnshiyer/apple-books-mcp)** - Interact with your library on Apple Books, manage your book collection, summarize highlights, notes, and much more.
- **[Apple Calendar](https://github.com/Omar-v2/mcp-ical)** - An MCP server that allows you to interact with your MacOS Calendar through natural language, including features such as event creation, modification, schedule listing, finding free time slots etc.
- **[Apple Script](https://github.com/peakmojo/applescript-mcp)** - MCP server that lets LLM run AppleScript code to to fully control anything on Mac, no setup needed.
- **[APT MCP](https://github.com/GdMacmillan/apt-mcp-server)** - MCP server which runs debian package manager (apt) commands for you using ai agents.
- **[Aranet4](https://github.com/diegobit/aranet4-mcp-server)** - MCP Server to manage your Aranet4 CO2 sensor. Fetch data and store in a local SQLite. Ask questions about historical data.
- **[ArangoDB](https://github.com/ravenwits/mcp-server-arangodb)** - MCP Server that provides database interaction capabilities through [ArangoDB](https://arangodb.com/).
- **[Arduino](https://github.com/vishalmysore/choturobo)** - MCP Server that enables AI-powered robotics using Claude AI and Arduino (ESP32) for real-world automation and interaction with robots.
- **[arXiv API](https://github.com/prashalruchiranga/arxiv-mcp-server)** - An MCP server that enables interacting with the arXiv API using natural language.
- **[arxiv-latex-mcp](https://github.com/takashiishida/arxiv-latex-mcp)** - MCP server that fetches and processes arXiv LaTeX sources for precise interpretation of mathematical expressions in papers.
- **[Asana](https://github.com/universal-mcp/asana)** - Asana MCP server from **[agentr](https://agentr.dev/)** that provides support for managing tasks, projects, and work in Asana.
- **[Atlassian](https://github.com/sooperset/mcp-atlassian)** - Interact with Atlassian Cloud products (Confluence and Jira) including searching/reading Confluence spaces/pages, accessing Jira issues, and project metadata.
- **[Atlassian Server (by phuc-nt)](https://github.com/phuc-nt/mcp-atlassian-server)** - An MCP server that connects AI agents (Cline, Claude Desktop, Cursor, etc.) to Atlassian Jira & Confluence, enabling data queries and actions through the Model Context Protocol.
- **[Attestable MCP](https://github.com/co-browser/attestable-mcp-server)** - An MCP server running inside a trusted execution environment (TEE) via Gramine, showcasing remote attestation using [RA-TLS](https://gramine.readthedocs.io/en/stable/attestation.html). This allows an MCP client to verify the server before conencting.
- **[Audius](https://github.com/glassBead-tc/audius-mcp-atris)** - Audius + AI = Atris. Interact with fans, stream music, tip your favorite artists, and more on Audius: all through Claude.
- **[AWS](https://github.com/rishikavikondala/mcp-server-aws)** - Perform operations on your AWS resources using an LLM.
- **[AWS Athena](https://github.com/lishenxydlgzs/aws-athena-mcp)** - A MCP server for AWS Athena to run SQL queries on Glue Catalog.
- **[AWS Cognito](https://github.com/gitCarrot/mcp-server-aws-cognito)** - A MCP server that connects to AWS Cognito for authentication and user management.
- **[AWS Cost Explorer](https://github.com/aarora79/aws-cost-explorer-mcp-server)** - Optimize your AWS spend (including Amazon Bedrock spend) with this MCP server by examining spend across regions, services, instance types and foundation models ([demo video](https://www.youtube.com/watch?v=WuVOmYLRFmI&feature=youtu.be)).
- **[AWS Resources Operations](https://github.com/baryhuang/mcp-server-aws-resources-python)** - Run generated python code to securely query or modify any AWS resources supported by boto3.
- **[AWS S3](https://github.com/aws-samples/sample-mcp-server-s3)** - A sample MCP server for AWS S3 that flexibly fetches objects from S3 such as PDF documents.
- **[Azure ADX](https://github.com/pab1it0/adx-mcp-server)** - Query and analyze Azure Data Explorer databases.
- **[Azure DevOps](https://github.com/Vortiago/mcp-azure-devops)** - An MCP server that provides a bridge to Azure DevOps services, enabling AI assistants to query and manage work items.
- **[Azure MCP Hub](https://github.com/Azure-Samples/mcp)** - A curated list of all MCP servers and related resources for Azure developers by **[Arun Sekhar](https://github.com/achandmsft)**
- **[Azure OpenAI DALL-E 3 MCP Server](https://github.com/jacwu/mcp-server-aoai-dalle3)** - A MCP server for Azure OpenAI DALL-E 3 service to generate image from text.
- **[Azure Wiki Search](https://github.com/coder-linping/azure-wiki-search-server)** - An MCP that enables AI to query the wiki hosted on Azure Devops Wiki.
- **[Baidu AI Search](https://github.com/baidubce/app-builder/tree/master/python/mcp_server/ai_search)** - Web search with Baidu Cloud's AI Search
- **[BambooHR MCP](https://github.com/encoreshao/bamboohr-mcp)** - An MCP server that interfaces with the BambooHR APIs, providing access to employee data, time tracking, and HR management features.
- **[Base Free USDC Transfer](https://github.com/magnetai/mcp-free-usdc-transfer)** - Send USDC on [Base](https://base.org) for free using Claude AI! Built with [Coinbase CDP](https://docs.cdp.coinbase.com/mpc-wallet/docs/welcome).
- **[Basic Memory](https://github.com/basicmachines-co/basic-memory)** - Local-first knowledge management system that builds a semantic graph from Markdown files, enabling persistent memory across conversations with LLMs.
- **[BigQuery](https://github.com/LucasHild/mcp-server-bigquery)** (by LucasHild) - This server enables LLMs to inspect database schemas and execute queries on BigQuery.
- **[BigQuery](https://github.com/ergut/mcp-bigquery-server)** (by ergut) - Server implementation for Google BigQuery integration that enables direct BigQuery database access and querying capabilities
- **[Bilibili](https://github.com/wangshunnn/bilibili-mcp-server)** - This MCP server provides tools to fetch Bilibili user profiles, video metadata, search videos, and more.
- **[Bing Web Search API](https://github.com/leehanchung/bing-search-mcp)** (by hanchunglee) - Server implementation for Microsoft Bing Web Search API.
- **[Bitable MCP](https://github.com/lloydzhou/bitable-mcp)** (by lloydzhou) - MCP server provides access to Lark Bitable through the Model Context Protocol. It allows users to interact with Bitable tables using predefined tools.
- **[Blender](https://github.com/ahujasid/blender-mcp)** (by ahujasid) - Blender integration allowing prompt enabled 3D scene creation, modeling and manipulation.
- **[BNBChain MCP](https://github.com/bnb-chain/bnbchain-mcp)** - An MCP server for interacting with BSC, opBNB, and the Greenfield blockchain.
- **[Braze](https://github.com/universal-mcp/braze)** - Braze MCP server from **[agentr](https://agentr.dev/)** that provides support for managing customer engagement, user profiles, and messaging campaigns.
- **[BreakoutRoom](https://github.com/agree-able/room-mcp)** - Agents accomplishing goals together in p2p rooms 
- **[browser-use](https://github.com/co-browser/browser-use-mcp-server)** (by co-browser) - browser-use MCP server with dockerized playwright + chromium + vnc. supports stdio & resumable http.
- **[BrowserLoop](https://github.com/mattiasw/browserloop)** - An MCP server for taking screenshots of web pages using Playwright. Supports high-quality capture with configurable formats, viewport sizes, cookie-based authentication, and both full page and element-specific screenshots.
- **[Bsc-mcp](https://github.com/TermiX-official/bsc-mcp)** The first MCP server that serves as the bridge between AI and BNB Chain, enabling AI agents to execute complex on-chain operations through seamless integration with the BNB Chain, including transfer, swap, launch, security check on any token and even more.
- **[BVG MCP Server - (Unofficial) ](https://github.com/svkaizoku/mcp-bvg)** - Unofficial MCP server for Berliner Verkehrsbetriebe Api. 
- **[Calculator](https://github.com/githejie/mcp-server-calculator)** - This server enables LLMs to use calculator for precise numerical calculations.
- **[CalDAV MCP](https://github.com/dominik1001/caldav-mcp)** - A CalDAV MCP server to expose calendar operations as tools for AI assistants.
- **[Calendly](https://github.com/universal-mcp/calendly)** - Calendly MCP server from **[agentr](https://agentr.dev/)** that provides support for managing events and scheduling via Calendly.
- **[Canva](https://github.com/universal-mcp/canva)** - Canva MCP server from **[agentr](https://agentr.dev/)** that provides support for managing tools of Canva App.
- **[CCTV VMS MCP](https://github.com/jyjune/mcp_vms)** - A Model Context Protocol (MCP) server designed to connect to a CCTV recording program (VMS) to retrieve recorded and live video streams. It also provides tools to control the VMS software, such as showing live or playback dialogs for specific channels at specified times.
- **[CFBD API](https://github.com/lenwood/cfbd-mcp-server)** - An MCP server for the [College Football Data API](https://collegefootballdata.com/).
- **[ChatMCP](https://github.com/AI-QL/chat-mcp)** – An Open Source Cross-platform GUI Desktop application compatible with Linux, macOS, and Windows, enabling seamless interaction with MCP servers across dynamically selectable LLMs, by **[AIQL](https://github.com/AI-QL)**
- **[ChatSum](https://github.com/mcpso/mcp-server-chatsum)** - Query and Summarize chat messages with LLM. by [mcpso](https://mcp.so)
- **[Chess.com](https://github.com/pab1it0/chess-mcp)** - Access Chess.com player data, game records, and other public information through standardized MCP interfaces, allowing AI assistants to search and analyze chess information.
- **[ChessPal Chess Engine (stockfish)](https://github.com/wilson-urdaneta/chesspal-mcp-engine)** - A Stockfish-powered chess engine exposed as an MCP server. Calculates best moves and supports both HTTP/SSE and stdio transports.
- **[Chroma](https://github.com/privetin/chroma)** - Vector database server for semantic document search and metadata filtering, built on Chroma
- **[CipherTrust Manager](https://github.com/sanyambassi/ciphertrust-manager-mcp-server)** - MCP server for Thales CipherTrust Manager integration, enabling secure key management and cryptographic operations.
- **[Claude Thread Continuity](https://github.com/peless/claude-thread-continuity)** - Persistent memory system enabling Claude Desktop conversations to resume with full context across sessions. Maintains conversation history, project states, and user preferences for seamless multi-session workflows.
- **[ClaudePost](https://github.com/ZilongXue/claude-post)** - ClaudePost enables seamless email management for Gmail, offering secure features like email search, reading, and sending.
- **[ClickUp](https://github.com/TaazKareem/clickup-mcp-server)** - MCP server for ClickUp task management, supporting task creation, updates, bulk operations, and markdown descriptions.
- **[Cloudinary](https://github.com/felores/cloudinary-mcp-server)** - Cloudinary Model Context Protocol Server to upload media to Cloudinary and get back the media link and details.
- **[Coda](https://github.com/universal-mcp/coda)** - Coda.io MCP server from **[agentr](https://agentr.dev/)** that provides support for reading and writing data to Coda docs and tables.
- **[code-assistant](https://github.com/stippi/code-assistant)** - A coding assistant MCP server that allows to explore a code-base and make changes to code. Should be used with trusted repos only (insufficient protection against prompt injections).
- **[code-executor](https://github.com/bazinga012/mcp_code_executor)** - An MCP server that allows LLMs to execute Python code within a specified Conda environment.
- **[code-sandbox-mcp](https://github.com/Automata-Labs-team/code-sandbox-mcp)** - An MCP server to create secure code sandbox environment for executing code within Docker containers.
- **[cognee-mcp](https://github.com/topoteretes/cognee/tree/main/cognee-mcp)** - GraphRAG memory server with customizable ingestion, data processing and search
- **[coin_api_mcp](https://github.com/longmans/coin_api_mcp)** - Provides access to [coinmarketcap](https://coinmarketcap.com/) cryptocurrency data.
- **[CoinMarketCap](https://github.com/shinzo-labs/coinmarketcap-mcp)** - Implements the complete [CoinMarketCap](https://coinmarketcap.com/) API for accessing cryptocurrency market data, exchange information, and other blockchain-related metrics.
- **[commands](https://github.com/g0t4/mcp-server-commands)** - Run commands and scripts. Just like in a terminal.
- **[Computer-Use - Remote MacOS Use](https://github.com/baryhuang/mcp-remote-macos-use)** - Open-source out-of-the-box alternative to OpenAI Operator, providing a full desktop experience and optimized for using remote macOS machines as autonomous AI agents.
- **[Congress.gov API](https://github.com/AshwinSundar/congress_gov_mcp)** - An MCP server to interact with real-time data from the Congress.gov API, which is the official API for the United States Congress.
- **[consul-mcp](https://github.com/kocierik/consul-mcp-server)** - A consul MCP server for service management, health check and Key-Value Store
- **[consult7](https://github.com/szeider/consult7)** - Analyze large codebases and document collections using high-context models via OpenRouter, OpenAI, or Google AI -- very useful, e.g., with Claude Code
- **[Contentful-mcp](https://github.com/ivo-toby/contentful-mcp)** - Read, update, delete, publish content in your [Contentful](https://contentful.com) space(s) from this MCP Server.
- **[context-portal](https://github.com/GreatScottyMac/context-portal)** - Context Portal (ConPort) is a memory bank database system that effectively builds a project-specific knowledge graph, capturing entities like decisions, progress, and architecture, along with their relationships. This serves as a powerful backend for Retrieval Augmented Generation (RAG), enabling AI assistants to access precise, up-to-date project information.
- **[CreateveAI Nexus](https://github.com/spgoodman/createveai-nexus-server)** - Open-Source Bridge Between AI Agents and Enterprise Systems, with simple custom API plug-in capabilities (including close compatibility with ComfyUI nodes), support for Copilot Studio's MCP agent integations, and support for Azure deployment in secure environments with secrets stored in Azure Key Vault, as well as straightforward on-premises deployment.
- **[Creatify](https://github.com/TSavo/creatify-mcp)** - MCP Server that exposes Creatify AI API capabilities for AI video generation, including avatar videos, URL-to-video conversion, text-to-speech, and AI-powered editing tools.
- **[Cronlytic](https://github.com/Cronlytic/cronlytic-mcp-server)** - Create CRUD operations for serverless cron jobs through [Cronlytic](https://cronlytic.com) MCP Server
- **[crypto-feargreed-mcp](https://github.com/kukapay/crypto-feargreed-mcp)**  -  Providing real-time and historical Crypto Fear & Greed Index data.
- **[crypto-indicators-mcp](https://github.com/kukapay/crypto-indicators-mcp)**  -  An MCP server providing a range of cryptocurrency technical analysis indicators and strategies.
- **[crypto-sentiment-mcp](https://github.com/kukapay/crypto-sentiment-mcp)**  -  An MCP server that delivers cryptocurrency sentiment analysis to AI agents.
- **[cryptopanic-mcp-server](https://github.com/kukapay/cryptopanic-mcp-server)** - Providing latest cryptocurrency news to AI agents, powered by CryptoPanic.
- **[Cursor MCP Installer](https://github.com/matthewdcage/cursor-mcp-installer)** - A tool to easily install and configure other MCP servers within Cursor IDE, with support for npm packages, local directories, and Git repositories.
- **[Dappier](https://github.com/DappierAI/dappier-mcp)** - Connect LLMs to real-time, rights-cleared, proprietary data from trusted sources. Access specialized models for Real-Time Web Search, News, Sports, Financial Data, Crypto, and premium publisher content. Explore data models at [marketplace.dappier.com](https://marketplace.dappier.com/marketplace).
- **[Data Exploration](https://github.com/reading-plus-ai/mcp-server-data-exploration)** - MCP server for autonomous data exploration on .csv-based datasets, providing intelligent insights with minimal effort. NOTE: Will execute arbitrary Python code on your machine, please use with caution!
- **[Databricks](https://github.com/JordiNeil/mcp-databricks-server)** - Allows LLMs to run SQL queries, list and get details of jobs executions in a Databricks account.
- **[Databricks Genie](https://github.com/yashshingvi/databricks-genie-MCP)** - A server that connects to the Databricks Genie, allowing LLMs to ask natural language questions, run SQL queries, and interact with Databricks conversational agents.
- **[Databricks Smart SQL](https://github.com/RafaelCartenet/mcp-databricks-server)** - Leveraging Databricks Unity Catalog metadata, perform smart efficient SQL queries to solve Ad-hoc queries and explore data.
- **[Datadog](https://github.com/GeLi2001/datadog-mcp-server)** - Datadog MCP Server for application tracing, monitoring, dashboard, incidents queries built on official datadog api.
- **[Dataset Viewer](https://github.com/privetin/dataset-viewer)** - Browse and analyze Hugging Face datasets with features like search, filtering, statistics, and data export
- **[DaVinci Resolve](https://github.com/samuelgursky/davinci-resolve-mcp)** - MCP server integration for DaVinci Resolve providing powerful tools for video editing, color grading, media management, and project control.
- **[DBHub](https://github.com/bytebase/dbhub/)** - Universal database MCP server connecting to MySQL, MariaDB, PostgreSQL, and SQL Server.
- **[Deebo](https://github.com/snagasuri/deebo-prototype)** – Agentic debugging MCP server that helps AI coding agents delegate and fix hard bugs through isolated multi-agent hypothesis testing.
- **[Deep Research](https://github.com/reading-plus-ai/mcp-server-deep-research)** - Lightweight MCP server offering Grok/OpenAI/Gemini/Perplexity-style automated deep research exploration and structured reporting.
- **[DeepSeek MCP Server](https://github.com/DMontgomery40/deepseek-mcp-server)** - Model Context Protocol server integrating DeepSeek's advanced language models, in addition to [other useful API endpoints](https://github.com/DMontgomery40/deepseek-mcp-server?tab=readme-ov-file#features)
- **[deepseek-thinker-mcp](https://github.com/ruixingshi/deepseek-thinker-mcp)** - A MCP (Model Context Protocol) provider Deepseek reasoning content to MCP-enabled AI Clients, like Claude Desktop. Supports access to Deepseek's thought processes from the Deepseek API service or from a local Ollama server.
- **[Deepseek_R1](https://github.com/66julienmartin/MCP-server-Deepseek_R1)** - A Model Context Protocol (MCP) server implementation connecting Claude Desktop with DeepSeek's language models (R1/V3)
- **[Descope](https://github.com/descope-sample-apps/descope-mcp-server)** - An MCP server to integrate with [Descope](https://descope.com) to search audit logs, manage users, and more.
- **[DesktopCommander](https://github.com/wonderwhy-er/DesktopCommanderMCP)** - Let AI edit and manage files on your computer, run terminal commands, and connect to remote servers via SSH - all powered by one of the most popular local MCP servers.
- **[DevDb](https://github.com/damms005/devdb-vscode?tab=readme-ov-file#mcp-configuration)** - An MCP server that runs right inside the IDE, for connecting to MySQL, Postgres, SQLite, and MSSQL databases.
- **[Dicom](https://github.com/ChristianHinge/dicom-mcp)** - An MCP server to query and retrieve medical images and for parsing and reading dicom-encapsulated documents (pdf etc.). 
- **[Dify](https://github.com/YanxingLiu/dify-mcp-server)** - A simple implementation of an MCP server for dify workflows.
- **[DigitalOcean](https://github.com/universal-mcp/digitalocean)** - DigitalOcean MCP server from **[agentr](https://agentr.dev/)** that provides support for managing cloud resources like Droplets, apps, and databases.
- **[Discogs](https://github.com/cswkim/discogs-mcp-server)** - A MCP server that connects to the Discogs API for interacting with your music collection.
- **[Discord](https://github.com/v-3/discordmcp)** - A MCP server to connect to Discord guilds through a bot and read and write messages in channels
- **[Discord](https://github.com/SaseQ/discord-mcp)** - A MCP server, which connects to Discord through a bot, and provides comprehensive integration with Discord.
- **[Discord](https://github.com/Klavis-AI/klavis/tree/main/mcp_servers/discord)** - For Discord API integration by Klavis AI
- **[Discourse](https://github.com/AshDevFr/discourse-mcp-server)** - A MCP server to search Discourse posts on a Discourse forum.
- **[Docker](https://github.com/ckreiling/mcp-server-docker)** - Integrate with Docker to manage containers, images, volumes, and networks.
- **[Docs](https://github.com/da1z/docsmcp)** - Enable documentation access for the AI agent, supporting llms.txt and other remote or local files.
- **[Dodo Payments](https://github.com/dodopayments/dodopayments-node/tree/main/packages/mcp-server)** - Enables AI agents to securely perform payment operations via a lightweight, serverless-compatible interface to the [Dodo Payments](https://dodopayments.com) API.
- **[DPLP](https://github.com/szeider/mcp-dblp)**  - Searches the [DBLP](https://dblp.org) computer science bibliography database.
- **[Drupal](https://github.com/Omedia/mcp-server-drupal)** - Server for interacting with [Drupal](https://www.drupal.org/project/mcp) using STDIO transport layer.
- **[dune-analytics-mcp](https://github.com/kukapay/dune-analytics-mcp)** -  A mcp server that bridges Dune Analytics data to AI agents.
- **[DynamoDB-Toolbox](https://www.dynamodbtoolbox.com/docs/databases/actions/mcp-toolkit)** - Leverages your Schemas and Access Patterns to interact with your [DynamoDB](https://aws.amazon.com/dynamodb) Database using natural language.
- **[eBook-mcp](https://github.com/onebirdrocks/ebook-mcp)** - A lightweight MCP server that allows LLMs to read and interact with your personal PDF and EPUB ebooks. Ideal for building AI reading assistants or chat-based ebook interfaces.
- **[EdgeOne Pages MCP](https://github.com/TencentEdgeOne/edgeone-pages-mcp)** - An MCP service for deploying HTML content to EdgeOne Pages and obtaining a publicly accessible URL.
- **[Edwin](https://github.com/edwin-finance/edwin/tree/main/examples/mcp-server)** - MCP server for edwin SDK - enabling AI agents to interact with DeFi protocols across EVM, Solana and other blockchains.
- **[eechat](https://github.com/Lucassssss/eechat)** - An open-source, cross-platform desktop application that seamlessly connects with MCP servers, across Linux, macOS, and Windows.
- **[Elasticsearch](https://github.com/cr7258/elasticsearch-mcp-server)** - MCP server implementation that provides Elasticsearch interaction.
- **[ElevenLabs](https://github.com/mamertofabian/elevenlabs-mcp-server)** - A server that integrates with ElevenLabs text-to-speech API capable of generating full voiceovers with multiple voices.
- **[Email](https://github.com/Shy2593666979/mcp-server-email)** - This server enables users to send emails through various email providers, including Gmail, Outlook, Yahoo, Sina, Sohu, 126, 163, and QQ Mail. It also supports attaching files from specified directories, making it easy to upload attachments along with the email content.
- **[Email SMTP](https://github.com/egyptianego17/email-mcp-server)** - A simple MCP server that lets your AI agent send emails and attach files through SMTP.
- **[Enhance Prompt](https://github.com/FelixFoster/mcp-enhance-prompt)** - An MCP service for enhance you prompt.
- **[Ergo Blockchain MCP](https://github.com/marctheshark3/ergo-mcp)** -An MCP server to integrate Ergo Blockchain Node and Explorer APIs for checking address balances, analyzing transactions, viewing transaction history, performing forensic analysis of addresses, searching for tokens, and monitoring network status.
- **[ESP MCP Server](https://github.com/horw/esp-mcp)** - An MCP server that integrates ESP IDF commands like building and flashing code for ESP Microcontrollers using an LLM.
- **[Eunomia](https://github.com/whataboutyou-ai/eunomia-MCP-server)** - Extension of the Eunomia framework that connects Eunomia instruments with MCP servers
- **[Everything Search](https://github.com/mamertofabian/mcp-everything-search)** - Fast file searching capabilities across Windows (using [Everything SDK](https://www.voidtools.com/support/everything/sdk/)), macOS (using mdfind command), and Linux (using locate/plocate command).
- **[EVM MCP Server](https://github.com/mcpdotdirect/evm-mcp-server)** - Comprehensive blockchain services for 30+ EVM networks, supporting native tokens, ERC20, NFTs, smart contracts, transactions, and ENS resolution.
- **[Excel](https://github.com/haris-musa/excel-mcp-server)** - Excel manipulation including data reading/writing, worksheet management, formatting, charts, and pivot table.
- **[F1](https://github.com/AbhiJ2706/f1-mcp/tree/main)** - Access to Formula 1 data including race results, driver information, lap times, telemetry, and circuit details.
- **[Fabric MCP](https://github.com/aci-labs/ms-fabric-mcp)** - Microsoft Fabric MCP server to accelerate working in your Fabric Tenant with the help of your favorite LLM models.
- **[fabric-mcp-server](https://github.com/adapoet/fabric-mcp-server)** - The fabric-mcp-server is an MCP server that integrates [Fabric](https://github.com/danielmiessler/fabric) patterns with [Cline](https://cline.bot/), exposing them as tools for AI-driven task execution and enhancing Cline's capabilities.
- **[Facebook Ads](https://github.com/gomarble-ai/facebook-ads-mcp-server)** - MCP server acting as an interface to the Facebook Ads, enabling programmatic access to Facebook Ads data and management features.
- **[Facebook Ads Library](https://github.com/trypeggy/facebook-ads-library-mcp)** - Get any answer from the Facebook Ads Library, conduct deep research including messaging, creative testing and comparisons in seconds.
- **[falai](https://github.com/universal-mcp/falai)** - Fal.ai mcp server from **[agentr](https://agentr.dev/)** that provides support for generating media using fast inference engine.
- **[Fantasy PL](https://github.com/rishijatia/fantasy-pl-mcp)** - Give your coding agent direct access to up-to date Fantasy Premier League data
- **[fastn.ai – Unified API MCP Server](https://github.com/fastnai/mcp-fastn)** - A remote, dynamic MCP server with a unified API that connects to 1,000+ tools, actions, and workflows, featuring built-in authentication and monitoring.
- **[FDIC BankFind MCP Server - (Unofficial)](https://github.com/clafollett/fdic-bank-find-mcp-server)** - The is a MCPserver that brings the power of FDIC BankFind APIs straight to your AI tools and workflows. Structured U.S. banking data, delivered with maximum vibes. 😎📊
- **[Federal Reserve Economic Data (FRED)](https://github.com/stefanoamorelli/fred-mcp-server)** (by Stefano Amorelli) - Community developed MCP server to interact with the Federal Reserve Economic Data.
- **[Fetch](https://github.com/zcaceres/fetch-mcp)** - A server that flexibly fetches HTML, JSON, Markdown, or plaintext.
- **[Feyod](https://github.com/jeroenvdmeer/feyod-mcp)** - A server that answers questions about football matches, and specialised in the football club Feyenoord.
- **[Fibaro HC3](https://github.com/coding-sailor/mcp-server-hc3)** - MCP server for Fibaro Home Center 3 smart home systems.
- **[Figma](https://github.com/GLips/Figma-Context-MCP)** - Give your coding agent direct access to Figma file data, helping it one-shot design implementation.
- **[Fingertip](https://github.com/fingertip-com/fingertip-mcp)** - MCP server for Fingertip.com to search and create new sites.
- **[Firebase](https://github.com/gannonh/firebase-mcp)** - Server to interact with Firebase services including Firebase Authentication, Firestore, and Firebase Storage.
- **[FireCrawl](https://github.com/vrknetha/mcp-server-firecrawl)** - Advanced web scraping with JavaScript rendering, PDF support, and smart rate limiting
- **[FitBit MCP Server](https://github.com/NitayRabi/fitbit-mcp)** - An MCP server that connects to FitBit API using a token obtained from OAuth flow.
- **[FlightRadar24](https://github.com/sunsetcoder/flightradar24-mcp-server)** - A Claude Desktop MCP server that helps you track flights in real-time using Flightradar24 data.
- **[Fluent-MCP](https://github.com/modesty/fluent-mcp)** - MCP server for Fluent (ServiceNow SDK) providing access to ServiceNow SDK CLI, API specifications, code snippets, and more.
- **[Flyworks Avatar](https://github.com/Flyworks-AI/flyworks-mcp)** - Fast and free zeroshot lipsync MCP server.
- **[FoundationModels](https://github.com/phimage/mcp-foundation-models)** - An MCP server that integrates Apple's [FoundationModels](https://developer.apple.com/documentation/foundationmodels) for text generation.
- **[Foursquare](https://github.com/foursquare/foursquare-places-mcp)** - Enable your agent to recommend places around the world with the [Foursquare Places API](https://location.foursquare.com/products/places-api/)
- **[FrankfurterMCP](https://github.com/anirbanbasu/frankfurtermcp)** - MCP server acting as an interface to the [Frankfurter API](https://frankfurter.dev/) for currency exchange data.
- **[freqtrade-mcp](https://github.com/kukapay/freqtrade-mcp)** - An MCP server that integrates with the Freqtrade cryptocurrency trading bot.
- **[GDB](https://github.com/pansila/mcp_server_gdb)** - A GDB/MI protocol server based on the MCP protocol, providing remote application debugging capabilities with AI assistants.
- **[Ghost](https://github.com/MFYDev/ghost-mcp)** - A Model Context Protocol (MCP) server for interacting with Ghost CMS through LLM interfaces like Claude.
- **[Git](https://github.com/geropl/git-mcp-go)** - Allows LLM to interact with a local git repository, incl. optional push support.
- **[Git Mob](https://github.com/Mubashwer/git-mob-mcp-server)** - MCP server that interfaces with the [git-mob](https://github.com/Mubashwer/git-mob) CLI app for managing co-authors in git commits during pair/mob programming.
- **[Github Actions](https://github.com/ko1ynnky/github-actions-mcp-server)** - A Model Context Protocol (MCP) server for interacting with Github Actions.
- **[GitHub Enterprise MCP](https://github.com/ddukbg/github-enterprise-mcp)** - A Model Context Protocol (MCP) server for interacting with GitHub Enterprise.
- **[GitHub Repos Manager MCP Server](https://github.com/kurdin/github-repos-manager-mcp)** - Token-based GitHub automation management. No Docker, Flexible configuration, 80+ tools with direct API integration.
- **[GitMCP](https://github.com/idosal/git-mcp)** - gitmcp.io is a generic remote MCP server to connect to ANY GitHub repository or project documentation effortlessly
- **[Glean](https://github.com/longyi1207/glean-mcp-server)** - A server that uses Glean API to search and chat.
- **[Gmail](https://github.com/GongRzhe/Gmail-MCP-Server)** - A Model Context Protocol (MCP) server for Gmail integration in Claude Desktop with auto authentication support.
- **[Gmail Headless](https://github.com/baryhuang/mcp-headless-gmail)** - Remote hostable MCP server that can get and send Gmail messages without local credential or file system setup.
- **[Gnuradio](https://github.com/yoelbassin/gnuradioMCP)** - An MCP server for GNU Radio that enables LLMs to autonomously create and modify RF .grc flowcharts.
- **[Goal Story](https://github.com/hichana/goalstory-mcp)** - a Goal Tracker and Visualization Tool for personal and professional development.
- **[GOAT](https://github.com/goat-sdk/goat/tree/main/typescript/examples/by-framework/model-context-protocol)** - Run more than +200 onchain actions on any blockchain including Ethereum, Solana and Base.
- **[Godot](https://github.com/Coding-Solo/godot-mcp)** - A MCP server providing comprehensive Godot engine integration for project editing, debugging, and scene management.
- **[Golang Filesystem Server](https://github.com/mark3labs/mcp-filesystem-server)** - Secure file operations with configurable access controls built with Go!
- **[Goodnews](https://github.com/VectorInstitute/mcp-goodnews)** - A simple MCP server that delivers curated positive and uplifting news stories.
- **[Google Ads](https://github.com/gomarble-ai/google-ads-mcp-server)** - MCP server acting as an interface to the Google Ads, enabling programmatic access to Facebook Ads data and management features.
- **[Google Analytics](https://github.com/surendranb/google-analytics-mcp)** - Google Analytics MCP Server to bring data across 200+ dimensions & metrics for LLMs to analyse.
- **[Google Calendar](https://github.com/v-3/google-calendar)** - Integration with Google Calendar to check schedules, find time, and add/delete events
- **[Google Calendar](https://github.com/nspady/google-calendar-mcp)** - Google Calendar MCP Server for managing Google calendar events. Also supports searching for events by attributes like title and location.
- **[Google Custom Search](https://github.com/adenot/mcp-google-search)** - Provides Google Search results via the Google Custom Search API
- **[Google Sheets](https://github.com/xing5/mcp-google-sheets)** - Access and editing data to your Google Sheets.
- **[Google Sheets](https://github.com/rohans2/mcp-google-sheets)** - A MCP Server written in TypeScript to access and edit data in your Google Sheets.
- **[Google Tasks](https://github.com/zcaceres/gtasks-mcp)** - Google Tasks API Model Context Protocol Server.
- **[Google Vertex AI Search](https://github.com/ubie-oss/mcp-vertexai-search)** - Provides Google Vertex AI Search results by grounding a Gemini model with your own private data
- **[Google Workspace](https://github.com/taylorwilsdon/google_workspace_mcp)** - Comprehensive Google Workspace MCP with full support for Calendar, Drive, Gmail, and Docs using Streamable HTTP or SSE transport.
- **[Google-SearchConsole](https://github.com/universal-mcp/google-searchconsole)** - Google Search Console MCP server from **[agentr](https://agentr.dev/)** that provides support for programmatic access to Google Search Console data and insights.
- **[Google_Docs](https://github.com/universal-mcp/google-docs)** - Google Docs mcp server from **[agentr](https://agentr.dev/)** that provides support for users to create, edit, and collaborate on documents in real-time.
- **[Gralio SaaS Database](https://github.com/tymonTe/gralio-mcp)** - Find and compare SaaS products, including data from G2 reviews, Trustpilot, Crunchbase, Linkedin, pricing, features and more, using [Gralio MCP](https://gralio.ai/mcp) server
- **[GraphQL](https://github.com/drestrepom/mcp_graphql)** - Comprehensive GraphQL API integration that automatically exposes each GraphQL query as a separate tool.
- **[GraphQL Schema](https://github.com/hannesj/mcp-graphql-schema)** - Allow LLMs to explore large GraphQL schemas without bloating the context.
- **[Hashing MCP Server](https://github.com/kanad13/MCP-Server-for-Hashing)** - MCP Server with cryptographic hashing functions e.g. SHA256, MD5, etc.
- **[Hashnode](https://github.com/universal-mcp/hashnode)** - Hashnode MCP server from **[agentr](https://agentr.dev/)** that provides support for managing blog posts and content on Hashnode.
- **[HDW LinkedIn](https://github.com/horizondatawave/hdw-mcp-server)** - Access to profile data and management of user account with [HorizonDataWave.ai](https://horizondatawave.ai/).
- **[Helm Chart CLI](https://github.com/jeff-nasseri/helm-chart-cli-mcp)** - Helm MCP provides a bridge between AI assistants and the Helm package manager for Kubernetes. It allows AI assistants to interact with Helm through natural language requests, executing commands like installing charts, managing repositories, and more.
- **[Heurist Mesh Agent](https://github.com/heurist-network/heurist-mesh-mcp-server)** - Access specialized web3 AI agents for blockchain analysis, smart contract security, token metrics, and blockchain interactions through the [Heurist Mesh network](https://github.com/heurist-network/heurist-agent-framework/tree/main/mesh).
- **[Holaspirit](https://github.com/syucream/holaspirit-mcp-server)** - Interact with [Holaspirit](https://www.holaspirit.com/).
- **[Home Assistant](https://github.com/tevonsb/homeassistant-mcp)** - Interact with [Home Assistant](https://www.home-assistant.io/) including viewing and controlling lights, switches, sensors, and all other Home Assistant entities.
- **[Home Assistant](https://github.com/voska/hass-mcp)** - Docker-ready MCP server for Home Assistant with entity management, domain summaries, automation support, and guided conversations. Includes pre-built container images for easy installation.
- **[HubSpot](https://github.com/buryhuang/mcp-hubspot)** - HubSpot CRM integration for managing contacts and companies. Create and retrieve CRM data directly through Claude chat.
- **[HuggingFace Spaces](https://github.com/evalstate/mcp-hfspace)** - Server for using HuggingFace Spaces, supporting Open Source Image, Audio, Text Models and more. Claude Desktop mode for easy integration.
- **[Human-In-the-Loop](https://github.com/GongRzhe/Human-In-the-Loop-MCP-Server)** - A powerful MCP Server that enables AI assistants like Claude to interact with humans through intuitive GUI dialogs. This server bridges the gap between automated AI processes and human decision-making by providing real-time user input tools, choices, confirmations, and feedback mechanisms.
- **[Human-use](https://github.com/RapidataAI/human-use)** - Instant human feedback through an MCP, have your AI interact with humans around the world. Powered by [Rapidata](https://www.rapidata.ai/)
- **[Hyperledger Fabric Agent Suite](https://github.com/padmarajkore/hlf-fabric-agent)** - Modular toolkit for managing Fabric test networks and chaincode lifecycle via MCP tools.
- **[Hyperliquid](https://github.com/mektigboy/server-hyperliquid)** - An MCP server implementation that integrates the Hyperliquid SDK for exchange data.
- **[hyprmcp](https://github.com/stefanoamorelli/hyprmcp)** (by Stefano Amorelli) - Lightweight MCP server for `hyprland`.
- **[iFlytek SparkAgent Platform](https://github.com/iflytek/ifly-spark-agent-mcp)** - This is a simple example of using MCP Server to invoke the task chain of the  iFlytek SparkAgent Platform.
- **[iFlytek Workflow](https://github.com/iflytek/ifly-workflow-mcp-server)** - Connect to iFlytek Workflow via the MCP server and run your own Agent.
- **[Image Generation](https://github.com/GongRzhe/Image-Generation-MCP-Server)** - This MCP server provides image generation capabilities using the Replicate Flux model.
- **[ImageSorcery MCP](https://github.com/sunriseapps/imagesorcery-mcp)** - ComputerVision-based 🪄 sorcery of image recognition and editing tools for AI assistants.
- **[IMAP MCP](https://github.com/dominik1001/imap-mcp)** - 📧 An IMAP Model Context Protocol (MCP) server to expose IMAP operations as tools for AI assistants.
- **[iMCP](https://github.com/loopwork-ai/iMCP)** - A macOS app that provides an MCP server for your iMessage, Reminders, and other Apple services.
- **[InfluxDB](https://github.com/idoru/influxdb-mcp-server)** - Run queries against InfluxDB OSS API v2.
- **[Inoyu](https://github.com/sergehuber/inoyu-mcp-unomi-server)** - Interact with an Apache Unomi CDP customer data platform to retrieve and update customer profiles
- **[Instagram DM](https://github.com/trypeggy/instagram_dm_mcp)** - Send DMs on Instagram via your LLM
- **[interactive-mcp](https://github.com/ttommyth/interactive-mcp)** - Enables interactive LLM workflows by adding local user prompts and chat capabilities directly into the MCP loop.
- **[Intercom](https://github.com/raoulbia-ai/mcp-server-for-intercom)** - An MCP-compliant server for retrieving customer support tickets from Intercom. This tool enables AI assistants like Claude Desktop and Cline to access and analyze your Intercom support tickets.
- **[iOS Simulator](https://github.com/InditexTech/mcp-server-simulator-ios-idb)** - A Model Context Protocol (MCP) server that enables LLMs to interact with iOS simulators (iPhone, iPad, etc.) through natural language commands.
- **[iTerm MCP](https://github.com/ferrislucas/iterm-mcp)** - Integration with iTerm2 terminal emulator for macOS, enabling LLMs to execute and monitor terminal commands.
- **[iTerm MCP Server](https://github.com/rishabkoul/iTerm-MCP-Server)** - A Model Context Protocol (MCP) server implementation for iTerm2 terminal integration. Able to manage multiple iTerm Sessions.
- **[Java Decompiler](https://github.com/idachev/mcp-javadc)** - Decompile Java bytecode into readable source code from .class files, package names, or JAR archives using CFR decompiler
- **[JavaFX](https://github.com/mcpso/mcp-server-javafx)** - Make drawings using a JavaFX canvas
- **[JavaFX](https://github.com/quarkiverse/quarkus-mcp-servers/tree/main/jfx)** - Make drawings using a JavaFX canvas
- **[JDBC](https://github.com/quarkiverse/quarkus-mcp-servers/tree/main/jdbc)** - Connect to any JDBC-compatible database and query, insert, update, delete, and more. Supports MySQL, PostgreSQL, Oracle, SQL Server, sqllite and [more](https://github.com/quarkiverse/quarkus-mcp-servers/tree/main/jdbc#supported-jdbc-variants).
- **[JMeter](https://github.com/QAInsights/jmeter-mcp-server)** - Run load testing using Apache JMeter via MCP-compliant tools.
- **[Job Searcher](https://github.com/0xDAEF0F/job-searchoor)** - A FastMCP server that provides tools for retrieving and filtering job listings based on time period, keywords, and remote work preferences.
- **[jobswithgpt](https://github.com/jobswithgpt/mcp)** - Job search MCP using jobswithgpt which indexes 500K+ public job listings and refreshed continously.
- **[JSON](https://github.com/GongRzhe/JSON-MCP-Server)** - JSON handling and processing server with advanced query capabilities using JSONPath syntax and support for array, string, numeric, and date operations.
- **[JSON2Video MCP](https://github.com/omergocmen/json2video-mcp-server)** - A Model Context Protocol (MCP) server implementation for programmatically generating videos using the json2video API. This server exposes powerful video generation and status-checking tools for use with LLMs, agents, or any MCP-compatible client.
- **[jupiter-mcp](https://github.com/kukapay/jupiter-mcp)** - An MCP server for executing token swaps on the Solana blockchain using Jupiter's new Ultra API.
- **[Jupyter Notebook](https://github.com/jjsantos01/jupyter-notebook-mcp)** - connects Jupyter Notebook to Claude AI, allowing Claude to directly interact with and control Jupyter Notebooks. This integration enables AI-assisted code execution, data analysis, visualization, and more.
- **[k8s-multicluster-mcp](https://github.com/razvanmacovei/k8s-multicluster-mcp)** - An MCP server for interact with multiple Kubernetes clusters simultaneously using multiple kubeconfig files.
- **[Keycloak MCP](https://github.com/ChristophEnglisch/keycloak-model-context-protocol)** - This MCP server enables natural language interaction with Keycloak for user and realm management including creating, deleting, and listing users and realms.
- **[Kibana MCP](https://github.com/TocharianOU/mcp-server-kibana.git)** (by TocharianOU) - A community-maintained MCP server implementation that allows any MCP-compatible client to access and manage Kibana instances through natural language or programmatic requests.
- **[Kibela](https://github.com/kiwamizamurai/mcp-kibela-server)** (by kiwamizamurai) - Interact with Kibela API.
- **[KiCad MCP](https://github.com/lamaalrajih/kicad-mcp)** - MCP server for KiCad on Mac, Windows, and Linux.
- **[kintone](https://github.com/macrat/mcp-server-kintone)** - Manage records and apps in [kintone](https://kintone.com) through LLM tools.
- **[Kokoro TTS](https://github.com/mberg/kokoro-tts-mcp)** - Use Kokoro text to speech to convert text to MP3s with optional autoupload to S3.
- **[Kong Konnect](https://github.com/Kong/mcp-konnect)** - A Model Context Protocol (MCP) server for interacting with Kong Konnect APIs, allowing AI assistants to query and analyze Kong Gateway configurations, traffic, and analytics.
- **[Kubernetes](https://github.com/Flux159/mcp-server-kubernetes)** - Connect to Kubernetes cluster and manage pods, deployments, and services.
- **[Kubernetes and OpenShift](https://github.com/manusa/kubernetes-mcp-server)** - A powerful Kubernetes MCP server with additional support for OpenShift. Besides providing CRUD operations for any Kubernetes resource, this server provides specialized tools to interact with your cluster.
- **[KubeSphere](https://github.com/kubesphere/ks-mcp-server)** - The KubeSphere MCP Server is a Model Context Protocol(MCP) server that provides integration with KubeSphere APIs, enabling to get resources from KubeSphere. Divided into four tools modules: Workspace Management, Cluster Management, User and Roles, Extensions Center.
- **[Langflow-DOC-QA-SERVER](https://github.com/GongRzhe/Langflow-DOC-QA-SERVER)** - A Model Context Protocol server for document Q&A powered by Langflow. It demonstrates core MCP concepts by providing a simple interface to query documents through a Langflow backend.
- **[Lark(Feishu)](https://github.com/kone-net/mcp_server_lark)** - A Model Context Protocol(MCP) server for Lark(Feishu) sheet, message, doc and etc.
- **[Lazy Toggl MCP](https://github.com/movstox/lazy-toggl-mcp)** - Simple unofficial MCP server to track time via Toggl API
- **[lean-lsp-mcp](https://github.com/oOo0oOo/lean-lsp-mcp)** - Interact with the [Lean theorem prover](https://lean-lang.org/) via the Language Server Protocol.
- **[libvirt-mcp](https://github.com/MatiasVara/libvirt-mcp)** - Allows LLM to interact with libvirt thus enabling to create, destroy or list the Virtual Machines in a system.
- **[Lightdash](https://github.com/syucream/lightdash-mcp-server)** - Interact with [Lightdash](https://www.lightdash.com/), a BI tool.
- **[LINE](https://github.com/amornpan/py-mcp-line)** (by amornpan) - Implementation for LINE Bot integration that enables Language Models to read and analyze LINE conversations through a standardized interface. Features asynchronous operation, comprehensive logging, webhook event handling, and support for various message types.
- **[Linear](https://github.com/tacticlaunch/mcp-linear)** - Interact with Linear project management system.
- **[Linear](https://github.com/jerhadf/linear-mcp-server)** - Allows LLM to interact with Linear's API for project management, including searching, creating, and updating issues.
- **[Linear (Go)](https://github.com/geropl/linear-mcp-go)** - Allows LLM to interact with Linear's API via a single static binary.
- **[Linear MCP](https://github.com/anoncam/linear-mcp)** - Full blown implementation of the Linear SDK to support comprehensive Linear management of projects, initiatives, issues, users, teams and states.
- **[LlamaCloud](https://github.com/run-llama/mcp-server-llamacloud)** (by marcusschiesser) - Integrate the data stored in a managed index on [LlamaCloud](https://cloud.llamaindex.ai/)
- **[lldb-mcp](https://github.com/stass/lldb-mcp)** - A Model Context Protocol server for LLDB that provides LLM-driven debugging.
- **[llm-context](https://github.com/cyberchitta/llm-context.py)** - Provides a repo-packing MCP tool with configurable profiles that specify file inclusion/exclusion patterns and optional prompts.
- **[Loki](https://github.com/scottlepp/loki-mcp)** - Golang based MCP Server to query logs from [Grafana Loki](https://github.com/grafana/loki).
- **[LottieFiles](https://github.com/junmer/mcp-server-lottiefiles)** - Searching and retrieving Lottie animations from [LottieFiles](https://lottiefiles.com/)
- **[lsp-mcp](https://github.com/Tritlo/lsp-mcp)** - Interact with Language Servers usint the Language Server Protocol to provide additional context information via hover, code actions and completions.
- **[Lspace](https://github.com/Lspace-io/lspace-server)** - Turn scattered ChatGPT/Claude/Cursor conversations into persistent, searchable knowledge.
- **[lucene-mcp-server](https://github.com/VivekKumarNeu/MCP-Lucene-Server)** - spring boot server using Lucene for fast document search and management.
- **[LunarCrush Remote MCP](https://github.com/lunarcrush/mcp-server)** - Get the latest social metrics and posts for both current live social context as well as historical metrics in LLM and token optimized outputs. Ideal for automated trading / financial advisory.
- **[mac-messages-mcp](https://github.com/carterlasalle/mac_messages_mcp)** - An MCP server that securely interfaces with your iMessage database via the Model Context Protocol (MCP), allowing LLMs to query and analyze iMessage conversations. It includes robust phone number validation, attachment processing, contact management, group chat handling, and full support for sending and receiving messages.
- **[Maestro MCP](https://github.com/maestro-org/maestro-mcp)** - An MCP server for interacting with Bitcoin via the Maestro RPC API.
- **[MalwareBazaar_MCP](https://github.com/mytechnotalent/MalwareBazaar_MCP)** (by Kevin Thomas) - An AI-driven MCP server that autonomously interfaces with MalwareBazaar, delivering real-time threat intel and sample metadata for authorized cybersecurity research workflows.
- **[man-mcp-server](https://github.com/guyru/man-mcp-server)** - MCP to search and access man pages on the local machine.
- **[MariaDB](https://github.com/abel9851/mcp-server-mariadb)** - MariaDB database integration with configurable access controls in Python.
- **[Markdown2doc](https://github.com/Klavis-AI/klavis/tree/main/mcp_servers/pandoc)** - Convert between various file formats using Pandoc
- **[Markdownify](https://github.com/zcaceres/mcp-markdownify-server)** - MCP to convert almost anything to Markdown (PPTX, HTML, PDF, Youtube Transcripts and more)
- **[Markitdown](https://github.com/Klavis-AI/klavis/tree/main/mcp_servers/markitdown)** - Convert files to Markdown
- **[MasterGo](https://github.com/mastergo-design/mastergo-magic-mcp)** - The server designed to connect MasterGo design tools with AI models. It enables AI models to directly retrieve DSL data from MasterGo design files.
- **[Matlab-MCP-Tools](https://github.com/neuromechanist/matlab-mcp-tools)** - An MCP to write and execute MATLAB scripts, maintain workspace context between MCP calls, visualize plots, and perform section-by-section analysis of MATLAB code with full access to MATLAB's computational capabilities.
- **[Maton](https://github.com/maton-ai/agent-toolkit/tree/main/modelcontextprotocol)** - Connect to your SaaS tools like HubSpot, Salesforce, and more.
- **[MCP Compass](https://github.com/liuyoshio/mcp-compass)** - Suggest the right MCP server for your needs
- **[MCP Create](https://github.com/tesla0225/mcp-create)** - A dynamic MCP server management service that creates, runs, and manages Model Context Protocol servers on-the-fly.
- **[MCP Documentation Server](https://github.com/andrea9293/mcp-documentation-server)** - Server that provides local document management and semantic search capabilities. Upload documents, search them with AI embeddings, and integrate seamlessly with MCP clients like Claude Desktop and vs code.
- **[MCP Installer](https://github.com/anaisbetts/mcp-installer)** - This server is a server that installs other MCP servers for you.
- **[MCP Proxy Server](https://github.com/TBXark/mcp-proxy)** - An MCP proxy server that aggregates and serves multiple MCP resource servers through a single HTTP server.
- **[MCP Server Creator](https://github.com/GongRzhe/MCP-Server-Creator)** - A powerful Model Context Protocol (MCP) server that creates other MCP servers! This meta-server provides tools for dynamically generating FastMCP server configurations and Python code.
- **[MCP Server Generator](https://github.com/SerhatUzbas/mcp-server-generator)** - An MCP server that creates and manages  MCP servers! Helps both non-technical users and developers build custom JavaScript MCP servers with AI guidance, automatic dependency management, and Claude Desktop integration.
- **[MCP STDIO to Streamable HTTP Adapter](https://github.com/pyroprompts/mcp-stdio-to-streamable-http-adapter)** - Connect to Streamable HTTP MCP Servers even if the MCP Client only supports STDIO.
- **[mcp-containerd](https://github.com/jokemanfire/mcp-containerd)** - The containerd MCP implemented by Rust supports the operation of the CRI interface.
- **[MCP-Database-Server](https://github.com/executeautomation/mcp-database-server)** - Fastest way to interact with your Database such as SQL Server, SQLite and PostgreSQL
- **[mcp-grep](https://github.com/erniebrodeur/mcp-grep)** - Python-based MCP server that brings grep functionality to LLMs. Supports common grep features including pattern searching, case-insensitive matching, context lines, and recursive directory searches.
- **[mcp-k8s-go](https://github.com/strowk/mcp-k8s-go)** - Golang-based Kubernetes server for MCP to browse pods and their logs, events, namespaces and more. Built to be extensible.
- **[mcp-local-rag](https://github.com/nkapila6/mcp-local-rag)** - "primitive" RAG-like web search model context protocol (MCP) server that runs locally using Google's MediaPipe Text Embedder and DuckDuckGo Search.
- **[mcp-mcp](https://github.com/wojtyniak/mcp-mcp)** - Meta-MCP Server that acts as a tool discovery service for MCP clients.
- **[mcp-meme-sticky](https://github.com/nkapila6/mcp-meme-sticky)** - Make memes or stickers using MCP server for WhatsApp or Telegram.
- **[MCP-NixOS](https://github.com/utensils/mcp-nixos)** - A Model Context Protocol server that provides AI assistants with accurate, real-time information about NixOS packages, system options, Home Manager settings, and nix-darwin macOS configurations.
- **[mcp-open-library](https://github.com/8enSmith/mcp-open-library)** - A Model Context Protocol (MCP) server for the Open Library API that enables AI assistants to search for book and author information.
- **[mcp-proxy](https://github.com/sparfenyuk/mcp-proxy)** - Connect to MCP servers that run on SSE transport, or expose stdio servers as an SSE server.
- **[mcp-salesforce](https://github.com/lciesielski/mcp-salesforce-example)** - MCP server with basic demonstration of interactions with your Salesforce instance
- **[mcp-sanctions](https://github.com/madupay/mcp-sanctions)** - Screen individuals and organizations against global sanctions lists (OFAC, SDN, UN, etc). Query by prompt or document upload.
- **[mcp-server-leetcode](https://github.com/doggybee/mcp-server-leetcode)** - Practice and retrieve problems from LeetCode. Automate problem retrieval, solutions, and insights for coding practice and competitions.
- **[mcp-vision](https://github.com/groundlight/mcp-vision)** - A MCP server exposing HuggingFace computer vision models such as zero-shot object detection as tools, enhancing the vision capabilities of large language or vision-language models.
- **[mcp-weather](https://github.com/TimLukaHorstmann/mcp-weather)** - Accurate weather forecasts via the AccuWeather API (free tier available).
- **[mcp-youtube-extract](https://github.com/sinjab/mcp_youtube_extract)** - A Model Context Protocol server for YouTube operations, extracting video information and transcripts with intelligent fallback logic. Features comprehensive logging, error handling, and support for both auto-generated and manual transcripts.
- **[mcp_weather](https://github.com/isdaniel/mcp_weather_server)** - Get weather information from https://api.open-meteo.com API.
- **[MCPIgnore Filesytem](https://github.com/CyberhavenInc/filesystem-mcpignore)** - A Data Security First filesystem MCP server that implements .mcpignore to prevent MCP clients from accessing sensitive data.
- **[MeasureSpace MCP](https://github.com/MeasureSpace/measure-space-mcp-server)** - A free [Model Context Protocol (MCP) Server](https://smithery.ai/server/@MeasureSpace/measure-space-mcp-server) that provides global weather, climate, air quality forecast and geocoding services by [measurespace.io](https://measurespace.io).
- **[MediaWiki](https://github.com/ProfessionalWiki/MediaWiki-MCP-Server)** - A Model Context Protocol (MCP) Server that interacts with any MediaWiki wiki
- **[MediaWiki MCP adapter](https://github.com/lucamauri/MediaWiki-MCP-adapter)** - A custom Model Context Protocol adapter for MediaWiki and WikiBase APIs
- **[mem0-mcp](https://github.com/mem0ai/mem0-mcp)** - A Model Context Protocol server for Mem0, which helps with managing coding preferences.
- **[Membase](https://github.com/unibaseio/membase-mcp)** - Save and query your agent memory in distributed way by Membase.
- **[MetaTrader MCP](https://github.com/ariadng/metatrader-mcp-server)** - Enable AI LLMs to execute trades using MetaTrader 5 platform.
- **[Metricool MCP](https://github.com/metricool/mcp-metricool)** - A Model Context Protocol server that integrates with Metricool's social media analytics platform to retrieve performance metrics and schedule content across networks like Instagram, Facebook, Twitter, LinkedIn, TikTok and YouTube.
- **[Microsoft 365](https://github.com/merill/lokka)** - (by Merill) A Model Context Protocol (MCP) server for Microsoft 365. Includes support for all services including Teams, SharePoint, Exchange, OneDrive, Entra, Intune and more. See [Lokka](https://lokka.dev/) for more details.
- **[Microsoft 365](https://github.com/softeria/ms-365-mcp-server)** - MCP server that connects to Microsoft Office and the whole Microsoft 365 suite using Graph API (including Outlook/mail, files, Excel, calendar)
- **[Microsoft Teams](https://github.com/InditexTech/mcp-teams-server)** - MCP server that integrates Microsoft Teams messaging (read, post, mention, list members and threads) 
- **[Mifos X](https://github.com/openMF/mcp-mifosx)** - A MCP server for the Mifos X Open Source Banking useful for managing clients, loans, savings, shares, financial transactions and generating financial reports.
- **[Mikrotik](https://github.com/jeff-nasseri/mikrotik-mcp)** - Mikrotik MCP server which cover networking operations (IP, DHCP, Firewall, etc) 
- **[Mindmap](https://github.com/YuChenSSR/mindmap-mcp-server)** (by YuChenSSR) - A server that generates mindmaps from input containing markdown code.
- **[Minima](https://github.com/dmayboroda/minima)** - MCP server for RAG on local files
- **[Mobile MCP](https://github.com/mobile-next/mobile-mcp)** (by Mobile Next) - MCP server for Mobile(iOS/Android) automation, app scraping and development using physical devices or simulators/emulators.
- **[Monday.com](https://github.com/sakce/mcp-server-monday)** - MCP Server to interact with Monday.com boards and items.
- **[MongoDB](https://github.com/kiliczsh/mcp-mongo-server)** - A Model Context Protocol Server for MongoDB.
- **[MongoDB & Mongoose](https://github.com/nabid-pf/mongo-mongoose-mcp)** - MongoDB MCP Server with Mongoose Schema and Validation.
- **[MongoDB Lens](https://github.com/furey/mongodb-lens)** - Full Featured MCP Server for MongoDB Databases.
- **[Monzo](https://github.com/BfdCampos/monzo-mcp-bfdcampos)** - Access and manage your Monzo bank accounts through natural language, including balance checking, pot management, transaction listing, and transaction annotation across multiple account types (personal, joint, flex).
- **[Morningstar](https://github.com/Morningstar/morningstar-mcp-server)** - MCP Server to interact with Morningstar Research, Editorial and Datapoints
- **[MSSQL](https://github.com/aekanun2020/mcp-server/)** - MSSQL database integration with configurable access controls and schema inspection
- **[MSSQL](https://github.com/JexinSam/mssql_mcp_server)** (by jexin) - MCP Server for MSSQL database in Python
- **[MSSQL-MCP](https://github.com/daobataotie/mssql-mcp)** (by daobataotie) - MSSQL MCP that refer to the official website's SQLite MCP for modifications to adapt to MSSQL
- **[MSSQL-Python](https://github.com/amornpan/py-mcp-mssql)** (by amornpan) - A read-only Python implementation for MSSQL database access with enhanced security features, configurable access controls, and schema inspection capabilities. Focuses on safe database interaction through Python ecosystem.
- **[Multi-Model Advisor](https://github.com/YuChenSSR/multi-ai-advisor-mcp)** - A Model Context Protocol (MCP) server that orchestrates queries across multiple Ollama models, synthesizing their insights to deliver a comprehensive and multifaceted AI perspective on any given query.
- **[Multicluster-MCP-Sever](https://github.com/yanmxa/multicluster-mcp-server)** - The gateway for GenAI systems to interact with multiple Kubernetes clusters.
- **[MySQL](https://github.com/benborla/mcp-server-mysql)** (by benborla) - MySQL database integration in NodeJS with configurable access controls and schema inspection
- **[MySQL](https://github.com/designcomputer/mysql_mcp_server)** (by DesignComputer) - MySQL database integration in Python with configurable access controls and schema inspection
- **[n8n](https://github.com/leonardsellem/n8n-mcp-server)** - This MCP server provides tools and resources for AI assistants to manage n8n workflows and executions, including listing, creating, updating, and deleting workflows, as well as monitoring their execution status.
- **[Nacos MCP Router](https://github.com/nacos-group/nacos-mcp-router)** - This MCP(Model Context Protocol) Server provides tools to search, install, proxy other MCP servers.
- **[NASA](https://github.com/ProgramComputer/NASA-MCP-server)** (by ProgramComputer) - Access to a unified gateway of NASA's data sources including but not limited to APOD, NEO, EPIC, GIBS.
- **[Nasdaq Data Link](https://github.com/stefanoamorelli/nasdaq-data-link-mcp)** (by stefanoamorelli) - An MCP server to access, explore, and interact with Nasdaq Data Link's extensive and valuable financial and economic datasets.
- **[National Parks](https://github.com/KyrieTangSheng/mcp-server-nationalparks)** - The server provides latest information of park details, alerts, visitor centers, campgrounds, hiking trails, and events for U.S. National Parks.
- **[NAVER](https://github.com/pfldy2850/py-mcp-naver)** (by pfldy2850) - This MCP server provides tools to interact with various Naver services, such as searching blogs, news, books, and more.
- **[NBA](https://github.com/Taidgh-Robinson/nba-mcp-server)** - This MCP server provides tools to fetch recent and historical NBA games including basic and advanced statistics.
- **[Neo4j](https://github.com/da-okazaki/mcp-neo4j-server)** - A community built server that interacts with Neo4j Graph Database.
- **[Neovim](https://github.com/bigcodegen/mcp-neovim-server)** - An MCP Server for your Neovim session.
- **[Netbird](https://github.com/aantti/mcp-netbird)** - List and analyze Netbird network peers, groups, policies, and more.
- **[NocoDB](https://github.com/edwinbernadus/nocodb-mcp-server)** - Read and write access to NocoDB database.
- **[nomad-mcp](https://github.com/kocierik/mcp-nomad)** - A server that provides a set of tools for managing Nomad clusters through the MCP.
- **[Notion](https://github.com/suekou/mcp-notion-server)** (by suekou) - Interact with Notion API.
- **[Notion](https://github.com/v-3/notion-server)** (by v-3) - Notion MCP integration. Search, Read, Update, and Create pages through Claude chat.
- **[NS Travel Information](https://github.com/r-huijts/ns-mcp-server)** - Access Dutch Railways (NS) real-time train travel information and disruptions through the official NS API.
- **[ntfy-mcp](https://github.com/teddyzxcv/ntfy-mcp)** (by teddyzxcv) - The MCP server that keeps you informed by sending the notification on phone using ntfy
- **[ntfy-me-mcp](https://github.com/gitmotion/ntfy-me-mcp)** (by gitmotion) - An ntfy MCP server for sending/fetching ntfy notifications to your self-hosted ntfy server from AI Agents 📤 (supports secure token auth & more - use with npx or docker!)
- **[oatpp-mcp](https://github.com/oatpp/oatpp-mcp)** - C++ MCP integration for Oat++. Use [Oat++](https://oatpp.io) to build MCP servers.
- **[Obsidian Markdown Notes](https://github.com/calclavia/mcp-obsidian)** - Read and search through your Obsidian vault or any directory containing Markdown notes
- **[obsidian-mcp](https://github.com/StevenStavrakis/obsidian-mcp)** - (by Steven Stavrakis) An MCP server for Obsidian.md with tools for searching, reading, writing, and organizing notes.
- **[OceanBase](https://github.com/yuanoOo/oceanbase_mcp_server)** - (by yuanoOo) A Model Context Protocol (MCP) server that enables secure interaction with OceanBase databases.
- **[Octocode](https://github.com/bgauryy/octocode-mcp)** - (by Guy Bary) AI-powered developer assistant that enables advanced code research, analysis and discovery across GitHub and NPM realms in realtime
- **[Odoo](https://github.com/ivnvxd/mcp-server-odoo)** - Connect AI assistants to Odoo ERP systems for business data access and workflow automation.
- **[Office-PowerPoint-MCP-Server](https://github.com/GongRzhe/Office-PowerPoint-MCP-Server)** - A Model Context Protocol (MCP) server for creating, reading, and manipulating Microsoft PowerPoint documents.
- **[Office-Visio-MCP-Server](https://github.com/GongRzhe/Office-Visio-MCP-Server)** - A Model Context Protocol (MCP) server for creating, reading, and manipulating Microsoft Visio documents.
- **[Office-Word-MCP-Server](https://github.com/GongRzhe/Office-Word-MCP-Server)** - A Model Context Protocol (MCP) server for creating, reading, and manipulating Microsoft Word documents. 
- **[Okta](https://github.com/kapilduraphe/okta-mcp-server)** - Interact with Okta API.
- **[OneNote](https://github.com/rajvirtual/MCP-Servers/tree/master/onenote)** - (by Rajesh Vijay) An MCP server that connects to Microsoft OneNote using the Microsoft Graph API. Reading notebooks, sections, and pages from OneNote,Creating new notebooks, sections, and pages in OneNote.
- **[Open Strategy Partners Marketing Tools](https://github.com/open-strategy-partners/osp_marketing_tools)** - Content editing codes, value map, and positioning tools for product marketing.
- **[OpenAI WebSearch MCP](https://github.com/ConechoAI/openai-websearch-mcp)** - This is a Python-based MCP server that provides OpenAI `web_search` build-in tool.
- **[OpenAlex.org MCP](https://github.com/drAbreu/alex-mcp)** - Professional MCP server providing ML-powered author disambiguation and comprehensive researcher profiles using the OpenAlex database.
- **[OpenAPI](https://github.com/snaggle-ai/openapi-mcp-server)** - Interact with [OpenAPI](https://www.openapis.org/) APIs.
- **[OpenAPI AnyApi](https://github.com/baryhuang/mcp-server-any-openapi)** - Interact with large [OpenAPI](https://www.openapis.org/) docs using built-in semantic search for endpoints. Allows for customizing the MCP server prefix.
- **[OpenAPI Schema](https://github.com/hannesj/mcp-openapi-schema)** - Allow LLMs to explore large [OpenAPI](https://www.openapis.org/) schemas without bloating the context.
- **[OpenAPI Schema Explorer](https://github.com/kadykov/mcp-openapi-schema-explorer)** - Token-efficient access to local or remote OpenAPI/Swagger specs via MCP Resources.
- **[OpenCTI](https://github.com/Spathodea-Network/opencti-mcp)** - Interact with OpenCTI platform to retrieve threat intelligence data including reports, indicators, malware and threat actors.
- **[OpenCV](https://github.com/GongRzhe/opencv-mcp-server)** - A MCP server providing OpenCV computer vision capabilities. This allows AI assistants and language models to access powerful computer vision tools.
- **[OpenDota](https://github.com/asusevski/opendota-mcp-server)** - Interact with OpenDota API to retrieve Dota 2 match data, player statistics, and more.
- **[OpenRPC](https://github.com/shanejonas/openrpc-mpc-server)** - Interact with and discover JSON-RPC APIs via [OpenRPC](https://open-rpc.org).
- **[OpenStack](https://github.com/wangsqly0407/openstack-mcp-server)** - MCP server implementation that provides OpenStack interaction.
- **[OpenWeather](https://github.com/mschneider82/mcp-openweather)** - Interact with the free openweathermap API to get the current and forecast weather for a location.
- **[OPNSense MCP](https://github.com/vespo92/OPNSenseMCP)** - MCP Server for OPNSense Firewall Management and API access
- **[Optimade MCP](https://github.com/dianfengxiaobo/optimade-mcp-server)** - An MCP server conducts real-time material science data queries with the Optimade database (for example, elemental composition, crystal structure).
- **[Oura Ring](https://github.com/rajvirtual/oura-mcp-server)** (by Rajesh Vijay) - MCP Server to access and analyze your Oura Ring data. It provides a structured way to fetch and understand your health metrics.
- **[Outline](https://github.com/Vortiago/mcp-outline)** - MCP Server to interact with [Outline](https://www.getoutline.com) knowledge base to search, read, create, and manage documents and their content, access collections, add comments, and manage document backlinks.
- **[pancakeswap-poolspy-mcp](https://github.com/kukapay/pancakeswap-poolspy-mcp)** - An MCP server that tracks newly created liquidity pools on Pancake Swap.
- **[Pandoc](https://github.com/vivekVells/mcp-pandoc)** - MCP server for seamless document format conversion using Pandoc, supporting Markdown, HTML, PDF, DOCX (.docx), csv and more.
- **[Paradex MCP](https://github.com/sv/mcp-paradex-py)** - MCP native server for interacting with Paradex platform, including fully features trading.
- **[PDF reader MCP](https://github.com/gpetraroli/mcp_pdf_reader)** - MCP server to read and search text in a local PDF file.
- **[Peacock for VS Code](https://github.com/johnpapa/peacock-mcp)** - MCP Server for the Peacock extension for VS Code, coloring your world, one Code editor at a time. The main goal of the project is to show how an MCP server can be used to interact with APIs.
- **[Phone MCP](https://github.com/hao-cyber/phone-mcp)** - 📱 A powerful plugin that lets you control your Android phone. Enables AI agents to perform complex tasks like automatically playing music based on weather or making calls and sending texts.
- **[PIF](https://github.com/hungryrobot1/MCP-PIF)** - A Personal Intelligence Framework (PIF), providing tools for file operations, structured reasoning, and journal-based documentation to support continuity and evolving human-AI collaboration across sessions.
- **[Pinecone](https://github.com/sirmews/mcp-pinecone)** - MCP server for searching and uploading records to Pinecone. Allows for simple RAG features, leveraging Pinecone's Inference API.
- **[Pinner MCP](https://github.com/safedep/pinner-mcp)** - A MCP server for pinning GitHub Actions and container base images to their immutable SHA hashes to prevent supply chain attacks.
- **[Placid.app](https://github.com/felores/placid-mcp-server)** - Generate image and video creatives using Placid.app templates
- **[Plane](https://github.com/kelvin6365/plane-mcp-server)** - This MCP Server will help you to manage projects and issues through Plane's API
- **[Playwright](https://github.com/executeautomation/mcp-playwright)** - This MCP Server will help you run browser automation and webscraping using Playwright
- **[Podbean](https://github.com/amurshak/podbeanMCP)** - MCP server for managing your podcasts, episodes, and analytics through the Podbean API. Allows for updating, adding, deleting podcasts, querying show description, notes, analytics, and more.
- **[Postman](https://github.com/shannonlal/mcp-postman)** - MCP server for running Postman Collections locally via Newman. Allows for simple execution of Postman Server and returns the results of whether the collection passed all the tests.
- **[Powerdrill](https://github.com/powerdrillai/powerdrill-mcp)** - Interact with Powerdrill datasets, authenticated with [Powerdrill](https://powerdrill.ai) User ID and Project API Key.
- **[Prefect](https://github.com/allen-munsch/mcp-prefect)** - MCP Server for workflow orchestration and ELT/ETL with Prefect Server, and Prefect Cloud [https://www.prefect.io/] using the `prefect` python client.
- **[Productboard](https://github.com/kenjihikmatullah/productboard-mcp)** - Integrate the Productboard API into agentic workflows via MCP.
- **[Prometheus](https://github.com/pab1it0/prometheus-mcp-server)** - Query and analyze Prometheus - open-source monitoring system.
- **[PubChem](https://github.com/sssjiang/pubchem_mcp_server)** - extract drug information from pubchem API.
- **[Pulumi](https://github.com/dogukanakkaya/pulumi-mcp-server)** - MCP Server to Interact with Pulumi API, creates and lists Stacks
- **[Puppeteer vision](https://github.com/djannot/puppeteer-vision-mcp)** - Use Puppeteer to browse a webpage and return a high quality Markdown. Use AI vision capabilities to handle cookies, captchas, and other interactive elements automatically.
- **[Pushover](https://github.com/ashiknesin/pushover-mcp)** - Send instant notifications to your devices using [Pushover.net](https://pushover.net/)
- **[pydantic/pydantic-ai/mcp-run-python](https://github.com/pydantic/pydantic-ai/tree/main/mcp-run-python)** - Run Python code in a secure sandbox via MCP tool calls, powered by Deno and Pyodide
<<<<<<< HEAD
- **[py-mcp-qdrant-rag](https://github.com/amornpan/py-mcp-qdrant-rag)** (by amornpan) - A Model Context Protocol server implementation that provides RAG capabilities through Qdrant vector database integration, enabling AI agents to perform semantic search and document retrieval with local or cloud-based embedding generation support across Mac, Linux, and Windows platforms.
- **[Quarkus](https://github.com/quarkiverse/quarkus-mcp-servers)** - MCP servers for the Quarkus Java framework.
=======
- **[Python CLI MCP](https://github.com/ofek/pycli-mcp)** - Interact with local Python command line applications.
>>>>>>> e39a6653
- **[QGIS](https://github.com/jjsantos01/qgis_mcp)** - connects QGIS to Claude AI through the MCP. This integration enables prompt-assisted project creation, layer loading, code execution, and more.
- **[Qiniu MCP Server](https://github.com/qiniu/qiniu-mcp-server)** - The Model Context Protocol (MCP) Server built on Qiniu Cloud products supports users in accessing Qiniu Cloud Storage, intelligent multimedia services, and more through this MCP Server within the context of AI large model clients.
- **[Quarkus](https://github.com/quarkiverse/quarkus-mcp-servers)** - MCP servers for the Quarkus Java framework.
- **[QuickChart](https://github.com/GongRzhe/Quickchart-MCP-Server)** - A Model Context Protocol server for generating charts using QuickChart.io
- **[Qwen_Max](https://github.com/66julienmartin/MCP-server-Qwen_Max)** - A Model Context Protocol (MCP) server implementation for the Qwen models.
- **[RabbitMQ](https://github.com/kenliao94/mcp-server-rabbitmq)** - The MCP server that interacts with RabbitMQ to publish and consume messages.
- **[RAG Local](https://github.com/renl/mcp-rag-local)** - This MCP server for storing and retrieving text passages locally based on their semantic meaning.
- **[RAG Web Browser](https://github.com/apify/mcp-server-rag-web-browser)** An MCP server for Apify's open-source RAG Web Browser [Actor](https://apify.com/apify/rag-web-browser) to perform web searches, scrape URLs, and return content in Markdown.
- **[Raindrop.io](https://github.com/hiromitsusasaki/raindrop-io-mcp-server)** - An integration that allows LLMs to interact with Raindrop.io bookmarks using the Model Context Protocol (MCP).
- **[Random Number](https://github.com/zazencodes/random-number-mcp)** - Provides LLMs with essential random generation abilities, built entirely on Python's standard library.
- **[Reaper](https://github.com/dschuler36/reaper-mcp-server)** - Interact with your [Reaper](https://www.reaper.fm/) (Digital Audio Workstation) projects.
- **[Reddit](https://github.com/universal-mcp/reddit)** - Reddit MCP server from **[agentr](https://agentr.dev/)** that provides support for interacting with Reddit posts, comments, and subreddits.
- **[Redis](https://github.com/GongRzhe/REDIS-MCP-Server)** - Redis database operations and caching microservice server with support for key-value operations, expiration management, and pattern-based key listing.
- **[Redis](https://github.com/prajwalnayak7/mcp-server-redis)** MCP server to interact with Redis Server, AWS Memory DB, etc for caching or other use-cases where in-memory and key-value based storage is appropriate
- **[RedNote MCP](https://github.com/ifuryst/rednote-mcp)** - MCP server for accessing RedNote(XiaoHongShu, xhs) content
- **[Reed Jobs](https://github.com/kld3v/reed_jobs_mcp)** - Search and retrieve job listings from Reed.co.uk.
- **[Rememberizer AI](https://github.com/skydeckai/mcp-server-rememberizer)** - An MCP server designed for interacting with the Rememberizer data source, facilitating enhanced knowledge retrieval.
- **[Replicate](https://github.com/deepfates/mcp-replicate)** - Search, run and manage machine learning models on Replicate through a simple tool-based interface. Browse models, create predictions, track their status, and handle generated images.
- **[Resend](https://github.com/Klavis-AI/klavis/tree/main/mcp_servers/resend)** - Send email using Resend services
- **[Rijksmuseum](https://github.com/r-huijts/rijksmuseum-mcp)** - Interface with the Rijksmuseum API to search artworks, retrieve artwork details, access image tiles, and explore user collections.
- **[Riot Games](https://github.com/jifrozen0110/mcp-riot)** - MCP server for League of Legends – fetch player info, ranks, champion stats, and match history via Riot API.
- **[Rquest](https://github.com/xxxbrian/mcp-rquest)** - An MCP server providing realistic browser-like HTTP request capabilities with accurate TLS/JA3/JA4 fingerprints for bypassing anti-bot measures.
- **[Rust MCP Filesystem](https://github.com/rust-mcp-stack/rust-mcp-filesystem)** - Fast, asynchronous MCP server for efficient handling of various filesystem operations built with the power of Rust.
- **[Salesforce MCP](https://github.com/salesforce-mcp/salesforce-mcp)** -  Salesforce MCP server. Supports cloud version Salesforce-mcp.com and allows both data & metadata functions. 
- **[Salesforce MCP](https://github.com/smn2gnt/MCP-Salesforce)** - Interact with Salesforce Data and Metadata
- **[Salesforce MCP (AiondaDotCom)](https://github.com/AiondaDotCom/mcp-salesforce)** - Universal Salesforce integration with OAuth authentication, smart learning system, comprehensive backup capabilities, and full CRUD operations for any Salesforce org including custom objects and fields.
- **[Salesforce MCP Server](https://github.com/tsmztech/mcp-server-salesforce)** - Comprehensive Salesforce integration with tools for querying records, executing Apex, managing fields/objects, and handling debug logs
- **[SchemaCrawler](https://github.com/schemacrawler/SchemaCrawler-MCP-Server-Usage)** - Connect to any relational database, and be able to get valid SQL, and ask questions like what does a certain column prefix mean.
- **[SchemaFlow](https://github.com/CryptoRadi/schemaflow-mcp-server)** - Real-time PostgreSQL & Supabase database schema access for AI-IDEs via Model Context Protocol. Provides live database context through secure SSE connections with three powerful tools: get_schema, analyze_database, and check_schema_alignment. [SchemaFlow](https://schemaflow.dev)
- **[Scholarly](https://github.com/adityak74/mcp-scholarly)** - A MCP server to search for scholarly and academic articles.
- **[scrapling-fetch](https://github.com/cyberchitta/scrapling-fetch-mcp)** - Access text content from bot-protected websites. Fetches HTML/markdown from sites with anti-automation measures using Scrapling.
- **[SearXNG](https://github.com/ihor-sokoliuk/mcp-searxng)** - A Model Context Protocol Server for [SearXNG](https://docs.searxng.org)
- **[SearXNG](https://github.com/erhwenkuo/mcp-searxng)** - A MCP server provide web searching via [SearXNG](https://docs.searxng.org) & retrieve url as makrdown.
- **[SearXNG Public](https://github.com/pwilkin/mcp-searxng-public)** - A Model Context Protocol Server for retrieving data from public [SearXNG](https://docs.searxng.org) instances, with fallback support
- **[SEC EDGAR](https://github.com/stefanoamorelli/sec-edgar-mcp)** - (by Stefano Amorelli) A community Model Context Protocol Server to access financial filings and data through the U.S. Securities and Exchange Commission ([SEC](https://www.sec.gov/)) `Electronic Data Gathering, Analysis, and Retrieval` ([EDGAR](https://www.sec.gov/submit-filings/about-edgar)) database
- **[Semantic Scholar](https://github.com/universal-mcp/semanticscholar)** - Semantic Scholar MCP server from **[agentr](https://agentr.dev/)** that provides support for research using the Semnatic Scholar App.
- **[SEO MCP](https://github.com/cnych/seo-mcp)** - A free SEO tool MCP (Model Control Protocol) service based on Ahrefs data. Includes features such as backlinks, keyword ideas, and more. by [claudemcp](https://www.claudemcp.com/servers/seo-mcp).
- **[SerpApi](https://github.com/universal-mcp/serpapi)** - SerpApi MCP server from **[agentr](https://agentr.dev/)** that provides support for programmatic access to search engine results.
- **[Serper](https://github.com/garymengcom/serper-mcp-server)** - An MCP server that performs Google searches using [Serper](https://serper.dev).
- **[ServiceNow](https://github.com/osomai/servicenow-mcp)** - A MCP server to interact with a ServiceNow instance
- **[ShaderToy](https://github.com/wilsonchenghy/ShaderToy-MCP)** - This MCP server lets LLMs to interact with the ShaderToy API, allowing LLMs to learn from compute shaders examples and enabling them to create complex GLSL shaders that they are previously not capable of.
- **[Shodan MCP](https://github.com/Hexix23/shodan-mcp)** - MCP server to interact with [Shodan](https://www.shodan.io/)
- **[Shopify](https://github.com/GeLi2001/shopify-mcp)** - MCP to interact with Shopify API including order, product, customers and so on.
- **[Simple Loki MCP](https://github.com/ghrud92/simple-loki-mcp)** - A simple MCP server to query Loki logs using logcli.
- **[Siri Shortcuts](https://github.com/dvcrn/mcp-server-siri-shortcuts)** - MCP to interact with Siri Shortcuts on macOS. Exposes all Shortcuts as MCP tools.
- **[Skyvern](https://github.com/Skyvern-AI/skyvern/tree/main/integrations/mcp)** - MCP to let Claude / Windsurf / Cursor / your LLM control the browser
- **[Slack](https://github.com/korotovsky/slack-mcp-server)** - The most powerful MCP server for Slack Workspaces. This integration supports both Stdio and SSE transports, proxy settings and does not require any permissions or bots being created or approved by Workspace admins 😏.
- **[Slidespeak](https://github.com/SlideSpeak/slidespeak-mcp)** - Create PowerPoint presentations using the [Slidespeak](https://slidespeak.com/) API.
- **[Smartlead](https://github.com/jean-technologies/smartlead-mcp-server-local)** - MCP to connect to Smartlead. Additional, tooling, functionality, and connection to workflow automation platforms also available.
- **[Snowflake](https://github.com/isaacwasserman/mcp-snowflake-server)** - This MCP server enables LLMs to interact with Snowflake databases, allowing for secure and controlled data operations.
- **[SoccerDataAPI](https://github.com/yeonupark/mcp-soccer-data)** - This MCP server provides real-time football match data based on the SoccerDataAPI.
- **[Solana Agent Kit](https://github.com/sendaifun/solana-agent-kit/tree/main/examples/agent-kit-mcp-server)** - This MCP server enables LLMs to interact with the Solana blockchain with help of Solana Agent Kit by SendAI, allowing for 40+ protcool actions and growing
- **[Solr MCP](https://github.com/mjochum64/mcp-solr-search)** - This MCP server offers a basic functionality to perform a search on Solr servers.
- **[Solver](https://github.com/szeider/mcp-solver)** - Solves constraint satisfaction and optimization problems . 
- **[Splunk](https://github.com/jkosik/mcp-server-splunk)** - Golang MCP server for Splunk (lists saved searches, alerts, indexes, macros...). Supports SSE and STDIO.
- **[Spotify](https://github.com/varunneal/spotify-mcp)** - This MCP allows an LLM to play and use Spotify.
- **[Spring Initializr](https://github.com/hpalma/springinitializr-mcp)** - This MCP allows an LLM to create Spring Boot projects with custom configurations. Instead of manually visiting start.spring.io, you can now ask your AI assistant to generate projects with specific dependencies, Java versions, and project structures.
- **[SSH](https://github.com/AiondaDotCom/mcp-ssh)** - Agent for managing and controlling SSH connections.
- **[SSH](https://github.com/classfang/ssh-mcp-server)** - An MCP server that can execute SSH commands remotely, upload files, download files, and so on.
- **[Standard Korean Dictionary](https://github.com/privetin/stdict)** - Search the dictionary using API
- **[Star Wars](https://github.com/johnpapa/mcp-starwars)** -MCP Server for the SWAPI Star Wars API. The main goal of the project is to show how an MCP server can be used to interact with APIs.
- **[Starknet MCP Server](https://github.com/mcpdotdirect/starknet-mcp-server)** - A comprehensive MCP server for interacting with the Starknet blockchain, providing tools for querying blockchain data, resolving StarknetIDs, and performing token transfers.
- **[Starwind UI](https://github.com/Boston343/starwind-ui-mcp/)** - This MCP provides relevant commands, documentation, and other information to allow LLMs to take full advantage of Starwind UI's open source Astro components.
- **[Stellar](https://github.com/syronlabs/stellar-mcp/)** - This MCP server enables LLMs to interact with the Stellar blockchain to create accounts, check address balances, analyze transactions, view transaction history, mint new assets, interact with smart contracts and much more.
- **[Stitch AI](https://github.com/StitchAI/stitch-ai-mcp/)** - Knowledge management system for AI agents with memory space creation and retrieval capabilities.
- **[Strava](https://github.com/r-huijts/strava-mcp)** - Connect to the Strava API to access activity data, athlete profiles, segments, and routes, enabling fitness tracking and analysis with Claude.
- **[Stripe](https://github.com/atharvagupta2003/mcp-stripe)** - This MCP allows integration with Stripe for handling payments, customers, and refunds.
- **[Substack/Medium](https://github.com/jonathan-politzki/mcp-writer-substack)** - Connect Claude to your Substack/Medium writing, enabling semantic search and analysis of your published content.
- **[System Health](https://github.com/thanhtung0201/mcp-remote-system-health)** - The MCP (Multi-Channel Protocol) System Health Monitoring is a robust, real-time monitoring solution designed to provide comprehensive health metrics and alerts for remote Linux servers.
- **[Talk To Figma](https://github.com/sonnylazuardi/cursor-talk-to-figma-mcp)** - This MCP server enables LLMs to interact with Figma, allowing them to read and modify designs programmatically.
- **[Talk To Figma via Claude](https://github.com/gaganmanku96/talk-with-figma-claude)** - TMCP server that provides seamless Figma integration specifically for Claude Desktop, enabling design creation, modification, and real-time collaboration through natural language commands.
- **[TAM MCP Server](https://github.com/gvaibhav/TAM-MCP-Server)** - Market research and business intelligence with TAM/SAM calculations and integration across 8 economic data sources: Alpha Vantage, BLS, Census Bureau, FRED, IMF, Nasdaq Data Link, OECD, and World Bank.
- **[Tavily search](https://github.com/RamXX/mcp-tavily)** - An MCP server for Tavily's search & news API, with explicit site inclusions/exclusions
- **[TeamRetro](https://github.com/adepanges/teamretro-mcp-server)** - This MCP server allows LLMs to interact with TeamRetro, allowing LLMs to manage user, team, team member, retrospective, health check, action, agreement and fetch the reports.
- **[Telegram](https://github.com/chigwell/telegram-mcp)** - An MCP server that provides paginated chat reading, message retrieval, and message sending capabilities for Telegram through Telethon integration.
- **[Telegram-Client](https://github.com/chaindead/telegram-mcp)** - A Telegram API bridge that manages user data, dialogs, messages, drafts, read status, and more for seamless interactions.
- **[Tempo](https://github.com/scottlepp/tempo-mcp-server)** - An MCP server to query traces/spans from [Grafana Tempo](https://github.com/grafana/tempo).
- **[Teradata](https://github.com/arturborycki/mcp-teradata)** - his MCP server enables LLMs to interact with Teradata databases. This MCP Server support tools and prompts for multi task data analytics
- **[Terminal-Control](https://github.com/GongRzhe/terminal-controller-mcp)** - A MCP server that enables secure terminal command execution, directory navigation, and file system operations through a standardized interface.
- **[Terraform-Cloud](https://github.com/severity1/terraform-cloud-mcp)** - An MCP server that integrates AI assistants with the Terraform Cloud API, allowing you to manage your infrastructure through natural conversation.
- **[TFT-Match-Analyzer](https://github.com/GeLi2001/tft-mcp-server)** - MCP server for teamfight tactics match history & match details fetching, providing user the detailed context for every match.
- **[thegraph-mcp](https://github.com/kukapay/thegraph-mcp)** - An MCP server that powers AI agents with indexed blockchain data from The Graph.
- **[Things3 MCP](https://github.com/urbanogardun/things3-mcp)** - Things3 task management integration for macOS with comprehensive TODO, project, and tag management.
- **[Think MCP](https://github.com/Rai220/think-mcp)** - Enhances any agent's reasoning capabilities by integrating the think-tools, as described in [Anthropic's article](https://www.anthropic.com/engineering/claude-think-tool).
- **[Ticketmaster](https://github.com/delorenj/mcp-server-ticketmaster)** - Search for events, venues, and attractions through the Ticketmaster Discovery API
- **[TickTick](https://github.com/alexarevalo9/ticktick-mcp-server)** - A Model Context Protocol (MCP) server designed to integrate with the TickTick task management platform, enabling intelligent context-aware task operations and automation.
- **[tip.md](https://github.com/tipdotmd#-mcp-server-for-ai-assistants)** - An MCP server that enables AI assistants to interact with tip.md's crypto tipping functionality, allowing agents or supporters to tip registered developers directly from AI chat interfaces.
- **[TMDB](https://github.com/Laksh-star/mcp-server-tmdb)** - This MCP server integrates with The Movie Database (TMDB) API to provide movie information, search capabilities, and recommendations.
- **[Todoist](https://github.com/abhiz123/todoist-mcp-server)** - Interact with Todoist to manage your tasks.
- **[Todos](https://github.com/tomelliot/todos-mcp)** - A practical todo list manager to use with your favourite chatbot.
- **[token-minter-mcp](https://github.com/kukapay/token-minter-mcp)** - An MCP server providing tools for AI agents to mint ERC-20 tokens across multiple blockchains.
- **[token-revoke-mcp](https://github.com/kukapay/token-revoke-mcp)** - An MCP server for checking and revoking ERC-20 token allowances across multiple blockchains.
- **[Ton Blockchain MCP](https://github.com/devonmojito/ton-blockchain-mcp)** - An MCP server for interacting with Ton Blockchain.
- **[TouchDesigner](https://github.com/8beeeaaat/touchdesigner-mcp)** - An MCP server for TouchDesigner, enabling interaction with TouchDesigner projects, nodes, and parameters.
- **[Travel Planner](https://github.com/GongRzhe/TRAVEL-PLANNER-MCP-Server)** - Travel planning and itinerary management server integrating with Google Maps API for location search, place details, and route calculations.
- **[Trello MCP Server](https://github.com/lioarce01/trello-mcp-server)** - An MCP server that interact with user Trello boards, modifying them with prompting.
- **[Tripadvisor](https://github.com/pab1it0/tripadvisor-mcp)** - A MCP server that enables LLMs to interact with Tripadvisor API, supporting location data, reviews, and photos through standardized MCP interfaces
- **[TrueNAS Core MCP](https://github.com/vespo92/TrueNasCoreMCP)** - An MCP server for interacting with TrueNAS Core.
- **[Tsuki-Mcp-Filesystem-Server](https://github.com/yuutotsuki/tsuki_mcp_filesystem_server)** - A simple, fast, and fully MCP-compliant server for listing local filesystem files. Built with Python + FastAPI. Designed for OpenAI's Agent SDK via `resources/list`.
- **[Tyk API Management](https://github.com/TykTechnologies/tyk-dashboard-mcp)** - Chat with all of your organization's managed APIs and perform other API lifecycle operations, managing tokens, users, analytics, and more.
- **[Typesense](https://github.com/suhail-ak-s/mcp-typesense-server)** - A Model Context Protocol (MCP) server implementation that provides AI models with access to Typesense search capabilities. This server enables LLMs to discover, search, and analyze data stored in Typesense collections.
- **[uniswap-poolspy-mcp](https://github.com/kukapay/uniswap-poolspy-mcp)** - An MCP server that tracks newly created liquidity pools on Uniswap across nine blockchain networks.
- **[uniswap-trader-mcp](https://github.com/kukapay/uniswap-trader-mcp)** -An MCP server for AI agents to automate token swaps on Uniswap DEX across multiple blockchains.
- **[Unity Catalog](https://github.com/ognis1205/mcp-server-unitycatalog)** - An MCP server that enables LLMs to interact with Unity Catalog AI, supporting CRUD operations on Unity Catalog Functions and executing them as MCP tools.
- **[Unity Integration (Advanced)](https://github.com/quazaai/UnityMCPIntegration)** - Advanced Unity3d Game Engine MCP which supports ,Execution of Any Editor Related Code Directly Inside of Unity, Fetch Logs, Get Editor State and Allow File Access of the Project making it much more useful in Script Editing or asset creation.
- **[Unity3d Game Engine](https://github.com/CoderGamester/mcp-unity)** - An MCP server that enables LLMs to interact with Unity3d Game Engine, supporting access to a variety of the Unit's Editor engine tools (e.g. Console Logs, Test Runner logs, Editor functions, hierarchy state, etc) and executing them as MCP tools or gather them as resources.
- **[Unleash Integration (Feature Toggle)](https://github.com/cuongtl1992/unleash-mcp)** - A Model Context Protocol (MCP) server implementation that integrates with Unleash Feature Toggle system. Provide a bridge between LLM applications and Unleash feature flag system
- **[use_aws_mcp](https://github.com/runjivu/use_aws_mcp)** - amazon-q-cli's use_aws tool extracted into independant mcp, for general aws api usage.
- **[User Feedback](https://github.com/mrexodia/user-feedback-mcp)** - Simple MCP Server to enable a human-in-the-loop workflow in tools like Cline and Cursor.
- **[USPTO](https://github.com/riemannzeta/patent_mcp_server)** - MCP server for accessing United States Patent & Trademark Office data through its Open Data Protocol (ODP) API.
- **[Vectara](https://github.com/vectara/vectara-mcp)** - Query Vectara's trusted RAG-as-a-service platform.
- **[Vega-Lite](https://github.com/isaacwasserman/mcp-vegalite-server)** - Generate visualizations from fetched data using the VegaLite format and renderer.
- **[Vertica](https://github.com/nolleh/mcp-vertica)** - Vertica database integration in Python with configurable access controls and schema inspection
- **[Vibe Check](https://github.com/PV-Bhat/vibe-check-mcp-server)** - An MCP server leveraging an external oversight layer to "vibe check" agents, and also self-improve accuracy & user alignment over time. Prevents scope creep, code bloat, misalignment, misinterpretation, tunnel vision, and overcomplication.
- **[Video Editor](https://github.com/burningion/video-editing-mcp)** - A Model Context Protocol Server to add, edit, and search videos with [Video Jungle](https://www.video-jungle.com/).
- **[Video Still Capture](https://github.com/13rac1/videocapture-mcp)** - 📷 Capture video stills from an OpenCV-compatible webcam or other video source.
- **[Virtual location (Google Street View,etc.)](https://github.com/mfukushim/map-traveler-mcp)** - Integrates Google Map, Google Street View, PixAI, Stability.ai, ComfyUI API and Bluesky to provide a virtual location simulation in LLM (written in Effect.ts)
- **[Voice MCP](https://github.com/mbailey/voice-mcp)** - Enable voice conversations with Claude using any OpenAI-compatible STT/TTS service ([voice-mcp.com](https://voice-mcp.com))
- **[VolcEngine TOS](https://github.com/dinghuazhou/sample-mcp-server-tos)** - A sample MCP server for VolcEngine TOS that flexibly get objects from TOS.
- **[Voyp](https://github.com/paulotaylor/voyp-mcp)** - VOYP MCP server for making calls using Artificial Intelligence.
- **[vulnicheck](https://github.com/andrasfe/vulnicheck)** - Real-time Python package vulnerability scanner that checks dependencies against OSV and NVD databases, providing comprehensive security analysis with CVE details, lock file support, and actionable upgrade recommendations.
- **[Wanaku MCP Router](https://github.com/wanaku-ai/wanaku/)** - The Wanaku MCP Router is a SSE-based MCP server that provides an extensible routing engine that allows integrating your enterprise systems with AI agents.
- **[weather-mcp-server](https://github.com/devilcoder01/weather-mcp-server)** - Get real-time weather data for any location using weatherapi.
- **[Webflow](https://github.com/kapilduraphe/webflow-mcp-server)** - Interfact with the Webflow APIs
- **[whale-tracker-mcp](https://github.com/kukapay/whale-tracker-mcp)**  -  A mcp server for tracking cryptocurrency whale transactions.
- **[WhatsApp MCP Server](https://github.com/lharries/whatsapp-mcp)** - MCP server for your personal WhatsApp handling individuals, groups, searching and sending.
- **[Whois MCP](https://github.com/bharathvaj-ganesan/whois-mcp)** - MCP server that performs whois lookup against domain, IP, ASN and TLD. 
- **[Wikidata MCP](https://github.com/zzaebok/mcp-wikidata)** - Wikidata MCP server that interact with Wikidata, by searching identifiers, extracting metadata, and executing sparql query.
- **[Wikipedia MCP](https://github.com/Rudra-ravi/wikipedia-mcp)** - Access and search Wikipedia articles via MCP for AI-powered information retrieval.
- **[WildFly MCP](https://github.com/wildfly-extras/wildfly-mcp)** - WildFly MCP server that enables LLM to interact with running WildFly servers (retrieve metrics, logs, invoke operations, ...).
- **[Windows CLI](https://github.com/SimonB97/win-cli-mcp-server)** - MCP server for secure command-line interactions on Windows systems, enabling controlled access to PowerShell, CMD, and Git Bash shells.
- **[Workflowy](https://github.com/danield137/mcp-workflowy)** - A server that interacts with [workflowy](https://workflowy.com/).
- **[World Bank data API](https://github.com/anshumax/world_bank_mcp_server)** - A server that fetches data indicators available with the World Bank as part of their data API
- **[Wren Engine](https://github.com/Canner/wren-engine)** - The Semantic Engine for Model Context Protocol(MCP) Clients and AI Agents
- **[Wrike](https://github.com/universal-mcp/wrike)** - Wrike MCP server from **[agentr](https://agentr.dev/)** that provides support for managing projects, tasks, and workflows in Wrike.
- **[X (Twitter)](https://github.com/EnesCinr/twitter-mcp)** (by EnesCinr) - Interact with twitter API. Post tweets and search for tweets by query.
- **[X (Twitter)](https://github.com/vidhupv/x-mcp)** (by vidhupv) - Create, manage and publish X/Twitter posts directly through Claude chat.
- **[Xcode](https://github.com/r-huijts/xcode-mcp-server)** - MCP server that brings AI to your Xcode projects, enabling intelligent code assistance, file operations, project management, and automated development tasks.
- **[xcodebuild](https://github.com/ShenghaiWang/xcodebuild)**  - 🍎 Build iOS Xcode workspace/project and feed back errors to llm.
- **[Xero-mcp-server](https://github.com/john-zhang-dev/xero-mcp)** - Enabling clients to interact with Xero system for streamlined accounting, invoicing, and business operations.
- **[XiYan](https://github.com/XGenerationLab/xiyan_mcp_server)** - 🗄️ An MCP server that supports fetching data from a database using natural language queries, powered by XiyanSQL as the text-to-SQL LLM.
- **[XMind](https://github.com/apeyroux/mcp-xmind)** - Read and search through your XMind directory containing XMind files.
- **[yfinance](https://github.com/Adity-star/mcp-yfinance-server)** -💹The MCP YFinance Stock Server provides real-time and historical stock data in a standard format, powering dashboards, AI agents,and research tools with seamless financial insights.
- **[YNAB](https://github.com/ChuckBryan/ynabmcpserver)** - A Model Context Protocol (MCP) server for integrating with YNAB (You Need A Budget), allowing AI assistants to securely access and analyze your financial data.
- **[YouTrack](https://github.com/tonyzorin/youtrack-mcp)** - A Model Context Protocol (MCP) server implementation for JetBrains YouTrack, allowing AI assistants to interact with YouTrack issue tracking system.
- **[YouTube](https://github.com/Klavis-AI/klavis/tree/main/mcp_servers/youtube)** - Extract Youtube video information (with proxies support).
- **[YouTube](https://github.com/ZubeidHendricks/youtube-mcp-server)** - Comprehensive YouTube API integration for video management, Shorts creation, and analytics.
- **[Youtube Uploader MCP](https://github.com/anwerj/youtube-uploader-mcp)** - AI‑powered YouTube uploader—no CLI, no YouTube Studio.
- **[YouTube Video Summarizer](https://github.com/nabid-pf/youtube-video-summarizer-mcp)** - Summarize lengthy youtube videos.
- **[Zoom](https://github.com/Prathamesh0901/zoom-mcp-server/tree/main)** - Create, update, read and delete your zoom meetings.

## 📚 Frameworks

These are high-level frameworks that make it easier to build MCP servers or clients.

### For servers

* **[EasyMCP](https://github.com/zcaceres/easy-mcp/)** (TypeScript)
- **[FastAPI to MCP auto generator](https://github.com/tadata-org/fastapi_mcp)** – A zero-configuration tool for automatically exposing FastAPI endpoints as MCP tools by **[Tadata](https://tadata.com/)**
* **[FastMCP](https://github.com/punkpeye/fastmcp)** (TypeScript)
* **[Foobara MCP Connector](https://github.com/foobara/mcp-connector)** - Easily expose Foobara commands written in Ruby as tools via MCP
* **[Foxy Contexts](https://github.com/strowk/foxy-contexts)** – A library to build MCP servers in Golang by **[strowk](https://github.com/strowk)**
* **[Higress MCP Server Hosting](https://github.com/alibaba/higress/tree/main/plugins/wasm-go/mcp-servers)** - A solution for hosting MCP Servers by extending the API Gateway (based on Envoy) with wasm plugins.
* **[MCP Declarative Java SDK](https://github.com/codeboyzhou/mcp-declarative-java-sdk)** Annotation-driven MCP servers development with Java, no Spring Framework Required, minimize dependencies as much as possible.
* **[MCP-Framework](https://mcp-framework.com)** Build MCP servers with elegance and speed in Typescript. Comes with a CLI to create your project with `mcp create app`. Get started with your first server in under 5 minutes by **[Alex Andru](https://github.com/QuantGeekDev)**
* **[MCP Plexus](https://github.com/Super-I-Tech/mcp_plexus)**: A secure, **multi-tenant** and Multi-user MCP python server framework built to integrate easily with external services via OAuth 2.1, offering scalable and robust solutions for managing complex AI applications.
* **[mcp_sse (Elixir)](https://github.com/kEND/mcp_sse)** An SSE implementation in Elixir for rapidly creating MCP servers.
* **[Next.js MCP Server Template](https://github.com/vercel-labs/mcp-for-next.js)** (Typescript) - A starter Next.js project that uses the MCP Adapter to allow MCP clients to connect and access resources.
* **[Quarkus MCP Server SDK](https://github.com/quarkiverse/quarkus-mcp-server)** (Java)
* **[SAP ABAP MCP Server SDK](https://github.com/abap-ai/mcp)** - Build SAP ABAP based MCP servers. ABAP 7.52 based with 7.02 downport; runs on R/3 & S/4HANA on-premises, currently not cloud-ready.
* **[Spring AI MCP Server](https://docs.spring.io/spring-ai/reference/api/mcp/mcp-server-boot-starter-docs.html)** - Provides auto-configuration for setting up an MCP server in Spring Boot applications.
* **[Template MCP Server](https://github.com/mcpdotdirect/template-mcp-server)** - A CLI tool to create a new Model Context Protocol server project with TypeScript support, dual transport options, and an extensible structure
* **[AgentR Universal MCP SDK](https://github.com/universal-mcp/universal-mcp)** - A python SDK to build MCP Servers with inbuilt credential management by **[Agentr](https://agentr.dev/home)**
* **[Vercel MCP Adapter](https://github.com/vercel/mcp-adapter)** (Typescript) - A simple package to start serving an MCP server on most major JS meta-frameworks including Next, Nuxt, Svelte, and more.


### For clients

* **[codemirror-mcp](https://github.com/marimo-team/codemirror-mcp)** - CodeMirror extension that implements the Model Context Protocol (MCP) for resource mentions and prompt commands
* **[MCP-Agent](https://github.com/lastmile-ai/mcp-agent)** - A simple, composable framework to build agents using Model Context Protocol by **[LastMile AI](https://www.lastmileai.dev)**
* **[Spring AI MCP Client](https://docs.spring.io/spring-ai/reference/api/mcp/mcp-client-boot-starter-docs.html)** - Provides auto-configuration for MCP client functionality in Spring Boot applications.
* **[MCP CLI Client](https://github.com/vincent-pli/mcp-cli-host)** - A CLI host application that enables Large Language Models (LLMs) to interact with external tools through the Model Context Protocol (MCP).

## 📚 Resources

Additional resources on MCP.

- **[AiMCP](https://www.aimcp.info)** - A collection of MCP clients&servers to find the right mcp tools by **[Hekmon](https://github.com/hekmon8)**
- **[Awesome Crypto MCP Servers by badkk](https://github.com/badkk/awesome-crypto-mcp-servers)** - A curated list of MCP servers by **[Luke Fan](https://github.com/badkk)**
- **[Awesome MCP Servers by appcypher](https://github.com/appcypher/awesome-mcp-servers)** - A curated list of MCP servers by **[Stephen Akinyemi](https://github.com/appcypher)**
- **[Awesome MCP Servers by punkpeye](https://github.com/punkpeye/awesome-mcp-servers)** (**[website](https://glama.ai/mcp/servers)**) - A curated list of MCP servers by **[Frank Fiegel](https://github.com/punkpeye)**
- **[Awesome MCP Servers by wong2](https://github.com/wong2/awesome-mcp-servers)** (**[website](https://mcpservers.org)**) - A curated list of MCP servers by **[wong2](https://github.com/wong2)**
- **[Awesome Remote MCP Servers by JAW9C](https://github.com/jaw9c/awesome-remote-mcp-servers)** - A curated list of **remote** MCP servers, including thier authentication support by **[JAW9C](https://github.com/jaw9c)**
- **[Discord Server](https://glama.ai/mcp/discord)** – A community discord server dedicated to MCP by **[Frank Fiegel](https://github.com/punkpeye)**
- **[Discord Server (ModelContextProtocol)](https://discord.gg/jHEGxQu2a5)** – Connect with developers, share insights, and collaborate on projects in an active Discord community dedicated to the Model Context Protocol by **[Alex Andru](https://github.com/QuantGeekDev)**
- <img height="12" width="12" src="https://raw.githubusercontent.com/klavis-ai/klavis/main/static/klavis-ai.png" alt="Klavis Logo" /> **[Klavis AI](https://www.klavis.ai)** - Open Source MCP Infra. Hosted MCP servers and MCP clients on Slack and Discord.
- **[MCP Badges](https://github.com/mcpx-dev/mcp-badges)** – Quickly highlight your MCP project with clear, eye-catching badges, by **[Ironben](https://github.com/nanbingxyz)**
- **[MCPRepository.com](https://mcprepository.com/)** - A repository that indexes and organizes all MCP servers for easy discovery.
- **[mcp-cli](https://github.com/wong2/mcp-cli)** - A CLI inspector for the Model Context Protocol by **[wong2](https://github.com/wong2)**
- **[mcp-dockmaster](https://mcp-dockmaster.com)** - An Open-Sourced UI to install and manage MCP servers for Windows, Linux and MacOS.
- **[mcp-get](https://mcp-get.com)** - Command line tool for installing and managing MCP servers by **[Michael Latman](https://github.com/michaellatman)**
- **[mcp-guardian](https://github.com/eqtylab/mcp-guardian)** - GUI application + tools for proxying / managing control of MCP servers by **[EQTY Lab](https://eqtylab.io)**
- **[MCP Linker](https://github.com/milisp/mcp-linker)** - A cross-platform Tauri GUI tool for one-click setup and management of MCP servers, supporting Claude Desktop, Cursor, Windsurf, VS Code, Cline, and Neovim.
- **[mcp-manager](https://github.com/zueai/mcp-manager)** - Simple Web UI to install and manage MCP servers for Claude Desktop by **[Zue](https://github.com/zueai)**
- **[MCP Marketplace Web Plugin](https://github.com/AI-Agent-Hub/mcp-marketplace)** MCP Marketplace is a small Web UX plugin to integrate with AI applications, Support various MCP Server API Endpoint (e.g pulsemcp.com/deepnlp.org and more). Allowing user to browse, paginate and select various MCP servers by different categories. [Pypi](https://pypi.org/project/mcp-marketplace) | [Maintainer](https://github.com/AI-Agent-Hub) | [Website](http://www.deepnlp.org/store/ai-agent/mcp-server)
- **[mcp.natoma.id](https://mcp.natoma.id)** – A Hosted MCP Platform to discover, install, manage and deploy MCP servers by **[Natoma Labs](https://www.natoma.id)**
- **[mcp.run](https://mcp.run)** - A hosted registry and control plane to install & run secure + portable MCP Servers.
- **[MCP Review](https://www.mcpreview.com)** - Website to list high quality MCP servers and reviews by real users. Also provide online playground for popular MCP servers.
- **[MCP Router](https://mcp-router.net)** – Free Windows and macOS app that simplifies MCP management while providing seamless app authentication and powerful log visualization by **[MCP Router](https://github.com/mcp-router/mcp-router)**
- **[MCP Servers Hub](https://github.com/apappascs/mcp-servers-hub)** (**[website](https://mcp-servers-hub-website.pages.dev/)**) - A curated list of MCP servers by **[apappascs](https://github.com/apappascs)**
- **[MCPServers.com](https://mcpservers.com)** - A growing directory of high-quality MCP servers with clear setup guides for a variety of MCP clients. Built by the team behind the **[Highlight MCP client](https://highlightai.com/)**
- **[MCP Servers Rating and User Reviews](http://www.deepnlp.org/store/ai-agent/mcp-server)** - Website to rate MCP servers, write authentic user reviews, and [search engine for agent & mcp](http://www.deepnlp.org/search/agent)
- **[MCP X Community](https://x.com/i/communities/1861891349609603310)** – A X community for MCP by **[Xiaoyi](https://x.com/chxy)**
- **[MCPHub](https://github.com/Jeamee/MCPHub-Desktop)** – An Open Source macOS & Windows GUI Desktop app for discovering, installing and managing MCP servers by **[Jeamee](https://github.com/jeamee)**
- **[mcpm](https://github.com/pathintegral-institute/mcpm.sh)** ([website](https://mcpm.sh)) - MCP Manager (MCPM) is a Homebrew-like service for managing Model Context Protocol (MCP) servers across clients by **[Pathintegral](https://github.com/pathintegral-institute)**
- **[MCPVerse](https://mcpverse.dev)** - A portal for creating & hosting authenticated MCP servers and connecting to them securely.
- **[MCPWatch](https://github.com/kapilduraphe/mcp-watch)** - A comprehensive security scanner for Model Context Protocol (MCP) servers that detects vulnerabilities and security issues in your MCP server implementations.
- <img height="12" width="12" src="https://mkinf.io/favicon-lilac.png" alt="mkinf Logo" /> **[mkinf](https://mkinf.io)** - An Open Source registry of hosted MCP Servers to accelerate AI agent workflows.
- **[Open-Sourced MCP Servers Directory](https://github.com/chatmcp/mcp-directory)** - A curated list of MCP servers by **[mcpso](https://mcp.so)**
- <img height="12" width="12" src="https://opentools.com/favicon.ico" alt="OpenTools Logo" /> **[OpenTools](https://opentools.com)** - An open registry for finding, installing, and building with MCP servers by **[opentoolsteam](https://github.com/opentoolsteam)**
- **[PulseMCP](https://www.pulsemcp.com)** ([API](https://www.pulsemcp.com/api)) - Community hub & weekly newsletter for discovering MCP servers, clients, articles, and news by **[Tadas Antanavicius](https://github.com/tadasant)**, **[Mike Coughlin](https://github.com/macoughl)**, and **[Ravina Patel](https://github.com/ravinahp)**
- **[r/mcp](https://www.reddit.com/r/mcp)** – A Reddit community dedicated to MCP by **[Frank Fiegel](https://github.com/punkpeye)**
- **[r/modelcontextprotocol](https://www.reddit.com/r/modelcontextprotocol)** – A Model Context Protocol community Reddit page - discuss ideas, get answers to your questions, network with like-minded people, and showcase your projects! by **[Alex Andru](https://github.com/QuantGeekDev)**
- **[MCP.ing](https://mcp.ing/)** - A list of MCP services for discovering MCP servers in the community and providing a convenient search function for MCP services by **[iiiusky](https://github.com/iiiusky)**
- **[Smithery](https://smithery.ai/)** - A registry of MCP servers to find the right tools for your LLM agents by **[Henry Mao](https://github.com/calclavia)**
- **[Toolbase](https://gettoolbase.ai)** - Desktop application that manages tools and MCP servers with just a few clicks - no coding required by **[gching](https://github.com/gching)**
- **[ToolHive](https://github.com/StacklokLabs/toolhive)** - A lightweight utility designed to simplify the deployment and management of MCP servers, ensuring ease of use, consistency, and security through containerization by **[StacklokLabs](https://github.com/StacklokLabs)**

## 🚀 Getting Started

### Using MCP Servers in this Repository
Typescript-based servers in this repository can be used directly with `npx`.

For example, this will start the [Memory](src/memory) server:
```sh
npx -y @modelcontextprotocol/server-memory
```

Python-based servers in this repository can be used directly with [`uvx`](https://docs.astral.sh/uv/concepts/tools/) or [`pip`](https://pypi.org/project/pip/). `uvx` is recommended for ease of use and setup.

For example, this will start the [Git](src/git) server:
```sh
# With uvx
uvx mcp-server-git

# With pip
pip install mcp-server-git
python -m mcp_server_git
```

Follow [these](https://docs.astral.sh/uv/getting-started/installation/) instructions to install `uv` / `uvx` and [these](https://pip.pypa.io/en/stable/installation/) to install `pip`.

### Using an MCP Client
However, running a server on its own isn't very useful, and should instead be configured into an MCP client. For example, here's the Claude Desktop configuration to use the above server:

```json
{
  "mcpServers": {
    "memory": {
      "command": "npx",
      "args": ["-y", "@modelcontextprotocol/server-memory"]
    }
  }
}
```

Additional examples of using the Claude Desktop as an MCP client might look like:

```json
{
  "mcpServers": {
    "filesystem": {
      "command": "npx",
      "args": ["-y", "@modelcontextprotocol/server-filesystem", "/path/to/allowed/files"]
    },
    "git": {
      "command": "uvx",
      "args": ["mcp-server-git", "--repository", "path/to/git/repo"]
    },
    "github": {
      "command": "npx",
      "args": ["-y", "@modelcontextprotocol/server-github"],
      "env": {
        "GITHUB_PERSONAL_ACCESS_TOKEN": "<YOUR_TOKEN>"
      }
    },
    "postgres": {
      "command": "npx",
      "args": ["-y", "@modelcontextprotocol/server-postgres", "postgresql://localhost/mydb"]
    }
  }
}
```

## 🛠️ Creating Your Own Server

Interested in creating your own MCP server? Visit the official documentation at [modelcontextprotocol.io](https://modelcontextprotocol.io/introduction) for comprehensive guides, best practices, and technical details on implementing MCP servers.

## 🤝 Contributing

See [CONTRIBUTING.md](CONTRIBUTING.md) for information about contributing to this repository.

## 🔒 Security

See [SECURITY.md](SECURITY.md) for reporting security vulnerabilities.

## 📜 License

This project is licensed under the MIT License - see the [LICENSE](LICENSE) file for details.

## 💬 Community

- [GitHub Discussions](https://github.com/orgs/modelcontextprotocol/discussions)

## ⭐ Support

If you find MCP servers useful, please consider starring the repository and contributing new servers or improvements!

---

Managed by Anthropic, but built together with the community. The Model Context Protocol is open source and we encourage everyone to contribute their own servers and improvements!<|MERGE_RESOLUTION|>--- conflicted
+++ resolved
@@ -774,12 +774,8 @@
 - **[Puppeteer vision](https://github.com/djannot/puppeteer-vision-mcp)** - Use Puppeteer to browse a webpage and return a high quality Markdown. Use AI vision capabilities to handle cookies, captchas, and other interactive elements automatically.
 - **[Pushover](https://github.com/ashiknesin/pushover-mcp)** - Send instant notifications to your devices using [Pushover.net](https://pushover.net/)
 - **[pydantic/pydantic-ai/mcp-run-python](https://github.com/pydantic/pydantic-ai/tree/main/mcp-run-python)** - Run Python code in a secure sandbox via MCP tool calls, powered by Deno and Pyodide
-<<<<<<< HEAD
 - **[py-mcp-qdrant-rag](https://github.com/amornpan/py-mcp-qdrant-rag)** (by amornpan) - A Model Context Protocol server implementation that provides RAG capabilities through Qdrant vector database integration, enabling AI agents to perform semantic search and document retrieval with local or cloud-based embedding generation support across Mac, Linux, and Windows platforms.
-- **[Quarkus](https://github.com/quarkiverse/quarkus-mcp-servers)** - MCP servers for the Quarkus Java framework.
-=======
 - **[Python CLI MCP](https://github.com/ofek/pycli-mcp)** - Interact with local Python command line applications.
->>>>>>> e39a6653
 - **[QGIS](https://github.com/jjsantos01/qgis_mcp)** - connects QGIS to Claude AI through the MCP. This integration enables prompt-assisted project creation, layer loading, code execution, and more.
 - **[Qiniu MCP Server](https://github.com/qiniu/qiniu-mcp-server)** - The Model Context Protocol (MCP) Server built on Qiniu Cloud products supports users in accessing Qiniu Cloud Storage, intelligent multimedia services, and more through this MCP Server within the context of AI large model clients.
 - **[Quarkus](https://github.com/quarkiverse/quarkus-mcp-servers)** - MCP servers for the Quarkus Java framework.
