# Model Context Protocol servers

This repository is a collection of _reference implementations_ for the [Model Context Protocol](https://modelcontextprotocol.io/) (MCP), as well as references
to community built servers and additional resources.

The servers in this repository showcase the versatility and extensibility of MCP, demonstrating how it can be used to give Large Language Models (LLMs) secure, controlled access to tools and data sources.
Each MCP server is implemented with either the [Typescript MCP SDK](https://github.com/modelcontextprotocol/typescript-sdk) or [Python MCP SDK](https://github.com/modelcontextprotocol/python-sdk).

> Note: Lists in this README are maintained in alphabetical order to minimize merge conflicts when adding new items.

## 🌟 Reference Servers

These servers aim to demonstrate MCP features and the TypeScript and Python SDKs.

- **[AWS KB Retrieval](src/aws-kb-retrieval-server)** - Retrieval from AWS Knowledge Base using Bedrock Agent Runtime
- **[Brave Search](src/brave-search)** - Web and local search using Brave's Search API
- **[EverArt](src/everart)** - AI image generation using various models
- **[Everything](src/everything)** - Reference / test server with prompts, resources, and tools
- **[Fetch](src/fetch)** - Web content fetching and conversion for efficient LLM usage
- **[Filesystem](src/filesystem)** - Secure file operations with configurable access controls
- **[Git](src/git)** - Tools to read, search, and manipulate Git repositories
- **[GitHub](src/github)** - Repository management, file operations, and GitHub API integration
- **[GitLab](src/gitlab)** - GitLab API, enabling project management
- **[Google Drive](src/gdrive)** - File access and search capabilities for Google Drive
- **[Google Maps](src/google-maps)** - Location services, directions, and place details
- **[Memory](src/memory)** - Knowledge graph-based persistent memory system
- **[PostgreSQL](src/postgres)** - Read-only database access with schema inspection
- **[Puppeteer](src/puppeteer)** - Browser automation and web scraping
- **[Redis](src/redis)** - Interact with Redis key-value stores
- **[Sentry](src/sentry)** - Retrieving and analyzing issues from Sentry.io
- **[Sequential Thinking](src/sequentialthinking)** - Dynamic and reflective problem-solving through thought sequences
- **[Slack](src/slack)** - Channel management and messaging capabilities
- **[Sqlite](src/sqlite)** - Database interaction and business intelligence capabilities
- **[Time](src/time)** - Time and timezone conversion capabilities

## 🤝 Third-Party Servers

### 🎖️ Official Integrations

Official integrations are maintained by companies building production ready MCP servers for their platforms.

- <img height="12" width="12" src="https://www.21st.dev/favicon.ico" alt="21st.dev Logo" /> **[21st.dev Magic](https://github.com/21st-dev/magic-mcp)** - Create crafted UI components inspired by the best 21st.dev design engineers.
- <img height="12" width="12" src="https://invoxx-public-bucket.s3.eu-central-1.amazonaws.com/frontend-resources/adfin-logo-small.svg" alt="Adfin Logo" /> **[Adfin](https://github.com/Adfin-Engineering/mcp-server-adfin)** - The only platform you need to get paid - all payments in one place, invoicing and accounting reconciliations with [Adfin](https://www.adfin.com/).
- <img height="12" width="12" src="https://www.agentql.com/favicon/favicon.png" alt="AgentQL Logo" /> **[AgentQL](https://github.com/tinyfish-io/agentql-mcp)** - Enable AI agents to get structured data from unstructured web with [AgentQL](https://www.agentql.com/).
- <img height="12" width="12" src="https://agentrpc.com/favicon.ico" alt="AgentRPC Logo" /> **[AgentRPC](https://github.com/agentrpc/agentrpc)** - Connect to any function, any language, across network boundaries using [AgentRPC](https://www.agentrpc.com/).
- <img height="12" width="12" src="https://aiven.io/favicon.ico" alt="Aiven Logo" /> **[Aiven](https://github.com/Aiven-Open/mcp-aiven)** - Navigate your [Aiven projects](https://go.aiven.io/mcp-server) and interact with the PostgreSQL®, Apache Kafka®, ClickHouse® and OpenSearch® services
- <img height="12" width="12" src="https://github.com/aliyun/alibabacloud-rds-openapi-mcp-server/blob/main/assets/alibabacloudrds.png" alt="Alibaba Cloud RDS MySQL Logo" /> **[Alibaba Cloud RDS](https://github.com/aliyun/alibabacloud-rds-openapi-mcp-server)** - An MCP server designed to interact with the Alibaba Cloud RDS OpenAPI, enabling programmatic management of RDS resources via an LLM.
- <img height="12" width="12" src="https://img.alicdn.com/imgextra/i4/O1CN01epkXwH1WLAXkZfV6N_!!6000000002771-2-tps-200-200.png" alt="Alibaba Cloud AnalyticDB for MySQL Logo" /> **[Alibaba Cloud AnalyticDB for MySQL](https://github.com/aliyun/alibabacloud-adb-mysql-mcp-server)** - Connect to a [AnalyticDB for MySQL](https://www.alibabacloud.com/en/product/analyticdb-for-mysql) cluster for getting database or table metadata, querying and analyzing data.It will be supported to add the openapi for cluster operation in the future.
- <img height="12" width="12" src="https://github.com/aliyun/alibaba-cloud-ops-mcp-server/blob/master/image/alibaba-cloud.png" alt="Alibaba Cloud OPS Logo" /> **[Alibaba Cloud OPS](https://github.com/aliyun/alibaba-cloud-ops-mcp-server)** - Manage the lifecycle of your Alibaba Cloud resources with [CloudOps Orchestration Service](https://www.alibabacloud.com/en/product/oos) and Alibaba Cloud OpenAPI.
- <img height="12" width="12" src="https://iotdb.apache.org/img/logo.svg" alt="Apache IoTDB Logo" /> **[Apache IoTDB](https://github.com/apache/iotdb-mcp-server)** - MCP Server for [Apache IoTDB](https://github.com/apache/iotdb) database and its tools
- <img height="12" width="12" src="https://apify.com/favicon.ico" alt="Apify Logo" /> **[Apify](https://github.com/apify/actors-mcp-server)** - [Actors MCP Server](https://apify.com/apify/actors-mcp-server): Use 3,000+ pre-built cloud tools to extract data from websites, e-commerce, social media, search engines, maps, and more
- <img height="12" width="12" src="https://2052727.fs1.hubspotusercontent-na1.net/hubfs/2052727/cropped-cropped-apimaticio-favicon-1-32x32.png" alt="APIMatic Logo" /> **[APIMatic MCP](https://github.com/apimatic/apimatic-validator-mcp)** - APIMatic MCP Server is used to validate OpenAPI specifications using [APIMatic](https://www.apimatic.io/). The server processes OpenAPI files and returns validation summaries by leveraging APIMatic’s API.
- <img height="12" width="12" src="https://apollo-server-landing-page.cdn.apollographql.com/_latest/assets/favicon.png" alt="Apollo Graph Logo" /> **[Apollo MCP Server](https://github.com/apollographql/apollo-mcp-server/)** - Connect your GraphQL APIs to AI agents
- <img height="12" width="12" src="https://phoenix.arize.com/wp-content/uploads/2023/04/cropped-Favicon-32x32.png" alt="Arize-Phoenix Logo" /> **[Arize Phoenix](https://github.com/Arize-ai/phoenix/tree/main/js/packages/phoenix-mcp)** - Inspect traces, manage prompts, curate datasets, and run experiments using [Arize Phoenix](https://github.com/Arize-ai/phoenix), an open-source AI and LLM observability tool.
- <img height="12" width="12" src="https://www.datastax.com/favicon-32x32.png" alt="DataStax logo" /> **[Astra DB](https://github.com/datastax/astra-db-mcp)** - Comprehensive tools for managing collections and documents in a [DataStax Astra DB](https://www.datastax.com/products/datastax-astra) NoSQL database with a full range of operations such as create, update, delete, find, and associated bulk actions.
- <img height="12" width="12" src="https://assets.atlan.com/assets/atlan-a-logo-blue-background.png" alt="Atlan Logo" /> **[Atlan](https://github.com/atlanhq/agent-toolkit/tree/main/modelcontextprotocol)** - The Atlan Model Context Protocol server allows you to interact with the [Atlan](https://www.atlan.com/) services through multiple tools.
- <img height="12" width="12" src="https://resources.audiense.com/hubfs/favicon-1.png" alt="Audiense Logo" /> **[Audiense Insights](https://github.com/AudienseCo/mcp-audiense-insights)** - Marketing insights and audience analysis from [Audiense](https://www.audiense.com/products/audiense-insights) reports, covering demographic, cultural, influencer, and content engagement analysis.
- <img height="12" width="12" src="https://a0.awsstatic.com/libra-css/images/site/fav/favicon.ico" alt="AWS Logo" /> **[AWS](https://github.com/awslabs/mcp)** - Specialized MCP servers that bring AWS best practices directly to your development workflow.
- <img height="12" width="12" src="https://axiom.co/favicon.ico" alt="Axiom Logo" /> **[Axiom](https://github.com/axiomhq/mcp-server-axiom)** - Query and analyze your Axiom logs, traces, and all other event data in natural language
- <img height="12" width="12" src="https://cdn-dynmedia-1.microsoft.com/is/content/microsoftcorp/acom_social_icon_azure" alt="Microsoft Azure Logo" /> **[Azure](https://github.com/Azure/azure-mcp)** - The Azure MCP Server gives MCP Clients access to key Azure services and tools like Azure Storage, Cosmos DB, the Azure CLI, and more.
- <img height="12" width="12" src="https://www.bankless.com/favicon.ico" alt="Bankless Logo" /> **[Bankless Onchain](https://github.com/bankless/onchain-mcp)** - Query Onchain data, like ERC20 tokens, transaction history, smart contract state.
- <img height="12" width="12" src="https://bicscan.io/favicon.png" alt="BICScan Logo" /> **[BICScan](https://github.com/ahnlabio/bicscan-mcp)** - Risk score / asset holdings of EVM blockchain address (EOA, CA, ENS) and even domain names.
- <img height="12" width="12" src="https://web-cdn.bitrise.io/favicon.ico" alt="Bitrise Logo" /> **[Bitrise](https://github.com/bitrise-io/bitrise-mcp)** - Chat with your builds, CI, and [more](https://bitrise.io/blog/post/chat-with-your-builds-ci-and-more-introducing-the-bitrise-mcp-server).
- <img height="12" width="12" src="https://www.box.com/favicon.ico" alt="Box Logo" /> **[Box](https://github.com/box-community/mcp-server-box)** - Interact with the Intelligent Content Management platform through Box AI.
- <img height="12" width="12" src="https://browserbase.com/favicon.ico" alt="Browserbase Logo" /> **[Browserbase](https://github.com/browserbase/mcp-server-browserbase)** - Automate browser interactions in the cloud (e.g. web navigation, data extraction, form filling, and more)
- <img height="12" width="12" src="https://portswigger.net/favicon.ico" alt="PortSwigger Logo" /> **[Burp Suite](https://github.com/PortSwigger/mcp-server)** - MCP Server extension allowing AI clients to connect to [Burp Suite](https://portswigger.net)
- <img height="12" width="12" src="https://play.cartesia.ai/icon.png" alt="Cartesia logo" /> **[Cartesia](https://github.com/cartesia-ai/cartesia-mcp)** - Connect to the [Cartesia](https://cartesia.ai/) voice platform to perform text-to-speech, voice cloning etc. 
- <img height="12" width="12" src="https://www.chargebee.com/static/resources/brand/favicon.png" /> **[Chargebee](https://github.com/chargebee/agentkit/tree/main/modelcontextprotocol)** - MCP Server that connects AI agents to [Chargebee platform](https://www.chargebee.com).
- <img height="12" width="12" src="https://trychroma.com/_next/static/media/chroma-logo.ae2d6e4b.svg" /> **[Chroma](https://github.com/chroma-core/chroma-mcp)** - Embeddings, vector search, document storage, and full-text search with the open-source AI application database
- <img height="12" width="12" src="https://www.chronulus.com/favicon/chronulus-logo-blue-on-alpha-square-128x128.ico" alt="Chronulus AI Logo" /> **[Chronulus AI](https://github.com/ChronulusAI/chronulus-mcp)** - Predict anything with Chronulus AI forecasting and prediction agents.
- <img height="12" width="12" src="https://circleci.com/favicon.ico" alt="CircleCI Logo" /> **[CircleCI](https://github.com/CircleCI-Public/mcp-server-circleci)** - Enable AI Agents to fix build failures from CircleCI.
- <img height="12" width="12" src="https://clickhouse.com/favicon.ico" alt="ClickHouse Logo" /> **[ClickHouse](https://github.com/ClickHouse/mcp-clickhouse)** - Query your [ClickHouse](https://clickhouse.com/) database server.
- <img height="12" width="12" src="https://cdn.simpleicons.org/cloudflare" /> **[Cloudflare](https://github.com/cloudflare/mcp-server-cloudflare)** - Deploy, configure & interrogate your resources on the Cloudflare developer platform (e.g. Workers/KV/R2/D1)
- <img height="12" width="12" src="https://app.codacy.com/static/images/favicon-16x16.png" alt="Codacy Logo" /> **[Codacy](https://github.com/codacy/codacy-mcp-server/)** - Interact with [Codacy](https://www.codacy.com) API to query code quality issues, vulnerabilities, and coverage insights about your code.
- <img height="12" width="12" src="https://codelogic.com/wp-content/themes/codelogic/assets/img/favicon.png" alt="CodeLogic Logo" /> **[CodeLogic](https://github.com/CodeLogicIncEngineering/codelogic-mcp-server)** - Interact with [CodeLogic](https://codelogic.com), a Software Intelligence platform that graphs complex code and data architecture dependencies, to boost AI accuracy and insight.
- <img height="12" width="12" src="https://www.comet.com/favicon.ico" alt="Comet Logo" /> **[Comet Opik](https://github.com/comet-ml/opik-mcp)** - Query and analyze your [Opik](https://github.com/comet-ml/opik) logs, traces, prompts and all other telemtry data from your LLMs in natural language.
- <img height="12" width="12" src="https://www.confluent.io/favicon.ico" /> **[Confluent](https://github.com/confluentinc/mcp-confluent)** - Interact with Confluent Kafka and Confluent Cloud REST APIs.
- <img height="12" width="12" src="https://www.convex.dev/favicon.ico" /> **[Convex](https://stack.convex.dev/convex-mcp-server)** - Introspect and query your apps deployed to Convex.
- <img height="12" width="12" src="https://www.couchbase.com/wp-content/uploads/2023/10/couchbase-favicon.svg" /> **[Couchbase](https://github.com/Couchbase-Ecosystem/mcp-server-couchbase)** - Interact with the data stored in Couchbase clusters.
- <img height="12" width="12" src="http://app.itsdart.com/static/img/favicon.png" alt="Dart Logo" /> **[Dart](https://github.com/its-dart/dart-mcp-server)** - Interact with task, doc, and project data in [Dart](https://itsdart.com), an AI-native project management tool
- <img height="12" width="12" src="https://datahub.com/wp-content/uploads/2025/04/cropped-Artboard-1-32x32.png" alt="DataHub Logo" /> **[DataHub](https://github.com/acryldata/mcp-server-datahub)** - Search your data assets, traverse data lineage, write SQL queries, and more using [DataHub](https://datahub.com/) metadata.
- <img height="12" width="12" src="https://dexpaprika.com/favicon.ico" alt="DexPaprika Logo" /> **[DexPaprika (CoinPaprika)](https://github.com/coinpaprika/dexpaprika-mcp)** - Access real-time DEX data, liquidity pools, token information, and trading analytics across multiple blockchain networks with [DexPaprika](https://dexpaprika.com) by CoinPaprika.
- <img height="12" width="12" src="https://www.devhub.com/img/upload/favicon-196x196-dh.png" alt="DevHub Logo" /> **[DevHub](https://github.com/devhub/devhub-cms-mcp)** - Manage and utilize website content within the [DevHub](https://www.devhub.com) CMS platform
- <img height="12" width="12" src="https://devrev.ai/favicon.ico" alt="DevRev Logo" /> **[DevRev](https://github.com/devrev/mcp-server)** - An MCP server to integrate with DevRev APIs to search through your DevRev Knowledge Graph where objects can be imported from diff. Sources listed [here](https://devrev.ai/docs/import#available-sources).
- <img height="12" width="12" src="https://avatars.githubusercontent.com/u/58178984" alt="Dynatrace Logo" /> **[Dynatrace](https://github.com/dynatrace-oss/dynatrace-mcp)** - Manage and interact with the [Dynatrace Platform ](https://www.dynatrace.com/platform) for real-time observability and monitoring.
- <img height="12" width="12" src="https://e2b.dev/favicon.ico" alt="E2B Logo" /> **[E2B](https://github.com/e2b-dev/mcp-server)** - Run code in secure sandboxes hosted by [E2B](https://e2b.dev)
- <img height="12" width="12" src="https://www.edgee.cloud/favicon.ico" alt="Edgee Logo" /> **[Edgee](https://github.com/edgee-cloud/mcp-server-edgee)** - Deploy and manage [Edgee](https://www.edgee.cloud) components and projects
- <img height="12" width="12" src="https://static.edubase.net/media/brand/favicon/favicon-32x32.png" alt="EduBase Logo" /> **[EduBase](https://github.com/EduBase/MCP)** - Interact with [EduBase](https://www.edubase.net), a comprehensive e-learning platform with advanced quizzing, exam management, and content organization capabilities
- <img height="12" width="12" src="https://www.elastic.co/favicon.ico" alt="Elasticsearch Logo" /> **[Elasticsearch](https://github.com/elastic/mcp-server-elasticsearch)** - Query your data in [Elasticsearch](https://www.elastic.co/elasticsearch)
- <img height="12" width="12" src="https://esignatures.com/favicon.ico" alt="eSignatures Logo" /> **[eSignatures](https://github.com/esignaturescom/mcp-server-esignatures)** - Contract and template management for drafting, reviewing, and sending binding contracts.
- <img height="12" width="12" src="https://exa.ai/images/favicon-32x32.png" alt="Exa Logo" /> **[Exa](https://github.com/exa-labs/exa-mcp-server)** - Search Engine made for AIs by [Exa](https://exa.ai)
- <img height="12" width="12" src="https://fewsats.com/favicon.svg" alt="Fewsats Logo" /> **[Fewsats](https://github.com/Fewsats/fewsats-mcp)** - Enable AI Agents to purchase anything in a secure way using [Fewsats](https://fewsats.com)
- <img height="12" width="12" src="https://fibery.io/favicon.svg" alt="Fibery Logo" /> **[Fibery](https://github.com/Fibery-inc/fibery-mcp-server)** - Perform queries and entity operations in your [Fibery](https://fibery.io) workspace.
- <img height="12" width="12" src="https://financialdatasets.ai/favicon.ico" alt="Financial Datasets Logo" /> **[Financial Datasets](https://github.com/financial-datasets/mcp-server)** - Stock market API made for AI agents
- <img height="12" width="12" src="https://firecrawl.dev/favicon.ico" alt="Firecrawl Logo" /> **[Firecrawl](https://github.com/mendableai/firecrawl-mcp-server)** - Extract web data with [Firecrawl](https://firecrawl.dev)
- <img height="12" width="12" src="https://fireproof.storage/favicon.ico" alt="Fireproof Logo" /> **[Fireproof](https://github.com/fireproof-storage/mcp-database-server)** - Immutable ledger database with live synchronization
- <img height="12" width="12" src="https://app.gibsonai.com/favicon.ico" alt="GibsonAI Logo" /> **[GibsonAI](https://github.com/GibsonAI/mcp)** - AI-Powered Cloud databases: Build, migrate, and deploy database instances with AI
- <img height="12" width="12" src="https://gitea.com/assets/img/favicon.svg" alt="Gitea Logo" /> **[Gitea](https://gitea.com/gitea/gitea-mcp)** - Interact with Gitea instances with MCP.
- <img height="12" width="12" src="https://gitee.com/favicon.ico" alt="Gitee Logo" /> **[Gitee](https://github.com/oschina/mcp-gitee)** - Gitee API integration, repository, issue, and pull request management, and more.
- <img height="12" width="12" src="https://app.glean.com/images/favicon3-196x196.png" alt="Glean Logo" /> **[Glean](https://github.com/gleanwork/mcp-server)** - Enterprise search and chat using Glean's API.
- <img height="12" width="12" src="https://gyazo.com/favicon.ico" alt="Gyazo Logo" /> **[Gyazo](https://github.com/nota/gyazo-mcp-server)** - Search, fetch, upload, and interact with Gyazo images, including metadata and OCR data.
- <img height="12" width="12" src="https://cdn.prod.website-files.com/6605a2979ff17b2cd1939cd4/6605a460de47e7596ed84f06_icon256.png" alt="gotoHuman Logo" /> **[gotoHuman](https://github.com/gotohuman/gotohuman-mcp-server)** - Human-in-the-loop platform - Allow AI agents and automations to send requests for approval to your [gotoHuman](https://www.gotohuman.com) inbox.
- <img height="12" width="12" src="https://grafana.com/favicon.ico" alt="Grafana Logo" /> **[Grafana](https://github.com/grafana/mcp-grafana)** - Search dashboards, investigate incidents and query datasources in your Grafana instance
- <img height="12" width="12" src="https://grafbase.com/favicon.ico" alt="Grafbase Logo" /> **[Grafbase](https://github.com/grafbase/grafbase/tree/main/crates/mcp)** - Turn your GraphQL API into an efficient MCP server with schema intelligence in a single command.
- <img height="12" width="12" src="https://framerusercontent.com/images/KCOWBYLKunDff1Dr452y6EfjiU.png" alt="Graphlit Logo" /> **[Graphlit](https://github.com/graphlit/graphlit-mcp-server)** - Ingest anything from Slack to Gmail to podcast feeds, in addition to web crawling, into a searchable [Graphlit](https://www.graphlit.com) project.
- <img height="12" width="12" src="https://greptime.com/favicon.ico" alt="Greptime Logo" /> **[GreptimeDB](https://github.com/GreptimeTeam/greptimedb-mcp-server)** - Provides AI assistants with a secure and structured way to explore and analyze data in [GreptimeDB](https://github.com/GreptimeTeam/greptimedb).
- <img height="12" width="12" src="https://www.herokucdn.com/favicons/favicon.ico" alt="Heroku Logo" /> **[Heroku](https://github.com/heroku/heroku-mcp-server)** - Interact with the Heroku Platform through LLM-driven tools for managing apps, add-ons, dynos, databases, and more.
- <img height="12" width="12" src="https://img.alicdn.com/imgextra/i3/O1CN01d9qrry1i6lTNa2BRa_!!6000000004364-2-tps-218-200.png" alt="Hologres Logo" /> **[Hologres](https://github.com/aliyun/alibabacloud-hologres-mcp-server)** - Connect to a [Hologres](https://www.alibabacloud.com/en/product/hologres) instance, get table metadata, query and analyze data.
- <img height="12" width="12" src="https://www.honeycomb.io/favicon.ico" alt="Honeycomb Logo" /> **[Honeycomb](https://github.com/honeycombio/honeycomb-mcp)** Allows [Honeycomb](https://www.honeycomb.io/) Enterprise customers to query and analyze their data, alerts, dashboards, and more; and cross-reference production behavior with the codebase.
- <img height="12" width="12" src="https://static.hsinfrastatic.net/StyleGuideUI/static-3.438/img/sprocket/favicon-32x32.png" alt="HubSpot Logo" /> **[HubSpot](https://developer.hubspot.com/mcp)** - Connect, manage, and interact with [HubSpot](https://www.hubspot.com/) CRM data
- <img height="12" width="12" src="https://hyperbrowser-assets-bucket.s3.us-east-1.amazonaws.com/Hyperbrowser-logo.png" alt="Hyperbrowsers23 Logo" /> **[Hyperbrowser](https://github.com/hyperbrowserai/mcp)** - [Hyperbrowser](https://www.hyperbrowser.ai/) is the next-generation platform empowering AI agents and enabling effortless, scalable browser automation.
- **[IBM wxflows](https://github.com/IBM/wxflows/tree/main/examples/mcp/javascript)** - Tool platform by IBM to build, test and deploy tools for any data source
- <img height="12" width="12" src="https://forevervm.com/icon.png" alt="ForeverVM Logo" /> **[ForeverVM](https://github.com/jamsocket/forevervm/tree/main/javascript/mcp-server)** - Run Python in a code sandbox.
- <img height="12" width="12" src="https://www.getinboxzero.com/icon.png" alt="Inbox Zero Logo" /> **[Inbox Zero](https://github.com/elie222/inbox-zero/tree/main/apps/mcp-server)** - AI personal assistant for email [Inbox Zero](https://www.getinboxzero.com)
- <img height="12" width="12" src="https://inkeep.com/favicon.ico" alt="Inkeep Logo" /> **[Inkeep](https://github.com/inkeep/mcp-server-python)** - RAG Search over your content powered by [Inkeep](https://inkeep.com)
- <img height="12" width="12" src="https://integration.app/favicon.ico" alt="Integration App Icon" /> **[Integration App](https://github.com/integration-app/mcp-server)** - Interact with any other SaaS applications on behalf of your customers.
- <img height="12" width="12" src="https://cdn.simpleicons.org/jetbrains" /> **[JetBrains](https://github.com/JetBrains/mcp-jetbrains)** – Work on your code with JetBrains IDEs
- <img height="12" width="12" src="https://kagi.com/favicon.ico" alt="Kagi Logo" /> **[Kagi Search](https://github.com/kagisearch/kagimcp)** - Search the web using Kagi's search API
- <img height="12" width="12" src="https://connection.keboola.com/favicon.ico" alt="Keboola Logo" /> **[Keboola](https://github.com/keboola/keboola-mcp-server)** - Build robust data workflows, integrations, and analytics on a single intuitive platform.
- <img height="12" width="12" src="https://raw.githubusercontent.com/klavis-ai/klavis/main/static/klavis-ai.png" alt="Klavis Logo" /> **[Klavis ReportGen](https://github.com/Klavis-AI/klavis/tree/main/mcp_servers/report_generation)** - Create professional reports from a simple user query.
- <img height="12" width="12" src="https://avatars.githubusercontent.com/u/187484914" alt="KWDB Logo" /> **[KWDB](https://github.com/KWDB/kwdb-mcp-server)** - Reading, writing, querying, modifying data, and performing DDL operations with data in your KWDB Database.
- <img height="12" width="12" src="https://laratranslate.com/favicon.ico" alt="Lara Translate Logo" /> **[Lara Translate](https://github.com/translated/lara-mcp)** - MCP Server for Lara Translate API, enabling powerful translation capabilities with support for language detection and context-aware translations.
- <img height="12" width="12" src="https://logfire.pydantic.dev/favicon.ico" alt="Logfire Logo" /> **[Logfire](https://github.com/pydantic/logfire-mcp)** - Provides access to OpenTelemetry traces and metrics through Logfire.
- <img height="12" width="12" src="https://langfuse.com/favicon.ico" alt="Langfuse Logo" /> **[Langfuse Prompt Management](https://github.com/langfuse/mcp-server-langfuse)** - Open-source tool for collaborative editing, versioning, evaluating, and releasing prompts.
- <img height="12" width="12" src="https://linear.app/favicon.ico" alt="Linear Logo" /> **[Linear](https://linear.app/docs/mcp)** - Search, create, and update Linear issues, projects, and comments.
- <img height="12" width="12" src="https://lingo.dev/favicon.ico" alt="Lingo.dev Logo" /> **[Lingo.dev](https://github.com/lingodotdev/lingo.dev/blob/main/mcp.md)** - Make your AI agent speak every language on the planet, using [Lingo.dev](https://lingo.dev) Localization Engine.
- <img height="12" width="12" src="https://litmus.io/favicon.ico" alt="Litmus.io Logo" /> **[Litmus.io](https://github.com/litmusautomation/litmus-mcp-server)** - Official MCP server for configuring [Litmus](https://litmus.io) Edge for Industrial Data Collection, Edge Analytics & Industrial AI.
- <img height="12" width="12" src="https://www.mailgun.com/favicon.ico" alt="Mailgun Logo" /> **[Mailgun](https://github.com/mailgun/mailgun-mcp-server)** - Interact with Mailgun API.
- <img height="12" width="12" src="https://www.make.com/favicon.ico" alt="Make Logo" /> **[Make](https://github.com/integromat/make-mcp-server)** - Turn your [Make](https://www.make.com/) scenarios into callable tools for AI assistants.
- <img height="12" width="12" src="https://googleapis.github.io/genai-toolbox/favicons/favicon.ico" alt="MCP Toolbox for Databases Logo" /> **[MCP Toolbox for Databases](https://github.com/googleapis/genai-toolbox)** - Open source MCP server specializing in easy, fast, and secure tools for Databases. Supports AlloyDB, BigQuery, Bigtable, Cloud SQL, Dgraph, MySQL, Neo4j, Postgres, Spanner, and more.
- <img height="12" width="12" src="https://www.meilisearch.com/favicon.ico" alt="Meilisearch Logo" /> **[Meilisearch](https://github.com/meilisearch/meilisearch-mcp)** - Interact & query with Meilisearch (Full-text & semantic search API)
- <img height="12" width="12" src="https://memgraph.com/favicon.png" alt="Memgraph Logo" /> **[Memgraph](https://github.com/memgraph/mcp-memgraph)** - Query your data in [Memgraph](https://memgraph.com/) graph database.
- <img height="12" width="12" src="https://metoro.io/static/images/logos/Metoro.svg" /> **[Metoro](https://github.com/metoro-io/metoro-mcp-server)** - Query and interact with kubernetes environments monitored by Metoro
- <img height="12" width="12" src="https://claritystatic.azureedge.net/images/logo.ico" alt="Microsoft Clarity Logo"/> **[Microsoft Clarity](https://github.com/microsoft/clarity-mcp-server)** - Official MCP Server to get your behavioral analytics data and insights from [Clarity](https://clarity.microsoft.com)
- <img height="12" width="12" src="https://milvus.io/favicon-32x32.png" /> **[Milvus](https://github.com/zilliztech/mcp-server-milvus)** - Search, Query and interact with data in your Milvus Vector Database.
- <img height="12" width="12" src="https://console.gomomento.com/favicon.ico" /> **[Momento](https://github.com/momentohq/mcp-momento)** - Momento Cache lets you quickly improve your performance, reduce costs, and handle load at any scale.
- <img height="12" width="12" src="https://www.mongodb.com/favicon.ico" /> **[MongoDB](https://github.com/mongodb-js/mongodb-mcp-server)** - Both MongoDB Community Server and MongoDB Atlas are supported.
- <img height="12" width="12" src="https://www.motherduck.com/favicon.ico" alt="MotherDuck Logo" /> **[MotherDuck](https://github.com/motherduckdb/mcp-server-motherduck)** - Query and analyze data with MotherDuck and local DuckDB
- <img height="12" width="12" src="https://needle-ai.com/images/needle-logo-orange-2-rounded.png" alt="Needle AI Logo" /> **[Needle](https://github.com/needle-ai/needle-mcp)** - Production-ready RAG out of the box to search and retrieve data from your own documents.
- <img height="12" width="12" src="https://neo4j.com/favicon.ico" alt="Neo4j Logo" /> **[Neo4j](https://github.com/neo4j-contrib/mcp-neo4j/)** - Neo4j graph database server (schema + read/write-cypher) and separate graph database backed memory
- <img height="12" width="12" src="https://avatars.githubusercontent.com/u/183852044?s=48&v=4" alt="Neon Logo" /> **[Neon](https://github.com/neondatabase/mcp-server-neon)** - Interact with the Neon serverless Postgres platform
- <img height="12" width="12" src="https://www.netlify.com/favicon/icon.svg" alt="Netlify Logo" /> **[Netlify](https://docs.netlify.com/welcome/build-with-ai/netlify-mcp-server/)** - Create, build, deploy, and manage your websites with Netlify web platform.
- <img height="12" width="12" src="https://avatars.githubusercontent.com/u/4792552?s=200&v=4" alt="Notion Logo" /> **[Notion](https://github.com/makenotion/notion-mcp-server#readme)** - This project implements an MCP server for the Notion API.
- <img height="12" width="12" src="https://avatars.githubusercontent.com/u/82347605?s=48&v=4" alt="OceanBase Logo" /> **[OceanBase](https://github.com/oceanbase/mcp-oceanbase)** - MCP Server for OceanBase database and its tools
- <img height="12" width="12" src="https://docs.octagonagents.com/logo.svg" alt="Octagon Logo" /> **[Octagon](https://github.com/OctagonAI/octagon-mcp-server)** - Deliver real-time investment research with extensive private and public market data.
- <img height="12" width="12" src="https://maps.olakrutrim.com/favicon.ico" alt="Ola Maps" /> **[OlaMaps](https://pypi.org/project/ola-maps-mcp-server)** - Official Ola Maps MCP Server for services like geocode, directions, place details and many more.
- <img height="12" width="12" src="https://op.gg/favicon.ico" alt="OP.GG Logo" /> **[OP.GG](https://github.com/opgginc/opgg-mcp)** - Access real-time gaming data across popular titles like League of Legends, TFT, and Valorant, offering champion analytics, esports schedules, meta compositions, and character statistics.
- <img height="12" width="12" src="https://app.opslevel.com/favicon.ico" alt="OpsLevel" /> **[OpsLevel](https://github.com/opslevel/opslevel-mcp)** - Official MCP Server for [OpsLevel](https://www.opslevel.com).
- <img height="12" width="12" src="https://oxylabs.io/favicon.ico" alt="Oxylabs Logo" /> **[Oxylabs](https://github.com/oxylabs/oxylabs-mcp)** - Scrape websites with Oxylabs Web API, supporting dynamic rendering and parsing for structured data extraction.
- <img height="12" width="12" src="https://developer.paddle.com/favicon.svg" alt="Paddle Logo" /> **[Paddle](https://github.com/PaddleHQ/paddle-mcp-server)** - Interact with the Paddle API. Manage product catalog, billing and subscriptions, and reports.
- <img height="12" width="12" src="https://secure.pagos.ai/favicon.svg" alt="Pagos Logo" /> **[Pagos](https://github.com/pagos-ai/pagos-mcp)** - Interact with the Pagos API. Query Credit Card BIN Data with more to come.
- <img height="12" width="12" src="https://www.paypalobjects.com/webstatic/icon/favicon.ico" alt="PayPal Logo" /> **[PayPal](https://mcp.paypal.com)** - PayPal's official MCP server.
- <img height="12" width="12" src="https://www.perplexity.ai/favicon.ico" alt="Perplexity Logo" /> **[Perplexity](https://github.com/ppl-ai/modelcontextprotocol)** - An MCP server that connects to Perplexity's Sonar API, enabling real-time web-wide research in conversational AI.
- <img height="12" width="12" src="https://avatars.githubusercontent.com/u/54333248" /> **[Pinecone](https://github.com/pinecone-io/pinecone-mcp)** - [Pinecone](https://docs.pinecone.io/guides/operations/mcp-server)'s developer MCP Server assist developers in searching documentation and managing data within their development environment.
- <img height="12" width="12" src="https://avatars.githubusercontent.com/u/54333248" /> **[Pinecone Assistant](https://github.com/pinecone-io/assistant-mcp)** - Retrieves context from your [Pinecone Assistant](https://docs.pinecone.io/guides/assistant/mcp-server) knowledge base.
- <img height="12" width="12" src="https://www.prisma.io/images/favicon-32x32.png" alt="Prisma Logo" /> **[Prisma](https://www.prisma.io/docs/postgres/mcp-server)** - Create and manage Prisma Postgres databases
- <img height="12" width="12" src="https://www.pulumi.com/images/favicon.ico" alt="Pulumi Logo" /> **[Pulumi](https://github.com/pulumi/mcp-server)** - Deploy and manage cloud infrastructure using [Pulumi](https://pulumi.com).
- <img height="12" width="12" src="https://avatars.githubusercontent.com/u/165178062" /> **[Ragie](https://github.com/ragieai/ragie-mcp-server/)** - Retrieve context from your [Ragie](https://www.ragie.ai) (RAG) knowledge base connected to integrations like Google Drive, Notion, JIRA and more.
- <img height="12" width="12" src="https://avatars.githubusercontent.com/u/1529926" /> **[Redis](https://github.com/redis/mcp-redis/)** - The Redis official MCP Server offers an interface to manage and search data in Redis.
- <img height="12" width="12" src="https://avatars.githubusercontent.com/u/1529926" /> **[Redis Cloud API](https://github.com/redis/mcp-redis-cloud/)** - The Redis Cloud API MCP Server allows you to manage your Redis Cloud resources using natural language.
- <img height="12" width="12" src="https://app.snyk.io/bundle/favicon-faj49uD9.png" /> **[Snyk](https://github.com/snyk/snyk-ls/blob/main/mcp_extension/README.md)** - Enhance security posture by embedding [Snyk](https://snyk.io/) vulnerability scanning directly into agentic workflows.
- <img height="12" width="12" src="https://qdrant.tech/img/brand-resources-logos/logomark.svg" /> **[Qdrant](https://github.com/qdrant/mcp-server-qdrant/)** - Implement semantic memory layer on top of the Qdrant vector search engine
- <img height="12" width="12" src="https://www.ramp.com/favicon.ico" /> **[Ramp](https://github.com/ramp-public/ramp-mcp)** - Interact with [Ramp](https://ramp.com)'s Developer API to run analysis on your spend and gain insights leveraging LLMs
- **[Raygun](https://github.com/MindscapeHQ/mcp-server-raygun)** - Interact with your crash reporting and real using monitoring data on your Raygun account
- <img height="12" width="12" src="https://www.rember.com/favicon.ico" alt="Rember Logo" /> **[Rember](https://github.com/rember/rember-mcp)** - Create spaced repetition flashcards in [Rember](https://rember.com) to remember anything you learn in your chats
- <img height="12" width="12" src="https://riza.io/favicon.ico" alt="Riza logo" /> **[Riza](https://github.com/riza-io/riza-mcp)** - Arbitrary code execution and tool-use platform for LLMs by [Riza](https://riza.io)
- <img height="12" width="12" src="https://cdn.prod.website-files.com/66b7de6a233c04f4dac200a6/66bed52680d689629483c18b_faviconV2%20(2).png" alt="Root Signals Logo" /> **[Root Signals](https://github.com/root-signals/root-signals-mcp)** - Improve and quality control your outputs with evaluations using LLM-as-Judge
- <img height="12" width="12" src="https://pics.fatwang2.com/56912e614b35093426c515860f9f2234.svg" /> [Search1API](https://github.com/fatwang2/search1api-mcp) - One API for Search, Crawling, and Sitemaps
- <img height="12" width="12" src="https://screenshotone.com/favicon.ico" alt="ScreenshotOne Logo" /> **[ScreenshotOne](https://github.com/screenshotone/mcp/)** - Render website screenshots with [ScreenshotOne](https://screenshotone.com/)
- <img height="12" width="12" src="https://semgrep.dev/favicon.ico" alt="Semgrep Logo" /> **[Semgrep](https://github.com/semgrep/mcp)** - Enable AI agents to secure code with [Semgrep](https://semgrep.dev/).
- <img height="12" width="12" src="https://www.singlestore.com/favicon-32x32.png?v=277b9cbbe31e8bc416504cf3b902d430"/> **[SingleStore](https://github.com/singlestore-labs/mcp-server-singlestore)** - Interact with the SingleStore database platform
- <img height="12" width="12" src="https://www.starrocks.io/favicon.ico" alt="StarRocks Logo" /> **[StarRocks](https://github.com/StarRocks/mcp-server-starrocks)** - Interact with [StarRocks](https://www.starrocks.io/)
- <img height="12" width="12" src="https://stripe.com/favicon.ico" alt="Stripe Logo" /> **[Stripe](https://github.com/stripe/agent-toolkit)** - Interact with Stripe API
- <img height="12" width="12" src="https://tavily.com/favicon.ico" alt="Tavily Logo" /> **[Tavily](https://github.com/tavily-ai/tavily-mcp)** - Search engine for AI agents (search + extract) powered by [Tavily](https://tavily.com/)
- <img height="12" width="12" src="https://thirdweb.com/favicon.ico" alt="Thirdweb Logo" /> **[Thirdweb](https://github.com/thirdweb-dev/ai/tree/main/python/thirdweb-mcp)** - Read/write to over 2k blockchains, enabling data querying, contract analysis/deployment, and transaction execution, powered by [Thirdweb](https://thirdweb.com/)
- <img height="12" width="12" src="https://tianji.msgbyte.com/img/dark-brand.svg" alt="Tianji Logo" /> **[Tianji](https://github.com/msgbyte/tianji/tree/master/apps/mcp-server)** - Interact with Tianji platform whatever selfhosted or cloud platform, powered by [Tianji](https://tianji.msgbyte.com/).
- <img height="12" width="12" src="https://www.tinybird.co/favicon.ico" alt="Tinybird Logo" /> **[Tinybird](https://github.com/tinybirdco/mcp-tinybird)** - Interact with Tinybird serverless ClickHouse platform
- <img height="12" width="12" src="https://b2729162.smushcdn.com/2729162/wp-content/uploads/2023/10/cropped-Favicon-1-192x192.png?lossy=1&strip=1&webp=1" alt="Tldv Logo" /> **[Tldv](https://gitlab.com/tldv/tldv-mcp-server)** - Connect your AI agents to Google-Meet, Zoom & Microsoft Teams through [tl;dv](https://tldv.io)
- <img height="12" width="12" src="https://unifai.network/favicon.ico" alt="UnifAI Logo" /> **[UnifAI](https://github.com/unifai-network/unifai-mcp-server)** - Dynamically search and call tools using [UnifAI Network](https://unifai.network)
- <img height="12" width="12" src="https://framerusercontent.com/images/plcQevjrOYnyriuGw90NfQBPoQ.jpg" alt="Unstructured Logo" /> **[Unstructured](https://github.com/Unstructured-IO/UNS-MCP)** - Set up and interact with your unstructured data processing workflows in [Unstructured Platform](https://unstructured.io)
- <img height="12" width="12" src="https://upstash.com/icons/favicon-32x32.png" alt="Upstash Logo" /> **[Upstash](https://github.com/upstash/mcp-server)** - Manage Redis databases and run Redis commands on [Upstash](https://upstash.com/) with natural language.
- **[Vectorize](https://github.com/vectorize-io/vectorize-mcp-server/)** - [Vectorize](https://vectorize.io) MCP server for advanced retrieval, Private Deep Research, Anything-to-Markdown file extraction and text chunking.
- <img height="12" width="12" src="https://static.verbwire.com/favicon-16x16.png" alt="Verbwire Logo" /> **[Verbwire](https://github.com/verbwire/verbwire-mcp-server)** - Deploy smart contracts, mint NFTs, manage IPFS storage, and more through the Verbwire API
- <img height="12" width="12" src="https://verodat.io/assets/favicon-16x16.png" alt="Verodat Logo" /> **[Verodat](https://github.com/Verodat/verodat-mcp-server)** - Interact with Verodat AI Ready Data platform
- <img height="12" width="12" src="https://www.veyrax.com/favicon.ico" alt="VeyraX Logo" /> **[VeyraX](https://github.com/VeyraX/veyrax-mcp)** - Single tool to control all 100+ API integrations, and UI components
- <img height="12" width="12" src="https://waystation.ai/images/logo.svg" alt="WayStation Logo" /> **[WayStation](https://github.com/waystation-ai/mcp)** - Universal MCP server to connect to popular productivity tools such as Notion, Monday, AirTable, and many more
- <img height="12" width="12" src="https://www.xero.com/favicon.ico" alt="Xero Logo" /> **[Xero](https://github.com/XeroAPI/xero-mcp-server)** - Interact with the accounting data in your business using our official MCP server
- <img height="12" width="12" src="https://cdn.zapier.com/zapier/images/favicon.ico" alt="Zapier Logo" /> **[Zapier](https://zapier.com/mcp)** - Connect your AI Agents to 8,000 apps instantly.
- **[ZenML](https://github.com/zenml-io/mcp-zenml)** - Interact with your MLOps and LLMOps pipelines through your [ZenML](https://www.zenml.io) MCP server

### 🌎 Community Servers

A growing set of community-developed and maintained servers demonstrates various applications of MCP across different domains.

> **Note:** Community servers are **untested** and should be used at **your own risk**. They are not affiliated with or endorsed by Anthropic.

- **[Ableton Live](https://github.com/Simon-Kansara/ableton-live-mcp-server)** - an MCP server to control Ableton Live.
- **[Ableton Live](https://github.com/ahujasid/ableton-mcp)** (by ahujasid) - Ableton integration allowing prompt enabled music creation.
- **[Airbnb](https://github.com/openbnb-org/mcp-server-airbnb)** - Provides tools to search Airbnb and get listing details.
- **[AI Agent Marketplace Index](https://github.com/AI-Agent-Hub/ai-agent-marketplace-index-mcp)** - MCP server to search more than 5000+ AI agents and tools of various categories from [AI Agent Marketplace Index](http://www.deepnlp.org/store/ai-agent) and monitor traffic of AI Agents.
- **[Algorand](https://github.com/GoPlausible/algorand-mcp)** - A comprehensive MCP server for tooling interactions (40+) and resource accessibility (60+) plus many useful prompts for interacting with the Algorand blockchain.
- **[Airflow](https://github.com/yangkyeongmo/mcp-server-apache-airflow)** - A MCP Server that connects to [Apache Airflow](https://airflow.apache.org/) using official python client.
- **[Airtable](https://github.com/domdomegg/airtable-mcp-server)** - Read and write access to [Airtable](https://airtable.com/) databases, with schema inspection.
- **[Airtable](https://github.com/felores/airtable-mcp)** - Airtable Model Context Protocol Server.
- **[AlphaVantage](https://github.com/calvernaz/alphavantage)** - MCP server for stock market data API [AlphaVantage](https://www.alphavantage.co)
- **[Amadeus](https://github.com/donghyun-chae/mcp-amadeus)** (by donghyun-chae) - An MCP server to access, explore, and interact with Amadeus Flight Offers Search API for retrieving detailed flight options, including airline, times, duration, and pricing data.
- **[Anki](https://github.com/scorzeth/anki-mcp-server)** - An MCP server for interacting with your [Anki](https://apps.ankiweb.net) decks and cards.
- **[Any Chat Completions](https://github.com/pyroprompts/any-chat-completions-mcp)** - Interact with any OpenAI SDK Compatible Chat Completions API like OpenAI, Perplexity, Groq, xAI and many more.
- **[Apache Gravitino(incubating)](https://github.com/datastrato/mcp-server-gravitino)** - Allow LLMs to explore metadata of structured data and unstructured data with Gravitino, and perform data governance tasks including tagging/classification.
- **[Apple Calendar](https://github.com/Omar-v2/mcp-ical)** - An MCP server that allows you to interact with your MacOS Calendar through natural language, including features such as event creation, modification, schedule listing, finding free time slots etc.
- **[Apple Script](https://github.com/peakmojo/applescript-mcp)** - MCP server that lets LLM run AppleScript code to to fully control anything on Mac, no setup needed.
- **[Aranet4](https://github.com/diegobit/aranet4-mcp-server)** - MCP Server to manage your Aranet4 CO2 sensor. Fetch data and store in a local SQLite. Ask questions about historical data.
- **[ArangoDB](https://github.com/ravenwits/mcp-server-arangodb)** - MCP Server that provides database interaction capabilities through [ArangoDB](https://arangodb.com/).
- **[Arduino](https://github.com/vishalmysore/choturobo)** - MCP Server that enables AI-powered robotics using Claude AI and Arduino (ESP32) for real-world automation and interaction with robots.
- **[Atlassian](https://github.com/sooperset/mcp-atlassian)** - Interact with Atlassian Cloud products (Confluence and Jira) including searching/reading Confluence spaces/pages, accessing Jira issues, and project metadata.
- **[Attestable MCP](https://github.com/co-browser/attestable-mcp-server)** - An MCP server running inside a trusted execution environment (TEE) via Gramine, showcasing remote attestation using [RA-TLS](https://gramine.readthedocs.io/en/stable/attestation.html). This allows an MCP client to verify the server before conencting.
- **[AWS](https://github.com/rishikavikondala/mcp-server-aws)** - Perform operations on your AWS resources using an LLM.
- **[AWS Athena](https://github.com/lishenxydlgzs/aws-athena-mcp)** - A MCP server for AWS Athena to run SQL queries on Glue Catalog.
- **[AWS Cost Explorer](https://github.com/aarora79/aws-cost-explorer-mcp-server)** - Optimize your AWS spend (including Amazon Bedrock spend) with this MCP server by examining spend across regions, services, instance types and foundation models ([demo video](https://www.youtube.com/watch?v=WuVOmYLRFmI&feature=youtu.be)).
- **[AWS Resources Operations](https://github.com/baryhuang/mcp-server-aws-resources-python)** - Run generated python code to securely query or modify any AWS resources supported by boto3.
- **[AWS S3](https://github.com/aws-samples/sample-mcp-server-s3)** - A sample MCP server for AWS S3 that flexibly fetches objects from S3 such as PDF documents.
- **[arXiv](https://github.com/Ray0907/arXiv-mcp)** - arXiv MCP server for fetching and searching papers.
- **[Azure ADX](https://github.com/pab1it0/adx-mcp-server)** - Query and analyze Azure Data Explorer databases.
- **[Azure DevOps](https://github.com/Vortiago/mcp-azure-devops)** - An MCP server that provides a bridge to Azure DevOps services, enabling AI assistants to query and manage work items.
- **[Baidu AI Search](https://github.com/baidubce/app-builder/tree/master/python/mcp_server/ai_search)** - Web search with Baidu Cloud's AI Search
- **[Base Free USDC Transfer](https://github.com/magnetai/mcp-free-usdc-transfer)** - Send USDC on [Base](https://base.org) for free using Claude AI! Built with [Coinbase CDP](https://docs.cdp.coinbase.com/mpc-wallet/docs/welcome).

* **[Basic Memory](https://github.com/basicmachines-co/basic-memory)** - Local-first knowledge management system that builds a semantic graph from Markdown files, enabling persistent memory across conversations with LLMs.

- **[BigQuery](https://github.com/LucasHild/mcp-server-bigquery)** (by LucasHild) - This server enables LLMs to inspect database schemas and execute queries on BigQuery.
- **[BigQuery](https://github.com/ergut/mcp-bigquery-server)** (by ergut) - Server implementation for Google BigQuery integration that enables direct BigQuery database access and querying capabilities
- **[Bing Web Search API](https://github.com/leehanchung/bing-search-mcp)** (by hanchunglee) - Server implementation for Microsoft Bing Web Search API.
- **[Bitable MCP](https://github.com/lloydzhou/bitable-mcp)** (by lloydzhou) - MCP server provides access to Lark Bitable through the Model Context Protocol. It allows users to interact with Bitable tables using predefined tools.
- **[Blender](https://github.com/ahujasid/blender-mcp)** (by ahujasid) - Blender integration allowing prompt enabled 3D scene creation, modeling and manipulation.
- **[BreakoutRoom](https://github.com/agree-able/room-mcp)** - Agents accomplishing goals together in p2p rooms
- **[browser-use](https://github.com/co-browser/browser-use-mcp-server)** (by co-browser) - browser-use MCP server with dockerized playwright + chromium + vnc. supports stdio & resumable http.
- **[Bsc-mcp](https://github.com/TermiX-official/bsc-mcp)** The first MCP server that serves as the bridge between AI and BNB Chain, enabling AI agents to execute complex on-chain operations through seamless integration with the BNB Chain, including transfer, swap, launch, security check on any token and even more.
- **[Calculator](https://github.com/githejie/mcp-server-calculator)** - This server enables LLMs to use calculator for precise numerical calculations.
- **[CFBD API](https://github.com/lenwood/cfbd-mcp-server)** - An MCP server for the [College Football Data API](https://collegefootballdata.com/).
- **[ChatMCP](https://github.com/AI-QL/chat-mcp)** – An Open Source Cross-platform GUI Desktop application compatible with Linux, macOS, and Windows, enabling seamless interaction with MCP servers across dynamically selectable LLMs, by **[AIQL](https://github.com/AI-QL)**
- **[ChatSum](https://github.com/mcpso/mcp-server-chatsum)** - Query and Summarize chat messages with LLM. by [mcpso](https://mcp.so)
- **[Chess.com](https://github.com/pab1it0/chess-mcp)** - Access Chess.com player data, game records, and other public information through standardized MCP interfaces, allowing AI assistants to search and analyze chess information.
- **[Chroma](https://github.com/privetin/chroma)** - Vector database server for semantic document search and metadata filtering, built on Chroma
- **[ClaudePost](https://github.com/ZilongXue/claude-post)** - ClaudePost enables seamless email management for Gmail, offering secure features like email search, reading, and sending.
- **[ClickUp](https://github.com/TaazKareem/clickup-mcp-server)** - MCP server for ClickUp task management, supporting task creation, updates, bulk operations, and markdown descriptions.
- **[Cloudinary](https://github.com/felores/cloudinary-mcp-server)** - Cloudinary Model Context Protocol Server to upload media to Cloudinary and get back the media link and details.
- **[code-assistant](https://github.com/stippi/code-assistant)** - A coding assistant MCP server that allows to explore a code-base and make changes to code. Should be used with trusted repos only (insufficient protection against prompt injections).
- **[code-executor](https://github.com/bazinga012/mcp_code_executor)** - An MCP server that allows LLMs to execute Python code within a specified Conda environment.
- **[code-sandbox-mcp](https://github.com/Automata-Labs-team/code-sandbox-mcp)** - An MCP server to create secure code sandbox environment for executing code within Docker containers.
- **[consul-mcp](https://github.com/kocierik/consul-mcp-server)** - A consul MCP server for service management, health check and Key-Value Store
- **[cognee-mcp](https://github.com/topoteretes/cognee/tree/main/cognee-mcp)** - GraphRAG memory server with customizable ingestion, data processing and search
- **[coin_api_mcp](https://github.com/longmans/coin_api_mcp)** - Provides access to [coinmarketcap](https://coinmarketcap.com/) cryptocurrency data.
- **[CoinMarketCap](https://github.com/shinzo-labs/coinmarketcap-mcp)** - Implements the complete [CoinMarketCap](https://coinmarketcap.com/) API for accessing cryptocurrency market data, exchange information, and other blockchain-related metrics.
- **[Computer-Use - Remote MacOS Use](https://github.com/baryhuang/mcp-remote-macos-use)** - Open-source out-of-the-box alternative to OpenAI Operator, providing a full desktop experience and optimized for using remote macOS machines as autonomous AI agents.
- **[Contentful-mcp](https://github.com/ivo-toby/contentful-mcp)** - Read, update, delete, publish content in your [Contentful](https://contentful.com) space(s) from this MCP Server.
- **[CreateveAI Nexus](https://github.com/spgoodman/createveai-nexus-server)** - Open-Source Bridge Between AI Agents and Enterprise Systems, with simple custom API plug-in capabilities (including close compatibility with ComfyUI nodes), support for Copilot Studio's MCP agent integations, and support for Azure deployment in secure environments with secrets stored in Azure Key Vault, as well as straightforward on-premises deployment.
- **[crypto-feargreed-mcp](https://github.com/kukapay/crypto-feargreed-mcp)** - Providing real-time and historical Crypto Fear & Greed Index data.
- **[crypto-indicators-mcp](https://github.com/kukapay/crypto-indicators-mcp)** - An MCP server providing a range of cryptocurrency technical analysis indicators and strategies.
- **[crypto-sentiment-mcp](https://github.com/kukapay/crypto-sentiment-mcp)** - An MCP server that delivers cryptocurrency sentiment analysis to AI agents.
- **[cryptopanic-mcp-server](https://github.com/kukapay/cryptopanic-mcp-server)** - Providing latest cryptocurrency news to AI agents, powered by CryptoPanic.
- **[Dappier](https://github.com/DappierAI/dappier-mcp)** - Connect LLMs to real-time, rights-cleared, proprietary data from trusted sources. Access specialized models for Real-Time Web Search, News, Sports, Financial Data, Crypto, and premium publisher content. Explore data models at [marketplace.dappier.com](https://marketplace.dappier.com/marketplace).
- **[Databricks](https://github.com/JordiNeil/mcp-databricks-server)** - Allows LLMs to run SQL queries, list and get details of jobs executions in a Databricks account.
- **[Datadog](https://github.com/GeLi2001/datadog-mcp-server)** - Datadog MCP Server for application tracing, monitoring, dashboard, incidents queries built on official datadog api.
- **[Data Exploration](https://github.com/reading-plus-ai/mcp-server-data-exploration)** - MCP server for autonomous data exploration on .csv-based datasets, providing intelligent insights with minimal effort. NOTE: Will execute arbitrary Python code on your machine, please use with caution!
- **[DaVinci Resolve](https://github.com/samuelgursky/davinci-resolve-mcp)** - MCP server integration for DaVinci Resolve providing powerful tools for video editing, color grading, media management, and project control.
- **[Dataset Viewer](https://github.com/privetin/dataset-viewer)** - Browse and analyze Hugging Face datasets with features like search, filtering, statistics, and data export
- **[DataWorks](https://github.com/aliyun/alibabacloud-dataworks-mcp-server)** - A Model Context Protocol (MCP) server that provides tools for AI, allowing it to interact with the [DataWorks](https://www.alibabacloud.com/help/en/dataworks/) Open API through a standardized interface. This implementation is based on the Alibaba Cloud Open API and enables AI agents to perform cloud resources operations seamlessly.
- **[DBHub](https://github.com/bytebase/dbhub/)** - Universal database MCP server connecting to MySQL, PostgreSQL, SQLite, DuckDB and etc.
- **[Deebo](https://github.com/snagasuri/deebo-prototype)** – Agentic debugging MCP server that helps AI coding agents delegate and fix hard bugs through isolated multi-agent hypothesis testing.
- **[Deep Research](https://github.com/reading-plus-ai/mcp-server-deep-research)** - Lightweight MCP server offering Grok/OpenAI/Gemini/Perplexity-style automated deep research exploration and structured reporting.
- **[DeepSeek MCP Server](https://github.com/DMontgomery40/deepseek-mcp-server)** - Model Context Protocol server integrating DeepSeek's advanced language models, in addition to [other useful API endpoints](https://github.com/DMontgomery40/deepseek-mcp-server?tab=readme-ov-file#features)
- **[Deepseek_R1](https://github.com/66julienmartin/MCP-server-Deepseek_R1)** - A Model Context Protocol (MCP) server implementation connecting Claude Desktop with DeepSeek's language models (R1/V3)
- **[deepseek-thinker-mcp](https://github.com/ruixingshi/deepseek-thinker-mcp)** - A MCP (Model Context Protocol) provider Deepseek reasoning content to MCP-enabled AI Clients, like Claude Desktop. Supports access to Deepseek's thought processes from the Deepseek API service or from a local Ollama server.
- **[Descope](https://github.com/descope-sample-apps/descope-mcp-server)** - An MCP server to integrate with [Descope](https://descope.com) to search audit logs, manage users, and more.
- **[DevDb](https://github.com/damms005/devdb-vscode?tab=readme-ov-file#mcp-configuration)** - An MCP server that runs right inside the IDE, for connecting to MySQL, Postgres, SQLite, and MSSQL databases.
<<<<<<< HEAD
- **[DevRev](https://github.com/kpsunil97/devrev-mcp-server)** - An MCP server to integrate with DevRev APIs to search through your DevRev Knowledge Graph where objects can be imported from diff. sources listed [here](https://devrev.ai/docs/import#available-sources).
- **[Dicom](https://github.com/ChristianHinge/dicom-mcp)** - An MCP server to query and retrieve medical images and for parsing and reading dicom-encapsulated documents (pdf etc.).
=======
- **[Dicom](https://github.com/ChristianHinge/dicom-mcp)** - An MCP server to query and retrieve medical images and for parsing and reading dicom-encapsulated documents (pdf etc.). 
>>>>>>> bb539df8
- **[Dify](https://github.com/YanxingLiu/dify-mcp-server)** - A simple implementation of an MCP server for dify workflows.
- **[Discord](https://github.com/v-3/discordmcp)** - A MCP server to connect to Discord guilds through a bot and read and write messages in channels
- **[Discord](https://github.com/SaseQ/discord-mcp)** - A MCP server, which connects to Discord through a bot, and provides comprehensive integration with Discord.
- **[Discord](https://github.com/Klavis-AI/klavis/tree/main/mcp_servers/discord)** - For Discord API integration by Klavis AI
- **[Discourse](https://github.com/AshDevFr/discourse-mcp-server)** - A MCP server to search Discourse posts on a Discourse forum.
- **[Docker](https://github.com/ckreiling/mcp-server-docker)** - Integrate with Docker to manage containers, images, volumes, and networks.
- **[DPLP](https://github.com/szeider/mcp-dblp)** - Searches the [DBLP](https://dblp.org) computer science bibliography database.
- **[Drupal](https://github.com/Omedia/mcp-server-drupal)** - Server for interacting with [Drupal](https://www.drupal.org/project/mcp) using STDIO transport layer.
- **[dune-analytics-mcp](https://github.com/kukapay/dune-analytics-mcp)** - A mcp server that bridges Dune Analytics data to AI agents.
- **[EdgeOne Pages MCP](https://github.com/TencentEdgeOne/edgeone-pages-mcp)** - An MCP service for deploying HTML content to EdgeOne Pages and obtaining a publicly accessible URL.
- **[Edwin](https://github.com/edwin-finance/edwin/tree/main/examples/mcp-server)** - MCP server for edwin SDK - enabling AI agents to interact with DeFi protocols across EVM, Solana and other blockchains.
- **[Elasticsearch](https://github.com/cr7258/elasticsearch-mcp-server)** - MCP server implementation that provides Elasticsearch interaction.
- **[ElevenLabs](https://github.com/mamertofabian/elevenlabs-mcp-server)** - A server that integrates with ElevenLabs text-to-speech API capable of generating full voiceovers with multiple voices.
- **[Email](https://github.com/Shy2593666979/mcp-server-email)** - This server enables users to send emails through various email providers, including Gmail, Outlook, Yahoo, Sina, Sohu, 126, 163, and QQ Mail. It also supports attaching files from specified directories, making it easy to upload attachments along with the email content.
- **[Ergo Blockchain MCP](https://github.com/marctheshark3/ergo-mcp)** -An MCP server to integrate Ergo Blockchain Node and Explorer APIs for checking address balances, analyzing transactions, viewing transaction history, performing forensic analysis of addresses, searching for tokens, and monitoring network status.
- **[Eunomia](https://github.com/whataboutyou-ai/eunomia-MCP-server)** - Extension of the Eunomia framework that connects Eunomia instruments with MCP servers
- **[EVM MCP Server](https://github.com/mcpdotdirect/evm-mcp-server)** - Comprehensive blockchain services for 30+ EVM networks, supporting native tokens, ERC20, NFTs, smart contracts, transactions, and ENS resolution.
- **[Everything Search](https://github.com/mamertofabian/mcp-everything-search)** - Fast file searching capabilities across Windows (using [Everything SDK](https://www.voidtools.com/support/everything/sdk/)), macOS (using mdfind command), and Linux (using locate/plocate command).
- **[Excel](https://github.com/haris-musa/excel-mcp-server)** - Excel manipulation including data reading/writing, worksheet management, formatting, charts, and pivot table.
- **[Fantasy PL](https://github.com/rishijatia/fantasy-pl-mcp)** - Give your coding agent direct access to up-to date Fantasy Premier League data
- **[fastn.ai – Unified API MCP Server](https://github.com/fastnai/mcp-fastn)** - A remote, dynamic MCP server with a unified API that connects to 1,000+ tools, actions, and workflows, featuring built-in authentication and monitoring.
- **[Federal Reserve Economic Data (FRED)](https://github.com/stefanoamorelli/fred-mcp-server)** (by Stefano Amorelli) - Community developed MCP server to interact with the Federal Reserve Economic Data.
- **[FDIC BankFind MCP Server - (Unofficial)](https://github.com/clafollett/fdic-bank-find-mcp-server)** - The is a MCPserver that brings the power of FDIC BankFind APIs straight to your AI tools and workflows. Structured U.S. banking data, delivered with maximum vibes. 😎📊
- **[Fetch](https://github.com/zcaceres/fetch-mcp)** - A server that flexibly fetches HTML, JSON, Markdown, or plaintext.
- **[Fingertip](https://github.com/fingertip-com/fingertip-mcp)** - MCP server for Fingertip.com to search and create new sites.
- **[Figma](https://github.com/GLips/Figma-Context-MCP)** - Give your coding agent direct access to Figma file data, helping it one-shot design implementation.
- **[Firebase](https://github.com/gannonh/firebase-mcp)** - Server to interact with Firebase services including Firebase Authentication, Firestore, and Firebase Storage.
- **[FireCrawl](https://github.com/vrknetha/mcp-server-firecrawl)** - Advanced web scraping with JavaScript rendering, PDF support, and smart rate limiting
- **[FlightRadar24](https://github.com/sunsetcoder/flightradar24-mcp-server)** - A Claude Desktop MCP server that helps you track flights in real-time using Flightradar24 data.
- **[freqtrade-mcp](https://github.com/kukapay/freqtrade-mcp)** - An MCP server that integrates with the Freqtrade cryptocurrency trading bot.
- **[Ghost](https://github.com/MFYDev/ghost-mcp)** - A Model Context Protocol (MCP) server for interacting with Ghost CMS through LLM interfaces like Claude.
- **[Git](https://github.com/geropl/git-mcp-go)** - Allows LLM to interact with a local git repository, incl. optional push support.
- **[Github Actions](https://github.com/ko1ynnky/github-actions-mcp-server)** - A Model Context Protocol (MCP) server for interacting with Github Actions.
- **[GitHub Enterprise MCP](https://github.com/ddukbg/github-enterprise-mcp)** - A Model Context Protocol (MCP) server for interacting with GitHub Enterprise.
- **[Glean](https://github.com/longyi1207/glean-mcp-server)** - A server that uses Glean API to search and chat.
- **[Gmail](https://github.com/GongRzhe/Gmail-MCP-Server)** - A Model Context Protocol (MCP) server for Gmail integration in Claude Desktop with auto authentication support.
- **[Gmail Headless](https://github.com/baryhuang/mcp-headless-gmail)** - Remote hostable MCP server that can get and send Gmail messages without local credential or file system setup.
- **[Goal Story](https://github.com/hichana/goalstory-mcp)** - a Goal Tracker and Visualization Tool for personal and professional development.
- **[GOAT](https://github.com/goat-sdk/goat/tree/main/typescript/examples/by-framework/model-context-protocol)** - Run more than +200 onchain actions on any blockchain including Ethereum, Solana and Base.
- **[Godot](https://github.com/Coding-Solo/godot-mcp)** - A MCP server providing comprehensive Godot engine integration for project editing, debugging, and scene management.
- **[Golang Filesystem Server](https://github.com/mark3labs/mcp-filesystem-server)** - Secure file operations with configurable access controls built with Go!
- **[Goodnews](https://github.com/VectorInstitute/mcp-goodnews)** - A simple MCP server that delivers curated positive and uplifting news stories.
- **[Google Calendar](https://github.com/v-3/google-calendar)** - Integration with Google Calendar to check schedules, find time, and add/delete events
- **[Google Calendar](https://github.com/nspady/google-calendar-mcp)** - Google Calendar MCP Server for managing Google calendar events. Also supports searching for events by attributes like title and location.
- **[Google Custom Search](https://github.com/adenot/mcp-google-search)** - Provides Google Search results via the Google Custom Search API
- **[Google Sheets](https://github.com/xing5/mcp-google-sheets)** - Access and editing data to your Google Sheets.
- **[Google Sheets](https://github.com/rohans2/mcp-google-sheets)** - A MCP Server written in TypeScript to access and edit data in your Google Sheets.
- **[Google Tasks](https://github.com/zcaceres/gtasks-mcp)** - Google Tasks API Model Context Protocol Server.
- **[Google Vertex AI Search](https://github.com/ubie-oss/mcp-vertexai-search)** - Provides Google Vertex AI Search results by grounding a Gemini model with your own private data
- **[GraphQL Schema](https://github.com/hannesj/mcp-graphql-schema)** - Allow LLMs to explore large GraphQL schemas without bloating the context.
- **[HDW LinkedIn](https://github.com/horizondatawave/hdw-mcp-server)** - Access to profile data and management of user account with [HorizonDataWave.ai](https://horizondatawave.ai/).
- **[Heurist Mesh Agent](https://github.com/heurist-network/heurist-mesh-mcp-server)** - Access specialized web3 AI agents for blockchain analysis, smart contract security, token metrics, and blockchain interactions through the [Heurist Mesh network](https://github.com/heurist-network/heurist-agent-framework/tree/main/mesh).
- **[Holaspirit](https://github.com/syucream/holaspirit-mcp-server)** - Interact with [Holaspirit](https://www.holaspirit.com/).
- **[Home Assistant](https://github.com/tevonsb/homeassistant-mcp)** - Interact with [Home Assistant](https://www.home-assistant.io/) including viewing and controlling lights, switches, sensors, and all other Home Assistant entities.
- **[Home Assistant](https://github.com/voska/hass-mcp)** - Docker-ready MCP server for Home Assistant with entity management, domain summaries, automation support, and guided conversations. Includes pre-built container images for easy installation.
- **[HubSpot](https://github.com/buryhuang/mcp-hubspot)** - HubSpot CRM integration for managing contacts and companies. Create and retrieve CRM data directly through Claude chat.
- **[HuggingFace Spaces](https://github.com/evalstate/mcp-hfspace)** - Server for using HuggingFace Spaces, supporting Open Source Image, Audio, Text Models and more. Claude Desktop mode for easy integration.
- **[Hyperliquid](https://github.com/mektigboy/server-hyperliquid)** - An MCP server implementation that integrates the Hyperliquid SDK for exchange data.
- **[hyprmcp](https://github.com/stefanoamorelli/hyprmcp)** (by Stefano Amorelli) - Lightweight MCP server for `hyprland`.
- **[iFlytek Workflow](https://github.com/iflytek/ifly-workflow-mcp-server)** - Connect to iFlytek Workflow via the MCP server and run your own Agent.
- **[Image Generation](https://github.com/GongRzhe/Image-Generation-MCP-Server)** - This MCP server provides image generation capabilities using the Replicate Flux model.
- **[InfluxDB](https://github.com/idoru/influxdb-mcp-server)** - Run queries against InfluxDB OSS API v2.
- **[Inoyu](https://github.com/sergehuber/inoyu-mcp-unomi-server)** - Interact with an Apache Unomi CDP customer data platform to retrieve and update customer profiles
- **[interactive-mcp](https://github.com/ttommyth/interactive-mcp)** - Enables interactive LLM workflows by adding local user prompts and chat capabilities directly into the MCP loop.
- **[Intercom](https://github.com/raoulbia-ai/mcp-server-for-intercom)** - An MCP-compliant server for retrieving customer support tickets from Intercom. This tool enables AI assistants like Claude Desktop and Cline to access and analyze your Intercom support tickets.
- **[iOS Simulator](https://github.com/InditexTech/mcp-server-simulator-ios-idb)** - A Model Context Protocol (MCP) server that enables LLMs to interact with iOS simulators (iPhone, iPad, etc.) through natural language commands.
- **[iTerm MCP](https://github.com/ferrislucas/iterm-mcp)** - Integration with iTerm2 terminal emulator for macOS, enabling LLMs to execute and monitor terminal commands.
- [iTerm MCP Server](https://github.com/rishabkoul/iTerm-MCP-Server) - A Model Context Protocol (MCP) server implementation for iTerm2 terminal integration. Able to manage multiple iTerm Sessions
- **[JavaFX](https://github.com/mcpso/mcp-server-javafx)** - Make drawings using a JavaFX canvas
- **[JDBC](https://github.com/quarkiverse/quarkus-mcp-servers/tree/main/jdbc)** - Connect to any JDBC-compatible database and query, insert, update, delete, and more. Supports MySQL, PostgreSQL, Oracle, SQL Server, sqllite and [more](https://github.com/quarkiverse/quarkus-mcp-servers/tree/main/jdbc#supported-jdbc-variants).
- **[JMeter](https://github.com/QAInsights/jmeter-mcp-server)** - Run load testing using Apache JMeter via MCP-compliant tools.
- **[JSON](https://github.com/GongRzhe/JSON-MCP-Server)** - JSON handling and processing server with advanced query capabilities using JSONPath syntax and support for array, string, numeric, and date operations.
- **[Jupyter Notebook](https://github.com/jjsantos01/jupyter-notebook-mcp)** - connects Jupyter Notebook to Claude AI, allowing Claude to directly interact with and control Jupyter Notebooks. This integration enables AI-assisted code execution, data analysis, visualization, and more.
- **[jupiter-mcp](https://github.com/kukapay/jupiter-mcp)** - An MCP server for executing token swaps on the Solana blockchain using Jupiter's new Ultra API.
- **[k8s-multicluster-mcp](https://github.com/razvanmacovei/k8s-multicluster-mcp)** - An MCP server for interact with multiple Kubernetes clusters simultaneously using multiple kubeconfig files.
- **[KiCad MCP](https://github.com/lamaalrajih/kicad-mcp)** - MCP server for KiCad on Mac, Windows, and Linux.
- **[Keycloak MCP](https://github.com/ChristophEnglisch/keycloak-model-context-protocol)** - This MCP server enables natural language interaction with Keycloak for user and realm management including creating, deleting, and listing users and realms.
- **[Kibana MCP](https://github.com/TocharianOU/mcp-server-kibana.git)** (by TocharianOU) - A community-maintained MCP server implementation that allows any MCP-compatible client to access and manage Kibana instances through natural language or programmatic requests.
- **[Kibela](https://github.com/kiwamizamurai/mcp-kibela-server)** (by kiwamizamurai) - Interact with Kibela API.
- **[kintone](https://github.com/macrat/mcp-server-kintone)** - Manage records and apps in [kintone](https://kintone.com) through LLM tools.
- **[Kong Konnect](https://github.com/Kong/mcp-konnect)** - A Model Context Protocol (MCP) server for interacting with Kong Konnect APIs, allowing AI assistants to query and analyze Kong Gateway configurations, traffic, and analytics.
- **[Kubernetes](https://github.com/Flux159/mcp-server-kubernetes)** - Connect to Kubernetes cluster and manage pods, deployments, and services.
- **[Kubernetes and OpenShift](https://github.com/manusa/kubernetes-mcp-server)** - A powerful Kubernetes MCP server with additional support for OpenShift. Besides providing CRUD operations for any Kubernetes resource, this server provides specialized tools to interact with your cluster.
- **[Langflow-DOC-QA-SERVER](https://github.com/GongRzhe/Langflow-DOC-QA-SERVER)** - A Model Context Protocol server for document Q&A powered by Langflow. It demonstrates core MCP concepts by providing a simple interface to query documents through a Langflow backend.
- **[Lark(Feishu)](https://github.com/kone-net/mcp_server_lark)** - A Model Context Protocol(MCP) server for Lark(Feishu) sheet, message, doc and etc.
- **[Lightdash](https://github.com/syucream/lightdash-mcp-server)** - Interact with [Lightdash](https://www.lightdash.com/), a BI tool.
- **[lsp-mcp](https://github.com/Tritlo/lsp-mcp)** - Interact with Language Servers usint the Language Server Protocol to provide additional context information via hover, code actions and completions.
- **[Linear](https://github.com/tacticlaunch/mcp-linear)** - Interact with Linear project management system.
- **[Linear](https://github.com/jerhadf/linear-mcp-server)** - Allows LLM to interact with Linear's API for project management, including searching, creating, and updating issues.
- **[Linear (Go)](https://github.com/geropl/linear-mcp-go)** - Allows LLM to interact with Linear's API via a single static binary.
- **[LINE](https://github.com/amornpan/py-mcp-line)** (by amornpan) - Implementation for LINE Bot integration that enables Language Models to read and analyze LINE conversations through a standardized interface. Features asynchronous operation, comprehensive logging, webhook event handling, and support for various message types.
- **[LlamaCloud](https://github.com/run-llama/mcp-server-llamacloud)** (by marcusschiesser) - Integrate the data stored in a managed index on [LlamaCloud](https://cloud.llamaindex.ai/)
- **[lldb-mcp](https://github.com/stass/lldb-mcp)** - A Model Context Protocol server for LLDB that provides LLM-driven debugging.
- **[llm-context](https://github.com/cyberchitta/llm-context.py)** - Provides a repo-packing MCP tool with configurable profiles that specify file inclusion/exclusion patterns and optional prompts.
- **[LottieFiles](https://github.com/junmer/mcp-server-lottiefiles)** - Searching and retrieving Lottie animations from [LottieFiles](https://lottiefiles.com/)
- **[lucene-mcp-server](https://github.com/VivekKumarNeu/MCP-Lucene-Server)** - spring boot server using Lucene for fast document search and management.
- **[mac-messages-mcp](https://github.com/carterlasalle/mac_messages_mcp)** - An MCP server that securely interfaces with your iMessage database via the Model Context Protocol (MCP), allowing LLMs to query and analyze iMessage conversations. It includes robust phone number validation, attachment processing, contact management, group chat handling, and full support for sending and receiving messages.
- **[MalwareBazaar_MCP](https://github.com/mytechnotalent/MalwareBazaar_MCP)** (by Kevin Thomas) - An AI-driven MCP server that autonomously interfaces with MalwareBazaar, delivering real-time threat intel and sample metadata for authorized cybersecurity research workflows.
- **[MariaDB](https://github.com/abel9851/mcp-server-mariadb)** - MariaDB database integration with configurable access controls in Python.
- **[Markdown2doc](https://github.com/Klavis-AI/klavis/tree/main/mcp_servers/pandoc)** - Convert between various file formats using Pandoc
- **[Markitdown](https://github.com/Klavis-AI/klavis/tree/main/mcp_servers/markitdown)** - Convert files to Markdown
- **[Maton](https://github.com/maton-ai/agent-toolkit/tree/main/modelcontextprotocol)** - Connect to your SaaS tools like HubSpot, Salesforce, and more.
- **[MCP Compass](https://github.com/liuyoshio/mcp-compass)** - Suggest the right MCP server for your needs
- **[MCP Create](https://github.com/tesla0225/mcp-create)** - A dynamic MCP server management service that creates, runs, and manages Model Context Protocol servers on-the-fly.
- **[MCP Installer](https://github.com/anaisbetts/mcp-installer)** - This server is a server that installs other MCP servers for you.
- **[mcp-k8s-go](https://github.com/strowk/mcp-k8s-go)** - Golang-based Kubernetes server for MCP to browse pods and their logs, events, namespaces and more. Built to be extensible.
- **[mcp-local-rag](https://github.com/nkapila6/mcp-local-rag)** - "primitive" RAG-like web search model context protocol (MCP) server that runs locally using Google's MediaPipe Text Embedder and DuckDuckGo Search. ✨ no APIs required ✨.
- **[mcp-proxy](https://github.com/sparfenyuk/mcp-proxy)** - Connect to MCP servers that run on SSE transport, or expose stdio servers as an SSE server.
- **[MCP Proxy Server](https://github.com/TBXark/mcp-proxy)** - An MCP proxy server that aggregates and serves multiple MCP resource servers through a single HTTP server.
- **[mcp-salesforce](https://github.com/lciesielski/mcp-salesforce-example)** - MCP server with basic demonstration of interactions with your Salesforce instance
- **[mem0-mcp](https://github.com/mem0ai/mem0-mcp)** - A Model Context Protocol server for Mem0, which helps with managing coding preferences.
- **[Membase](https://github.com/unibaseio/membase-mcp)** - Save and query your agent memory in distributed way by Membase.
- **[MetaTrader MCP](https://github.com/ariadng/metatrader-mcp-server)** - Enable AI LLMs to execute trades using MetaTrader 5 platform.
- **[Metricool MCP](https://github.com/metricool/mcp-metricool)** - A Model Context Protocol server that integrates with Metricool's social media analytics platform to retrieve performance metrics and schedule content across networks like Instagram, Facebook, Twitter, LinkedIn, TikTok and YouTube.
- **[MSSQL](https://github.com/aekanun2020/mcp-server/)** - MSSQL database integration with configurable access controls and schema inspection
- **[MSSQL](https://github.com/JexinSam/mssql_mcp_server)** (by jexin) - MCP Server for MSSQL database in Python
- **[MSSQL-Python](https://github.com/amornpan/py-mcp-mssql)** (by amornpan) - A read-only Python implementation for MSSQL database access with enhanced security features, configurable access controls, and schema inspection capabilities. Focuses on safe database interaction through Python ecosystem.
- **[MSSQL-MCP](https://github.com/daobataotie/mssql-mcp)** (by daobataotie) - MSSQL MCP that refer to the official website's SQLite MCP for modifications to adapt to MSSQL
- **[Markdownify](https://github.com/zcaceres/mcp-markdownify-server)** - MCP to convert almost anything to Markdown (PPTX, HTML, PDF, Youtube Transcripts and more)
- **[Microsoft Teams](https://github.com/InditexTech/mcp-teams-server)** - MCP server that integrates Microsoft Teams messaging (read, post, mention, list members and threads) 
- **[Mifos X](https://github.com/openMF/mcp-mifosx)** - A MCP server for the Mifos X Open Source Banking useful for managing clients, loans, savings, shares, financial transactions and generating financial reports.
- **[Mikrotik](https://github.com/jeff-nasseri/mikrotik-mcp)** - Mikrotik MCP server which cover networking operations (IP, DHCP, Firewall, etc)
- **[Mindmap](https://github.com/YuChenSSR/mindmap-mcp-server)** (by YuChenSSR) - A server that generates mindmaps from input containing markdown code.
- **[Minima](https://github.com/dmayboroda/minima)** - MCP server for RAG on local files
- **[Mobile MCP](https://github.com/mobile-next/mobile-mcp)** (by Mobile Next) - MCP server for Mobile(iOS/Android) automation, app scraping and development using physical devices or simulators/emulators.
- **[MongoDB](https://github.com/kiliczsh/mcp-mongo-server)** - A Model Context Protocol Server for MongoDB.
- **[MongoDB Lens](https://github.com/furey/mongodb-lens)** - Full Featured MCP Server for MongoDB Databases.
- **[Monday.com](https://github.com/sakce/mcp-server-monday)** - MCP Server to interact with Monday.com boards and items.
- **[Morningstar](https://github.com/Morningstar/morningstar-mcp-server)** - MCP Server to interact with Morningstar Research, Editorial and Datapoints
- **[Multicluster-MCP-Sever](https://github.com/yanmxa/multicluster-mcp-server)** - The gateway for GenAI systems to interact with multiple Kubernetes clusters.
- **[Multi-Model Advisor](https://github.com/YuChenSSR/multi-ai-advisor-mcp)** - A Model Context Protocol (MCP) server that orchestrates queries across multiple Ollama models, synthesizing their insights to deliver a comprehensive and multifaceted AI perspective on any given query.
- **[MySQL](https://github.com/benborla/mcp-server-mysql)** (by benborla) - MySQL database integration in NodeJS with configurable access controls and schema inspection
- **[MySQL](https://github.com/designcomputer/mysql_mcp_server)** (by DesignComputer) - MySQL database integration in Python with configurable access controls and schema inspection
- **[n8n](https://github.com/leonardsellem/n8n-mcp-server)** - This MCP server provides tools and resources for AI assistants to manage n8n workflows and executions, including listing, creating, updating, and deleting workflows, as well as monitoring their execution status.
- **[NASA](https://github.com/ProgramComputer/NASA-MCP-server)** (by ProgramComputer) - Access to a unified gateway of NASA's data sources including but not limited to APOD, NEO, EPIC, GIBS.
- **[Nasdaq Data Link](https://github.com/stefanoamorelli/nasdaq-data-link-mcp)** (by stefanoamorelli) - An MCP server to access, explore, and interact with Nasdaq Data Link’s extensive and valuable financial and economic datasets.
- **[National Parks](https://github.com/KyrieTangSheng/mcp-server-nationalparks)** - The server provides latest information of park details, alerts, visitor centers, campgrounds, hiking trails, and events for U.S. National Parks.
- **[NAVER](https://github.com/pfldy2850/py-mcp-naver)** (by pfldy2850) - This MCP server provides tools to interact with various Naver services, such as searching blogs, news, books, and more.
- **[NBA](https://github.com/Taidgh-Robinson/nba-mcp-server)** - This MCP server provides tools to fetch recent and historical NBA games including basic and advanced statistics.
- **[NS Travel Information](https://github.com/r-huijts/ns-mcp-server)** - Access Dutch Railways (NS) real-time train travel information and disruptions through the official NS API.

- **[Neo4j](https://github.com/da-okazaki/mcp-neo4j-server)** - A community built server that interacts with Neo4j Graph Database.
- **[Neovim](https://github.com/bigcodegen/mcp-neovim-server)** - An MCP Server for your Neovim session.
- **[nomad-mcp](https://github.com/kocierik/mcp-nomad)** - A server that provides a set of tools for managing Nomad clusters through the MCP.
- **[Notion](https://github.com/suekou/mcp-notion-server)** (by suekou) - Interact with Notion API.
- **[Notion](https://github.com/v-3/notion-server)** (by v-3) - Notion MCP integration. Search, Read, Update, and Create pages through Claude chat.
- **[ntfy-mcp](https://github.com/teddyzxcv/ntfy-mcp)** (by teddyzxcv) - The MCP server that keeps you informed by sending the notification on phone using ntfy
- **[ntfy-me-mcp](https://github.com/gitmotion/ntfy-me-mcp)** (by gitmotion) - An ntfy MCP server for sending/fetching ntfy notifications to your self-hosted ntfy server from AI Agents 📤 (supports secure token auth & more - use with npx or docker!)
- **[oatpp-mcp](https://github.com/oatpp/oatpp-mcp)** - C++ MCP integration for Oat++. Use [Oat++](https://oatpp.io) to build MCP servers.
- **[Obsidian Markdown Notes](https://github.com/calclavia/mcp-obsidian)** - Read and search through your Obsidian vault or any directory containing Markdown notes
- **[obsidian-mcp](https://github.com/StevenStavrakis/obsidian-mcp)** - (by Steven Stavrakis) An MCP server for Obsidian.md with tools for searching, reading, writing, and organizing notes.
- **[OceanBase](https://github.com/yuanoOo/oceanbase_mcp_server)** - (by yuanoOo) A Model Context Protocol (MCP) server that enables secure interaction with OceanBase databases.
- **[Office-PowerPoint-MCP-Server](https://github.com/GongRzhe/Office-PowerPoint-MCP-Server)** - A Model Context Protocol (MCP) server for creating, reading, and manipulating Microsoft PowerPoint documents.
- **[Office-Word-MCP-Server](https://github.com/GongRzhe/Office-Word-MCP-Server)** - A Model Context Protocol (MCP) server for creating, reading, and manipulating Microsoft Word documents.
- **[Okta](https://github.com/kapilduraphe/okta-mcp-server)** - Interact with Okta API.
- **[OneNote](https://github.com/rajvirtual/MCP-Servers/tree/master/onenote)** - (by Rajesh Vijay) An MCP server that connects to Microsoft OneNote using the Microsoft Graph API. Reading notebooks, sections, and pages from OneNote,Creating new notebooks, sections, and pages in OneNote.
- **[OpenAI WebSearch MCP](https://github.com/ConechoAI/openai-websearch-mcp)** - This is a Python-based MCP server that provides OpenAI `web_search` build-in tool.
- **[OpenAPI](https://github.com/snaggle-ai/openapi-mcp-server)** - Interact with [OpenAPI](https://www.openapis.org/) APIs.
- **[OpenAPI AnyApi](https://github.com/baryhuang/mcp-server-any-openapi)** - Interact with large [OpenAPI](https://www.openapis.org/) docs using built-in semantic search for endpoints. Allows for customizing the MCP server prefix.
- **[OpenAPI Schema](https://github.com/hannesj/mcp-openapi-schema)** - Allow LLMs to explore large [OpenAPI](https://www.openapis.org/) schemas without bloating the context.
- **[OpenCTI](https://github.com/Spathodea-Network/opencti-mcp)** - Interact with OpenCTI platform to retrieve threat intelligence data including reports, indicators, malware and threat actors.
- **[OpenDota](https://github.com/asusevski/opendota-mcp-server)** - Interact with OpenDota API to retrieve Dota 2 match data, player statistics, and more.
- **[OpenRPC](https://github.com/shanejonas/openrpc-mpc-server)** - Interact with and discover JSON-RPC APIs via [OpenRPC](https://open-rpc.org).
- **[OpenWeather](https://github.com/mschneider82/mcp-openweather)** - Interact with the free openweathermap API to get the current and forecast weather for a location.
- **[Open Strategy Partners Marketing Tools](https://github.com/open-strategy-partners/osp_marketing_tools)** - Content editing codes, value map, and positioning tools for product marketing.
- **[Oura Ring](https://github.com/rajvirtual/oura-mcp-server)** (by Rajesh Vijay) - MCP Server to access and analyze your Oura Ring data. It provides a structured way to fetch and understand your health metrics.
- **[Outline](https://github.com/Vortiago/mcp-outline)** - MCP Server to interact with [Outline](https://www.getoutline.com) knowledge base to search, read, create, and manage documents and their content, access collections, add comments, and manage document backlinks.
- **[pancakeswap-poolspy-mcp](https://github.com/kukapay/pancakeswap-poolspy-mcp)** - An MCP server that tracks newly created liquidity pools on Pancake Swap.
- **[Pandoc](https://github.com/vivekVells/mcp-pandoc)** - MCP server for seamless document format conversion using Pandoc, supporting Markdown, HTML, PDF, DOCX (.docx), csv and more.
- **[Paradex MCP](https://github.com/sv/mcp-paradex-py)** - MCP native server for interacting with Paradex platform, including fully features trading.
- **[Phone MCP](https://github.com/hao-cyber/phone-mcp)** - 📱 A powerful plugin that lets you control your Android phone. Enables AI agents to perform complex tasks like automatically playing music based on weather or making calls and sending texts.
- **[PIF](https://github.com/hungryrobot1/MCP-PIF)** - A Personal Intelligence Framework (PIF), providing tools for file operations, structured reasoning, and journal-based documentation to support continuity and evolving human-AI collaboration across sessions.
- **[Pinecone](https://github.com/sirmews/mcp-pinecone)** - MCP server for searching and uploading records to Pinecone. Allows for simple RAG features, leveraging Pinecone's Inference API.
- **[Placid.app](https://github.com/felores/placid-mcp-server)** - Generate image and video creatives using Placid.app templates
- **[Plane](https://github.com/kelvin6365/plane-mcp-server)** - This MCP Server will help you to manage projects and issues through Plane's API
- **[Playwright](https://github.com/executeautomation/mcp-playwright)** - This MCP Server will help you run browser automation and webscraping using Playwright
- **[Postman](https://github.com/shannonlal/mcp-postman)** - MCP server for running Postman Collections locally via Newman. Allows for simple execution of Postman Server and returns the results of whether the collection passed all the tests.
- **[Prefect](https://github.com/allen-munsch/mcp-prefect)** - MCP Server for workflow orchestration and ELT/ETL with Prefect Server, and Prefect Cloud [https://www.prefect.io/] using the `prefect` python client.
- **[Productboard](https://github.com/kenjihikmatullah/productboard-mcp)** - Integrate the Productboard API into agentic workflows via MCP.
- **[Prometheus](https://github.com/pab1it0/prometheus-mcp-server)** - Query and analyze Prometheus - open-source monitoring system.
- **[PubChem](https://github.com/sssjiang/pubchem_mcp_server)** - extract drug information from pubchem API.
- **[Pulumi](https://github.com/dogukanakkaya/pulumi-mcp-server)** - MCP Server to Interact with Pulumi API, creates and lists Stacks
- **[Puppeteer vision](https://github.com/djannot/puppeteer-vision-mcp)** - Use Puppeteer to browse a webpage and return a high quality Markdown. Use AI vision capabilities to handle cookies, captchas, and other interactive elements automatically.
- **[Pushover](https://github.com/ashiknesin/pushover-mcp)** - Send instant notifications to your devices using [Pushover.net](https://pushover.net/)
- **[Quarkus](https://github.com/quarkiverse/quarkus-mcp-servers)** - MCP servers for the Quarkus Java framework.
- **[QGIS](https://github.com/jjsantos01/qgis_mcp)** - connects QGIS to Claude AI through the MCP. This integration enables prompt-assisted project creation, layer loading, code execution, and more.
- **[QuickChart](https://github.com/GongRzhe/Quickchart-MCP-Server)** - A Model Context Protocol server for generating charts using QuickChart.io
- **[Qwen_Max](https://github.com/66julienmartin/MCP-server-Qwen_Max)** - A Model Context Protocol (MCP) server implementation for the Qwen models.
- **[RabbitMQ](https://github.com/kenliao94/mcp-server-rabbitmq)** - The MCP server that interacts with RabbitMQ to publish and consume messages.
- **[RAG Web Browser](https://github.com/apify/mcp-server-rag-web-browser)** An MCP server for Apify's open-source RAG Web Browser [Actor](https://apify.com/apify/rag-web-browser) to perform web searches, scrape URLs, and return content in Markdown.
- **[Raindrop.io](https://github.com/hiromitsusasaki/raindrop-io-mcp-server)** - An integration that allows LLMs to interact with Raindrop.io bookmarks using the Model Context Protocol (MCP).
- **[Reaper](https://github.com/dschuler36/reaper-mcp-server)** - Interact with your [Reaper](https://www.reaper.fm/) (Digital Audio Workstation) projects.
- **[Redis](https://github.com/GongRzhe/REDIS-MCP-Server)** - Redis database operations and caching microservice server with support for key-value operations, expiration management, and pattern-based key listing.
- **[Redis](https://github.com/prajwalnayak7/mcp-server-redis)** MCP server to interact with Redis Server, AWS Memory DB, etc for caching or other use-cases where in-memory and key-value based storage is appropriate
- **[Rememberizer AI](https://github.com/skydeckai/mcp-server-rememberizer)** - An MCP server designed for interacting with the Rememberizer data source, facilitating enhanced knowledge retrieval.
- **[Replicate](https://github.com/deepfates/mcp-replicate)** - Search, run and manage machine learning models on Replicate through a simple tool-based interface. Browse models, create predictions, track their status, and handle generated images.
- **[Resend](https://github.com/Klavis-AI/klavis/tree/main/mcp_servers/resend)** - Send email using Resend services
- **[Rquest](https://github.com/xxxbrian/mcp-rquest)** - An MCP server providing realistic browser-like HTTP request capabilities with accurate TLS/JA3/JA4 fingerprints for bypassing anti-bot measures.
- **[Rijksmuseum](https://github.com/r-huijts/rijksmuseum-mcp)** - Interface with the Rijksmuseum API to search artworks, retrieve artwork details, access image tiles, and explore user collections.
- **[Riot Games](https://github.com/jifrozen0110/mcp-riot)** - MCP server for League of Legends – fetch player info, ranks, champion stats, and match history via Riot API.
- **[Salesforce MCP](https://github.com/salesforce-mcp/salesforce-mcp)** - Salesforce MCP server. Supports cloud version Salesforce-mcp.com and allows both data & metadata functions.
- **[Rust MCP Filesystem](https://github.com/rust-mcp-stack/rust-mcp-filesystem)** - Fast, asynchronous MCP server for efficient handling of various filesystem operations built with the power of Rust.
- **[Salesforce MCP](https://github.com/smn2gnt/MCP-Salesforce)** - Interact with Salesforce Data and Metadata
- **[Scholarly](https://github.com/adityak74/mcp-scholarly)** - A MCP server to search for scholarly and academic articles.
- **[scrapling-fetch](https://github.com/cyberchitta/scrapling-fetch-mcp)** - Access text content from bot-protected websites. Fetches HTML/markdown from sites with anti-automation measures using Scrapling.
- **[SearXNG](https://github.com/ihor-sokoliuk/mcp-searxng)** - A Model Context Protocol Server for [SearXNG](https://docs.searxng.org)
- **[SEC EDGAR](https://github.com/stefanoamorelli/sec-edgar-mcp)** - (by Stefano Amorelli) A community Model Context Protocol Server to access financial filings and data through the U.S. Securities and Exchange Commission ([SEC](https://www.sec.gov/)) `Electronic Data Gathering, Analysis, and Retrieval` ([EDGAR](https://www.sec.gov/submit-filings/about-edgar)) database
- **[ServiceNow](https://github.com/osomai/servicenow-mcp)** - A MCP server to interact with a ServiceNow instance
- **[Shodan MCP](https://github.com/Hexix23/shodan-mcp)** - MCP server to interact with [Shodan](https://www.shodan.io/)
- **[Shopify](https://github.com/GeLi2001/shopify-mcp)** - MCP to interact with Shopify API including order, product, customers and so on.
- **[Siri Shortcuts](https://github.com/dvcrn/mcp-server-siri-shortcuts)** - MCP to interact with Siri Shortcuts on macOS. Exposes all Shortcuts as MCP tools.
- **[Slack](https://github.com/korotovsky/slack-mcp-server)** - The most powerful MCP server for Slack Workspaces. This integration supports both Stdio and SSE transports, proxy settings and does not require any permissions or bots being created or approved by Workspace admins 😏.
- **[Snowflake](https://github.com/isaacwasserman/mcp-snowflake-server)** - This MCP server enables LLMs to interact with Snowflake databases, allowing for secure and controlled data operations.
- **[Solver](https://github.com/szeider/mcp-solver)** - Solves constraint satisfaction and optimization problems .
- **[SoccerDataAPI](https://github.com/yeonupark/mcp-soccer-data)** - This MCP server provides real-time football match data based on the SoccerDataAPI.
- **[Solana Agent Kit](https://github.com/sendaifun/solana-agent-kit/tree/main/examples/agent-kit-mcp-server)** - This MCP server enables LLMs to interact with the Solana blockchain with help of Solana Agent Kit by SendAI, allowing for 40+ protcool actions and growing
- **[Spotify](https://github.com/varunneal/spotify-mcp)** - This MCP allows an LLM to play and use Spotify.
- **[Starwind UI](https://github.com/Boston343/starwind-ui-mcp/)** - This MCP provides relevant commands, documentation, and other information to allow LLMs to take full advantage of Starwind UI's open source Astro components.
- **[Strava](https://github.com/r-huijts/strava-mcp)** - Connect to the Strava API to access activity data, athlete profiles, segments, and routes, enabling fitness tracking and analysis with Claude.
- **[Stripe](https://github.com/atharvagupta2003/mcp-stripe)** - This MCP allows integration with Stripe for handling payments, customers, and refunds.
- **[ShaderToy](https://github.com/wilsonchenghy/ShaderToy-MCP)** - This MCP server lets LLMs to interact with the ShaderToy API, allowing LLMs to learn from compute shaders examples and enabling them to create complex GLSL shaders that they are previously not capable of.
- **[Talk To Figma](https://github.com/sonnylazuardi/cursor-talk-to-figma-mcp)** - This MCP server enables LLMs to interact with Figma, allowing them to read and modify designs programmatically.
- **[TMDB](https://github.com/Laksh-star/mcp-server-tmdb)** - This MCP server integrates with The Movie Database (TMDB) API to provide movie information, search capabilities, and recommendations.
- **[Tavily search](https://github.com/RamXX/mcp-tavily)** - An MCP server for Tavily's search & news API, with explicit site inclusions/exclusions
- **[Telegram](https://github.com/chigwell/telegram-mcp)** - An MCP server that provides paginated chat reading, message retrieval, and message sending capabilities for Telegram through Telethon integration.
- **[Telegram-Client](https://github.com/chaindead/telegram-mcp)** - A Telegram API bridge that manages user data, dialogs, messages, drafts, read status, and more for seamless interactions.
- **[Teradata](https://github.com/arturborycki/mcp-teradata)** - his MCP server enables LLMs to interact with Teradata databases. This MCP Server support tools and prompts for multi task data analytics
- **[Terminal-Control](https://github.com/GongRzhe/terminal-controller-mcp)** - A MCP server that enables secure terminal command execution, directory navigation, and file system operations through a standardized interface.
- **[TFT-Match-Analyzer](https://github.com/GeLi2001/tft-mcp-server)** - MCP server for teamfight tactics match history & match details fetching, providing user the detailed context for every match.
- **[thegraph-mcp](https://github.com/kukapay/thegraph-mcp)** - An MCP server that powers AI agents with indexed blockchain data from The Graph.
- **[Ticketmaster](https://github.com/delorenj/mcp-server-ticketmaster)** - Search for events, venues, and attractions through the Ticketmaster Discovery API
- **[TickTick](https://github.com/alexarevalo9/ticktick-mcp-server)** - A Model Context Protocol (MCP) server designed to integrate with the TickTick task management platform, enabling intelligent context-aware task operations and automation.
- **[Todoist](https://github.com/abhiz123/todoist-mcp-server)** - Interact with Todoist to manage your tasks.
- **[token-minter-mcp](https://github.com/kukapay/token-minter-mcp)** - An MCP server providing tools for AI agents to mint ERC-20 tokens across multiple blockchains.
- **[token-revoke-mcp](https://github.com/kukapay/token-revoke-mcp)** - An MCP server for checking and revoking ERC-20 token allowances across multiple blockchains.
- **[Ton Blockchain MCP](https://github.com/devonmojito/ton-blockchain-mcp)** - An MCP server for interacting with Ton Blockchain.
- **[Typesense](https://github.com/suhail-ak-s/mcp-typesense-server)** - A Model Context Protocol (MCP) server implementation that provides AI models with access to Typesense search capabilities. This server enables LLMs to discover, search, and analyze data stored in Typesense collections.
- **[Travel Planner](https://github.com/GongRzhe/TRAVEL-PLANNER-MCP-Server)** - Travel planning and itinerary management server integrating with Google Maps API for location search, place details, and route calculations.
- **[uniswap-poolspy-mcp](https://github.com/kukapay/uniswap-poolspy-mcp)** - An MCP server that tracks newly created liquidity pools on Uniswap across nine blockchain networks.
- **[uniswap-trader-mcp](https://github.com/kukapay/uniswap-trader-mcp)** -An MCP server for AI agents to automate token swaps on Uniswap DEX across multiple blockchains.
- **[Unity Catalog](https://github.com/ognis1205/mcp-server-unitycatalog)** - An MCP server that enables LLMs to interact with Unity Catalog AI, supporting CRUD operations on Unity Catalog Functions and executing them as MCP tools.
- **[Unity3d Game Engine](https://github.com/CoderGamester/mcp-unity)** - An MCP server that enables LLMs to interact with Unity3d Game Engine, supporting access to a variety of the Unit's Editor engine tools (e.g. Console Logs, Test Runner logs, Editor functions, hierarchy state, etc) and executing them as MCP tools or gather them as resources.
- **[Unity Integration (Advanced)](https://github.com/quazaai/UnityMCPIntegration)** - Advanced Unity3d Game Engine MCP which supports ,Execution of Any Editor Related Code Directly Inside of Unity, Fetch Logs, Get Editor State and Allow File Access of the Project making it much more useful in Script Editing or asset creation.
- **[Vega-Lite](https://github.com/isaacwasserman/mcp-vegalite-server)** - Generate visualizations from fetched data using the VegaLite format and renderer.
- **[Video Editor](https://github.com/burningion/video-editing-mcp)** - A Model Context Protocol Server to add, edit, and search videos with [Video Jungle](https://www.video-jungle.com/).
- **[Video Still Capture](https://github.com/13rac1/videocapture-mcp)** - 📷 Capture video stills from an OpenCV-compatible webcam or other video source.
- **[Virtual location (Google Street View,etc.)](https://github.com/mfukushim/map-traveler-mcp)** - Integrates Google Map, Google Street View, PixAI, Stability.ai, ComfyUI API and Bluesky to provide a virtual location simulation in LLM (written in Effect.ts)
- **[VolcEngine TOS](https://github.com/dinghuazhou/sample-mcp-server-tos)** - A sample MCP server for VolcEngine TOS that flexibly get objects from TOS.
- **[Wanaku MCP Router](https://github.com/wanaku-ai/wanaku/)** - The Wanaku MCP Router is a SSE-based MCP server that provides an extensible routing engine that allows integrating your enterprise systems with AI agents.
- **[Webflow](https://github.com/kapilduraphe/webflow-mcp-server)** - Interfact with the Webflow APIs
- **[whale-tracker-mcp](https://github.com/kukapay/whale-tracker-mcp)** - A mcp server for tracking cryptocurrency whale transactions.
- **[WhatsApp MCP Server](https://github.com/lharries/whatsapp-mcp)** - MCP server for your personal WhatsApp handling individuals, groups, searching and sending.
- **[Whois MCP](https://github.com/bharathvaj-ganesan/whois-mcp)** - MCP server that performs whois lookup against domain, IP, ASN and TLD.
- **[Wikidata MCP](https://github.com/zzaebok/mcp-wikidata)** - Wikidata MCP server that interact with Wikidata, by searching identifiers, extracting metadata, and executing sparql query.
- **[WildFly MCP](https://github.com/wildfly-extras/wildfly-mcp)** - WildFly MCP server that enables LLM to interact with running WildFly servers (retrieve metrics, logs, invoke operations, ...).
- **[Windows CLI](https://github.com/SimonB97/win-cli-mcp-server)** - MCP server for secure command-line interactions on Windows systems, enabling controlled access to PowerShell, CMD, and Git Bash shells.
- **[World Bank data API](https://github.com/anshumax/world_bank_mcp_server)** - A server that fetches data indicators available with the World Bank as part of their data API
- **[X (Twitter)](https://github.com/EnesCinr/twitter-mcp)** (by EnesCinr) - Interact with twitter API. Post tweets and search for tweets by query.
- **[X (Twitter)](https://github.com/vidhupv/x-mcp)** (by vidhupv) - Create, manage and publish X/Twitter posts directly through Claude chat.
- **[xcodebuild](https://github.com/ShenghaiWang/xcodebuild)** - 🍎 Build iOS Xcode workspace/project and feed back errors to llm.
- **[Xero-mcp-server](https://github.com/john-zhang-dev/xero-mcp)** - Enabling clients to interact with Xero system for streamlined accounting, invoicing, and business operations.
- **[XiYan](https://github.com/XGenerationLab/xiyan_mcp_server)** - 🗄️ An MCP server that supports fetching data from a database using natural language queries, powered by XiyanSQL as the text-to-SQL LLM.
- **[XMind](https://github.com/apeyroux/mcp-xmind)** - Read and search through your XMind directory containing XMind files.
- **[YNAB](https://github.com/ChuckBryan/ynabmcpserver)** - A Model Context Protocol (MCP) server for integrating with YNAB (You Need A Budget), allowing AI assistants to securely access and analyze your financial data.
- **[YouTube](https://github.com/Klavis-AI/klavis/tree/main/mcp_servers/youtube)** - Extract Youtube video information (with proxies support).
- **[YouTube](https://github.com/ZubeidHendricks/youtube-mcp-server)** - Comprehensive YouTube API integration for video management, Shorts creation, and analytics.
- **[Zoom](https://github.com/Prathamesh0901/zoom-mcp-server/tree/main)** - Create, update, read and delete your zoom meetings.
- **[mcp_weather](https://github.com/isdaniel/mcp_weather_server)** - Get weather information from https://api.open-meteo.com API.

## 📚 Frameworks

These are high-level frameworks that make it easier to build MCP servers or clients.

### For servers

- **[EasyMCP](https://github.com/zcaceres/easy-mcp/)** (TypeScript)

* **[FastAPI to MCP auto generator](https://github.com/tadata-org/fastapi_mcp)** – A zero-configuration tool for automatically exposing FastAPI endpoints as MCP tools by **[Tadata](https://tadata.com/)**

- **[FastMCP](https://github.com/punkpeye/fastmcp)** (TypeScript)
- **[Foxy Contexts](https://github.com/strowk/foxy-contexts)** – A library to build MCP servers in Golang by **[strowk](https://github.com/strowk)**
- **[Higress MCP Server Hosting](https://github.com/alibaba/higress/tree/main/plugins/wasm-go/mcp-servers)** - A solution for hosting MCP Servers by extending the API Gateway (based on Envoy) with wasm plugins.
- **[MCP-Framework](https://mcp-framework.com)** Build MCP servers with elegance and speed in Typescript. Comes with a CLI to create your project with `mcp create app`. Get started with your first server in under 5 minutes by **[Alex Andru](https://github.com/QuantGeekDev)**
- **[Quarkus MCP Server SDK](https://github.com/quarkiverse/quarkus-mcp-server)** (Java)
- **[Spring AI MCP Server](https://docs.spring.io/spring-ai/reference/api/mcp/mcp-server-boot-starter-docs.html)** - Provides auto-configuration for setting up an MCP server in Spring Boot applications.
- **[Template MCP Server](https://github.com/mcpdotdirect/template-mcp-server)** - A CLI tool to create a new Model Context Protocol server project with TypeScript support, dual transport options, and an extensible structure

### For clients

- **[codemirror-mcp](https://github.com/marimo-team/codemirror-mcp)** - CodeMirror extension that implements the Model Context Protocol (MCP) for resource mentions and prompt commands
- **[Spring AI MCP Client](https://docs.spring.io/spring-ai/reference/api/mcp/mcp-client-boot-starter-docs.html)** - Provides auto-configuration for MCP client functionality in Spring Boot applications.

## 📚 Resources

Additional resources on MCP.

- **[AiMCP](https://www.aimcp.info)** - A collection of MCP clients&servers to find the right mcp tools by **[Hekmon](https://github.com/hekmon8)**
- **[Awesome Crypto MCP Servers by badkk](https://github.com/badkk/awesome-crypto-mcp-servers)** - A curated list of MCP servers by **[Luke Fan](https://github.com/badkk)**
- **[Awesome MCP Servers by appcypher](https://github.com/appcypher/awesome-mcp-servers)** - A curated list of MCP servers by **[Stephen Akinyemi](https://github.com/appcypher)**
- **[Awesome MCP Servers by punkpeye](https://github.com/punkpeye/awesome-mcp-servers)** (**[website](https://glama.ai/mcp/servers)**) - A curated list of MCP servers by **[Frank Fiegel](https://github.com/punkpeye)**
- **[Awesome MCP Servers by wong2](https://github.com/wong2/awesome-mcp-servers)** (**[website](https://mcpservers.org)**) - A curated list of MCP servers by **[wong2](https://github.com/wong2)**
- **[Awesome Remote MCP Servers by JAW9C](https://github.com/jaw9c/awesome-remote-mcp-servers)** - A curated list of **remote** MCP servers, including thier authentication support by **[JAW9C](https://github.com/jaw9c)**
- **[Discord Server](https://glama.ai/mcp/discord)** – A community discord server dedicated to MCP by **[Frank Fiegel](https://github.com/punkpeye)**
- **[Discord Server (ModelContextProtocol)](https://discord.gg/jHEGxQu2a5)** – Connect with developers, share insights, and collaborate on projects in an active Discord community dedicated to the Model Context Protocol by **[Alex Andru](https://github.com/QuantGeekDev)**
- <img height="12" width="12" src="https://raw.githubusercontent.com/klavis-ai/klavis/main/static/klavis-ai.png" alt="Klavis Logo" /> **[Klavis AI](https://www.klavis.ai)** - Open Source MCP Infra. Hosted MCP servers and MCP clients on Slack and Discord.
- **[MCP Marketplace Web Plugin](https://github.com/AI-Agent-Hub/mcp-marketplace)** MCP Marketplace is a small Web UX plugin to integrate with AI applications, Support various MCP Server API Endpoint (e.g pulsemcp.com/deepnlp.org and more). Allowing user to browse, paginate and select various MCP servers by different categories. [Pypi](https://pypi.org/project/mcp-marketplace) | [Maintainer](https://github.com/AI-Agent-Hub) | [Website](http://www.deepnlp.org/store/ai-agent/mcp-server)
- **[MCP Router](https://mcp-router.net)** – Free Windows and macOS app that simplifies MCP management while providing seamless app authentication and powerful log visualization by **[MCP Router](https://github.com/mcp-router/mcp-router)**
- **[MCP Badges](https://github.com/mcpx-dev/mcp-badges)** – Quickly highlight your MCP project with clear, eye-catching badges, by **[Ironben](https://github.com/nanbingxyz)**
- **[MCP Servers Hub](https://github.com/apappascs/mcp-servers-hub)** (**[website](https://mcp-servers-hub-website.pages.dev/)**) - A curated list of MCP servers by **[apappascs](https://github.com/apappascs)**
- **[MCP X Community](https://x.com/i/communities/1861891349609603310)** – A X community for MCP by **[Xiaoyi](https://x.com/chxy)**
- **[mcp-cli](https://github.com/wong2/mcp-cli)** - A CLI inspector for the Model Context Protocol by **[wong2](https://github.com/wong2)**
- **[mcp-get](https://mcp-get.com)** - Command line tool for installing and managing MCP servers by **[Michael Latman](https://github.com/michaellatman)**
- **[mcp-guardian](https://github.com/eqtylab/mcp-guardian)** - GUI application + tools for proxying / managing control of MCP servers by **[EQTY Lab](https://eqtylab.io)**
- **[mcpm](https://github.com/pathintegral-institute/mcpm.sh)** ([website](https://mcpm.sh)) - MCP Manager (MCPM) is a Homebrew-like service for managing Model Context Protocol (MCP) servers across clients by **[Pathintegral](https://github.com/pathintegral-institute)**
- **[mcp-manager](https://github.com/zueai/mcp-manager)** - Simple Web UI to install and manage MCP servers for Claude Desktop by **[Zue](https://github.com/zueai)**
- **[MCPHub](https://github.com/Jeamee/MCPHub-Desktop)** – An Open Source macOS & Windows GUI Desktop app for discovering, installing and managing MCP servers by **[Jeamee](https://github.com/jeamee)**
- **[mcp.natoma.id](https://mcp.natoma.id)** – A Hosted MCP Platform to discover, install, manage and deploy MCP servers by **[Natoma Labs](https://www.natoma.id)**
- **[mcp.run](https://mcp.run)** - A hosted registry and control plane to install & run secure + portable MCP Servers.
- **[mcp-dockmaster](https://mcp-dockmaster.com)** - An Open-Sourced UI to install and manage MCP servers for Windows, Linux and MacOS.
- **[MCP Servers Rating and User Reviews](http://www.deepnlp.org/store/ai-agent/mcp-server)** - Website to rate MCP servers, write authentic user reviews, and [search engine for agent & mcp](http://www.deepnlp.org/search/agent)
- **[MCPVerse](https://mcpverse.dev)** - A portal for creating & hosting authenticated MCP servers and connecting to them securely.
- <img height="12" width="12" src="https://mkinf.io/favicon-lilac.png" alt="mkinf Logo" /> **[mkinf](https://mkinf.io)** - An Open Source registry of hosted MCP Servers to accelerate AI agent workflows.
- **[Open-Sourced MCP Servers Directory](https://github.com/chatmcp/mcp-directory)** - A curated list of MCP servers by **[mcpso](https://mcp.so)**
- <img height="12" width="12" src="https://opentools.com/favicon.ico" alt="OpenTools Logo" /> **[OpenTools](https://opentools.com)** - An open registry for finding, installing, and building with MCP servers by **[opentoolsteam](https://github.com/opentoolsteam)**
- **[PulseMCP](https://www.pulsemcp.com)** ([API](https://www.pulsemcp.com/api)) - Community hub & weekly newsletter for discovering MCP servers, clients, articles, and news by **[Tadas Antanavicius](https://github.com/tadasant)**, **[Mike Coughlin](https://github.com/macoughl)**, and **[Ravina Patel](https://github.com/ravinahp)**
- **[r/mcp](https://www.reddit.com/r/mcp)** – A Reddit community dedicated to MCP by **[Frank Fiegel](https://github.com/punkpeye)**
- **[r/modelcontextprotocol](https://www.reddit.com/r/modelcontextprotocol)** – A Model Context Protocol community Reddit page - discuss ideas, get answers to your questions, network with like-minded people, and showcase your projects! by **[Alex Andru](https://github.com/QuantGeekDev)**

- **[Smithery](https://smithery.ai/)** - A registry of MCP servers to find the right tools for your LLM agents by **[Henry Mao](https://github.com/calclavia)**
- **[Toolbase](https://gettoolbase.ai)** - Desktop application that manages tools and MCP servers with just a few clicks - no coding required by **[gching](https://github.com/gching)**

## 🚀 Getting Started

### Using MCP Servers in this Repository

Typescript-based servers in this repository can be used directly with `npx`.

For example, this will start the [Memory](src/memory) server:

```sh
npx -y @modelcontextprotocol/server-memory
```

Python-based servers in this repository can be used directly with [`uvx`](https://docs.astral.sh/uv/concepts/tools/) or [`pip`](https://pypi.org/project/pip/). `uvx` is recommended for ease of use and setup.

For example, this will start the [Git](src/git) server:

```sh
# With uvx
uvx mcp-server-git

# With pip
pip install mcp-server-git
python -m mcp_server_git
```

Follow [these](https://docs.astral.sh/uv/getting-started/installation/) instructions to install `uv` / `uvx` and [these](https://pip.pypa.io/en/stable/installation/) to install `pip`.

### Using an MCP Client

However, running a server on its own isn't very useful, and should instead be configured into an MCP client. For example, here's the Claude Desktop configuration to use the above server:

```json
{
  "mcpServers": {
    "memory": {
      "command": "npx",
      "args": ["-y", "@modelcontextprotocol/server-memory"]
    }
  }
}
```

Additional examples of using the Claude Desktop as an MCP client might look like:

```json
{
  "mcpServers": {
    "filesystem": {
      "command": "npx",
      "args": [
        "-y",
        "@modelcontextprotocol/server-filesystem",
        "/path/to/allowed/files"
      ]
    },
    "git": {
      "command": "uvx",
      "args": ["mcp-server-git", "--repository", "path/to/git/repo"]
    },
    "github": {
      "command": "npx",
      "args": ["-y", "@modelcontextprotocol/server-github"],
      "env": {
        "GITHUB_PERSONAL_ACCESS_TOKEN": "<YOUR_TOKEN>"
      }
    },
    "postgres": {
      "command": "npx",
      "args": [
        "-y",
        "@modelcontextprotocol/server-postgres",
        "postgresql://localhost/mydb"
      ]
    }
  }
}
```

## 🛠️ Creating Your Own Server

Interested in creating your own MCP server? Visit the official documentation at [modelcontextprotocol.io](https://modelcontextprotocol.io/introduction) for comprehensive guides, best practices, and technical details on implementing MCP servers.

## 🤝 Contributing

See [CONTRIBUTING.md](CONTRIBUTING.md) for information about contributing to this repository.

## 🔒 Security

See [SECURITY.md](SECURITY.md) for reporting security vulnerabilities.

## 📜 License

This project is licensed under the MIT License - see the [LICENSE](LICENSE) file for details.

## 💬 Community

- [GitHub Discussions](https://github.com/orgs/modelcontextprotocol/discussions)

## ⭐ Support

If you find MCP servers useful, please consider starring the repository and contributing new servers or improvements!

---

Managed by Anthropic, but built together with the community. The Model Context Protocol is open source and we encourage everyone to contribute their own servers and improvements!<|MERGE_RESOLUTION|>--- conflicted
+++ resolved
@@ -273,12 +273,8 @@
 - **[deepseek-thinker-mcp](https://github.com/ruixingshi/deepseek-thinker-mcp)** - A MCP (Model Context Protocol) provider Deepseek reasoning content to MCP-enabled AI Clients, like Claude Desktop. Supports access to Deepseek's thought processes from the Deepseek API service or from a local Ollama server.
 - **[Descope](https://github.com/descope-sample-apps/descope-mcp-server)** - An MCP server to integrate with [Descope](https://descope.com) to search audit logs, manage users, and more.
 - **[DevDb](https://github.com/damms005/devdb-vscode?tab=readme-ov-file#mcp-configuration)** - An MCP server that runs right inside the IDE, for connecting to MySQL, Postgres, SQLite, and MSSQL databases.
-<<<<<<< HEAD
 - **[DevRev](https://github.com/kpsunil97/devrev-mcp-server)** - An MCP server to integrate with DevRev APIs to search through your DevRev Knowledge Graph where objects can be imported from diff. sources listed [here](https://devrev.ai/docs/import#available-sources).
 - **[Dicom](https://github.com/ChristianHinge/dicom-mcp)** - An MCP server to query and retrieve medical images and for parsing and reading dicom-encapsulated documents (pdf etc.).
-=======
-- **[Dicom](https://github.com/ChristianHinge/dicom-mcp)** - An MCP server to query and retrieve medical images and for parsing and reading dicom-encapsulated documents (pdf etc.). 
->>>>>>> bb539df8
 - **[Dify](https://github.com/YanxingLiu/dify-mcp-server)** - A simple implementation of an MCP server for dify workflows.
 - **[Discord](https://github.com/v-3/discordmcp)** - A MCP server to connect to Discord guilds through a bot and read and write messages in channels
 - **[Discord](https://github.com/SaseQ/discord-mcp)** - A MCP server, which connects to Discord through a bot, and provides comprehensive integration with Discord.
