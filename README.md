--- conflicted
+++ resolved
@@ -466,11 +466,8 @@
 - **[Human-use](https://github.com/RapidataAI/human-use)** - Instant human feedback through an MCP, have your AI interact with humans around the world. Powered by [Rapidata](https://www.rapidata.ai/)
 - **[Hyperliquid](https://github.com/mektigboy/server-hyperliquid)** - An MCP server implementation that integrates the Hyperliquid SDK for exchange data.
 - **[hyprmcp](https://github.com/stefanoamorelli/hyprmcp)** (by Stefano Amorelli) - Lightweight MCP server for `hyprland`.
-<<<<<<< HEAD
 - **[Hyperledger Fabric Agent Suite](https://github.com/padmarajkore/hlf-fabric-agent)** - Modular toolkit for managing Fabric test networks and chaincode lifecycle via MCP tools.
-=======
 - **[iFlytek SparkAgent Platform](https://github.com/iflytek/ifly-spark-agent-mcp)** - This is a simple example of using MCP Server to invoke the task chain of the  iFlytek SparkAgent Platform.
->>>>>>> eec58598
 - **[iFlytek Workflow](https://github.com/iflytek/ifly-workflow-mcp-server)** - Connect to iFlytek Workflow via the MCP server and run your own Agent.
 - **[Image Generation](https://github.com/GongRzhe/Image-Generation-MCP-Server)** - This MCP server provides image generation capabilities using the Replicate Flux model.
 - **[iMCP](https://github.com/loopwork-ai/iMCP)** - A macOS app that provides an MCP server for your iMessage, Reminders, and other Apple services.
