--- conflicted
+++ resolved
@@ -221,11 +221,8 @@
 - **[ArangoDB](https://github.com/ravenwits/mcp-server-arangodb)** - MCP Server that provides database interaction capabilities through [ArangoDB](https://arangodb.com/).
 - **[Arduino](https://github.com/vishalmysore/choturobo)** - MCP Server that enables AI-powered robotics using Claude AI and Arduino (ESP32) for real-world automation and interaction with robots.
 - **[Atlassian](https://github.com/sooperset/mcp-atlassian)** - Interact with Atlassian Cloud products (Confluence and Jira) including searching/reading Confluence spaces/pages, accessing Jira issues, and project metadata.
-<<<<<<< HEAD
 - **[Audius](https://github.com/glassBead-tc/audius-mcp-atris)** - Audius + AI = Atris. Interact with fans, stream music, tip your favorite artists, and more on Audius: all through Claude.
-=======
 - **[Attestable MCP](https://github.com/co-browser/attestable-mcp-server)** - An MCP server running inside a trusted execution environment (TEE) via Gramine, showcasing remote attestation using [RA-TLS](https://gramine.readthedocs.io/en/stable/attestation.html). This allows an MCP client to verify the server before conencting.
->>>>>>> 47fad9ad
 - **[AWS](https://github.com/rishikavikondala/mcp-server-aws)** - Perform operations on your AWS resources using an LLM.
 - **[AWS Athena](https://github.com/lishenxydlgzs/aws-athena-mcp)** - A MCP server for AWS Athena to run SQL queries on Glue Catalog.
 - **[AWS Cost Explorer](https://github.com/aarora79/aws-cost-explorer-mcp-server)** - Optimize your AWS spend (including Amazon Bedrock spend) with this MCP server by examining spend across regions, services, instance types and foundation models ([demo video](https://www.youtube.com/watch?v=WuVOmYLRFmI&feature=youtu.be)).
