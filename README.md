# Model Context Protocol servers

This repository is a collection of *reference implementations* for the [Model Context Protocol](https://modelcontextprotocol.io/) (MCP), as well as references
to community built servers and additional resources.

The servers in this repository showcase the versatility and extensibility of MCP, demonstrating how it can be used to give Large Language Models (LLMs) secure, controlled access to tools and data sources.
Typically, each MCP server is implemented with an MCP SDK:
- [C# MCP SDK](https://github.com/modelcontextprotocol/csharp-sdk)
- [Java MCP SDK](https://github.com/modelcontextprotocol/java-sdk)
- [Kotlin MCP SDK](https://github.com/modelcontextprotocol/kotlin-sdk)
- [Python MCP SDK](https://github.com/modelcontextprotocol/python-sdk)
- [Typescript MCP SDK](https://github.com/modelcontextprotocol/typescript-sdk)

> Note: Lists in this README are maintained in alphabetical order to minimize merge conflicts when adding new items.

## 🌟 Reference Servers

These servers aim to demonstrate MCP features and the official SDKs.

- **[Everything](src/everything)** - Reference / test server with prompts, resources, and tools
- **[Fetch](src/fetch)** - Web content fetching and conversion for efficient LLM usage
- **[Filesystem](src/filesystem)** - Secure file operations with configurable access controls
- **[Git](src/git)** - Tools to read, search, and manipulate Git repositories
- **[Memory](src/memory)** - Knowledge graph-based persistent memory system
- **[Sequential Thinking](src/sequentialthinking)** - Dynamic and reflective problem-solving through thought sequences
- **[Time](src/time)** - Time and timezone conversion capabilities

### Archived

The following reference servers are now archived and can be found at [servers-archived](https://github.com/modelcontextprotocol/servers-archived).

- **[AWS KB Retrieval](https://github.com/modelcontextprotocol/servers-archived/tree/main/src/aws-kb-retrieval-server)** - Retrieval from AWS Knowledge Base using Bedrock Agent Runtime
- **[Brave Search](https://github.com/modelcontextprotocol/servers-archived/tree/main/src/brave-search)** - Web and local search using Brave's Search API
- **[EverArt](https://github.com/modelcontextprotocol/servers-archived/tree/main/src/everart)** - AI image generation using various models
- **[GitHub](https://github.com/modelcontextprotocol/servers-archived/tree/main/src/github)** - Repository management, file operations, and GitHub API integration
- **[GitLab](https://github.com/modelcontextprotocol/servers-archived/tree/main/src/gitlab)** - GitLab API, enabling project management
- **[Google Drive](https://github.com/modelcontextprotocol/servers-archived/tree/main/src/gdrive)** - File access and search capabilities for Google Drive
- **[Google Maps](https://github.com/modelcontextprotocol/servers-archived/tree/main/src/google-maps)** - Location services, directions, and place details
- **[PostgreSQL](https://github.com/modelcontextprotocol/servers-archived/tree/main/src/postgres)** - Read-only database access with schema inspection
- **[Puppeteer](https://github.com/modelcontextprotocol/servers-archived/tree/main/src/puppeteer)** - Browser automation and web scraping
- **[Redis](https://github.com/modelcontextprotocol/servers-archived/tree/main/src/redis)** - Interact with Redis key-value stores
- **[Sentry](https://github.com/modelcontextprotocol/servers-archived/tree/main/src/sentry)** - Retrieving and analyzing issues from Sentry.io
- **[Slack](https://github.com/modelcontextprotocol/servers-archived/tree/main/src/slack)** - Channel management and messaging capabilities
- **[SQLite](https://github.com/modelcontextprotocol/servers-archived/tree/main/src/sqlite)** - Database interaction and business intelligence capabilities

## 🤝 Third-Party Servers

### 🎖️ Official Integrations

Official integrations are maintained by companies building production ready MCP servers for their platforms.

- <img height="12" width="12" src="https://www.21st.dev/favicon.ico" alt="21st.dev Logo" /> **[21st.dev Magic](https://github.com/21st-dev/magic-mcp)** - Create crafted UI components inspired by the best 21st.dev design engineers.
- <img height="12" width="12" src="https://framerusercontent.com/images/LpSK1tSZweomrAHOMAj9Gea96lA.svg" alt="Paragon Logo" /> **[ActionKit by Paragon](https://github.com/useparagon/paragon-mcp)** - Connect to 130+ SaaS integrations (e.g. Slack, Salesforce, Gmail) with Paragon’s [ActionKit](https://www.useparagon.com/actionkit) API.
- <img height="12" width="12" src="https://invoxx-public-bucket.s3.eu-central-1.amazonaws.com/frontend-resources/adfin-logo-small.svg" alt="Adfin Logo" /> **[Adfin](https://github.com/Adfin-Engineering/mcp-server-adfin)** - The only platform you need to get paid - all payments in one place, invoicing and accounting reconciliations with [Adfin](https://www.adfin.com/).
- <img height="12" width="12" src="https://www.agentql.com/favicon/favicon.png" alt="AgentQL Logo" /> **[AgentQL](https://github.com/tinyfish-io/agentql-mcp)** - Enable AI agents to get structured data from unstructured web with [AgentQL](https://www.agentql.com/).
- <img height="12" width="12" src="https://agentrpc.com/favicon.ico" alt="AgentRPC Logo" /> **[AgentRPC](https://github.com/agentrpc/agentrpc)** - Connect to any function, any language, across network boundaries using [AgentRPC](https://www.agentrpc.com/).
- **[Agentset](https://github.com/agentset-ai/mcp-server)** - RAG for your knowledge base connected to [Agentset](https://agentset.ai).
- <img height="12" width="12" src="https://aiven.io/favicon.ico" alt="Aiven Logo" /> **[Aiven](https://github.com/Aiven-Open/mcp-aiven)** - Navigate your [Aiven projects](https://go.aiven.io/mcp-server) and interact with the PostgreSQL®, Apache Kafka®, ClickHouse® and OpenSearch® services
- <img height="12" width="12" src="https://www.alation.com/resource-center/download/7p3vnbbznfiw/34FMtBTex5ppvs2hNYa9Fc/c877c37e88e5339878658697c46d2d58/Alation-Logo-Bug-Primary.svg" alt="Alation Logo" /> **[Alation](https://github.com/Alation/alation-ai-agent-sdk)** - Unlock the power of the enterprise Data Catalog by harnessing tools provided by the Alation MCP server.
- **[Algolia](https://github.com/algolia/mcp)** - Use AI agents to provision, configure, and query your [Algolia](https://algolia.com) search indices.
- <img height="12" width="12" src="https://img.alicdn.com/imgextra/i4/O1CN01epkXwH1WLAXkZfV6N_!!6000000002771-2-tps-200-200.png" alt="Alibaba Cloud AnalyticDB for MySQL Logo" /> **[Alibaba Cloud AnalyticDB for MySQL](https://github.com/aliyun/alibabacloud-adb-mysql-mcp-server)** - Connect to a [AnalyticDB for MySQL](https://www.alibabacloud.com/en/product/analyticdb-for-mysql) cluster for getting database or table metadata, querying and analyzing data.It will be supported to add the openapi for cluster operation in the future.
- <img height="12" width="12" src="https://github.com/aliyun/alibabacloud-adbpg-mcp-server/blob/master/images/AnalyticDB.png" alt="Alibaba Cloud AnalyticDB for PostgreSQL Logo" /> **[Alibaba Cloud AnalyticDB for PostgreSQL](https://github.com/aliyun/alibabacloud-adbpg-mcp-server)** - An MCP server to connect to [AnalyticDB for PostgreSQL](https://github.com/aliyun/alibabacloud-adbpg-mcp-server) instances, query and analyze data.
- <img height="12" width="12" src="https://img.alicdn.com/imgextra/i3/O1CN0101UWWF1UYn3rAe3HU_!!6000000002530-2-tps-32-32.png" alt="DataWorks Logo" /> **[Alibaba Cloud DataWorks](https://github.com/aliyun/alibabacloud-dataworks-mcp-server)** - A Model Context Protocol (MCP) server that provides tools for AI, allowing it to interact with the [DataWorks](https://www.alibabacloud.com/help/en/dataworks/) Open API through a standardized interface. This implementation is based on the Alibaba Cloud Open API and enables AI agents to perform cloud resources operations seamlessly.
- <img height="12" width="12" src="https://opensearch-shanghai.oss-cn-shanghai.aliyuncs.com/ouhuang/aliyun-icon.png" alt="Alibaba Cloud OpenSearch Logo" /> **[Alibaba Cloud OpenSearch](https://github.com/aliyun/alibabacloud-opensearch-mcp-server)** - This MCP server equips AI Agents with tools to interact with [OpenSearch](https://help.aliyun.com/zh/open-search/?spm=5176.7946605.J_5253785160.6.28098651AaYZXC) through a standardized and extensible interface.
- <img height="12" width="12" src="https://github.com/aliyun/alibaba-cloud-ops-mcp-server/blob/master/image/alibaba-cloud.png" alt="Alibaba Cloud OPS Logo" /> **[Alibaba Cloud OPS](https://github.com/aliyun/alibaba-cloud-ops-mcp-server)** - Manage the lifecycle of your Alibaba Cloud resources with [CloudOps Orchestration Service](https://www.alibabacloud.com/en/product/oos) and Alibaba Cloud OpenAPI.
- <img height="12" width="12" src="https://github.com/aliyun/alibabacloud-rds-openapi-mcp-server/blob/main/assets/alibabacloudrds.png" alt="Alibaba Cloud RDS MySQL Logo" /> **[Alibaba Cloud RDS](https://github.com/aliyun/alibabacloud-rds-openapi-mcp-server)** - An MCP server designed to interact with the Alibaba Cloud RDS OpenAPI, enabling programmatic management of RDS resources via an LLM.
- <img height="12" width="12" src="https://cdn.allvoicelab.com/resources/workbench/dist/icon-dark.ico" alt="AllVoiceLab Logo" /> **[AllVoiceLab](https://www.allvoicelab.com/mcp)** - An AI voice toolkit with TTS, voice cloning, and video translation, now available as an MCP server for smarter agent integration.
- <img height="12" width="12" src="https://files.alpaca.markets/webassets/favicon-32x32.png" alt="Alpaca Logo" /> **[Alpaca](https://github.com/alpacahq/alpaca-mcp-server)** – Alpaca's MCP server lets you trade stocks and options, analyze market data, and build strategies through [Alpaca's Trading API](https://alpaca.markets/)
- <img height="12" width="12" src="https://www.alphavantage.co/logo.png/" alt="AlphaVantage Logo" /> **[AlphaVantage](https://github.com/calvernaz/alphavantage)** - Connect to 100+ APIs for financial market data, including stock prices, fundamentals, and more from [AlphaVantage](https://www.alphavantage.co)
- <img height="12" width="12" src="https://doris.apache.org/images/favicon.ico" alt="Apache Doris Logo" /> **[Apache Doris](https://github.com/apache/doris-mcp-server)** - MCP Server For [Apache Doris](https://doris.apache.org/), an MPP-based real-time data warehouse.
- <img height="12" width="12" src="https://iotdb.apache.org/img/logo.svg" alt="Apache IoTDB Logo" /> **[Apache IoTDB](https://github.com/apache/iotdb-mcp-server)** - MCP Server for [Apache IoTDB](https://github.com/apache/iotdb) database and its tools
- <img height="12" width="12" src="https://apify.com/favicon.ico" alt="Apify Logo" /> **[Apify](https://github.com/apify/actors-mcp-server)** - [Actors MCP Server](https://apify.com/apify/actors-mcp-server): Use 3,000+ pre-built cloud tools to extract data from websites, e-commerce, social media, search engines, maps, and more
- <img height="12" width="12" src="https://2052727.fs1.hubspotusercontent-na1.net/hubfs/2052727/cropped-cropped-apimaticio-favicon-1-32x32.png" alt="APIMatic Logo" /> **[APIMatic MCP](https://github.com/apimatic/apimatic-validator-mcp)** - APIMatic MCP Server is used to validate OpenAPI specifications using [APIMatic](https://www.apimatic.io/). The server processes OpenAPI files and returns validation summaries by leveraging APIMatic's API.
- <img height="12" width="12" src="https://apollo-server-landing-page.cdn.apollographql.com/_latest/assets/favicon.png" alt="Apollo Graph Logo" /> **[Apollo MCP Server](https://github.com/apollographql/apollo-mcp-server/)** - Connect your GraphQL APIs to AI agents
- <img height="12" width="12" src="https://developer.aqara.com/favicon.ico" alt="Aqara Logo" /> **[Aqara MCP Server](https://github.com/aqara/aqara-mcp-server/)** - Control  [Aqara](https://www.aqara.com/) smart home devices, query status, execute scenes, and much more using natural language.
- <img height="12" width="12" src="https://media.licdn.com/dms/image/v2/C4D0BAQEeD7Dxbpadkw/company-logo_200_200/company-logo_200_200/0/1644692667545/archbee_logo?e=2147483647&v=beta&t=lTi9GRIoqzG6jN3kJC26uZWh0q3uiQelsH6mGoq_Wfw" alt="Archbee Logo" /> **[Archbee](https://www.npmjs.com/package/@archbee/mcp)** - Write and publish documentation that becomes the trusted source for instant answers with AI. Stop cobbling tools and use [Archbee](https://www.archbee.com/) — the first complete documentation platform.
- <img height="12" width="12" src="https://phoenix.arize.com/wp-content/uploads/2023/04/cropped-Favicon-32x32.png" alt="Arize-Phoenix Logo" /> **[Arize Phoenix](https://github.com/Arize-ai/phoenix/tree/main/js/packages/phoenix-mcp)** - Inspect traces, manage prompts, curate datasets, and run experiments using [Arize Phoenix](https://github.com/Arize-ai/phoenix), an open-source AI and LLM observability tool.
- <img height="12" width="12" src="https://731523176-files.gitbook.io/~/files/v0/b/gitbook-x-prod.appspot.com/o/spaces%2FaVUBXRZbpAgtjYf5HsvO%2Fuploads%2FaRRrVVocXCTr6GkepfCx%2Flogo_color.svg?alt=media&token=3ba24089-0ab2-421f-a9d9-41f2f94f954a" alt="Armor Logo" /> **[Armor Crypto MCP](https://github.com/armorwallet/armor-crypto-mcp)** - MCP to interface with multiple blockchains, staking, DeFi, swap, bridging, wallet management, DCA, Limit Orders, Coin Lookup, Tracking and more.
- <img height="12" width="12" src="https://console.asgardeo.io/app/libs/themes/wso2is/assets/images/branding/favicon.ico" alt="Asgardeo Logo" /> **[Asgardeo](https://github.com/asgardeo/asgardeo-mcp-server)** - MCP server to interact with your [Asgardeo](https://wso2.com/asgardeo) organization through LLM tools.
- <img height="12" width="12" src="https://www.datastax.com/favicon-32x32.png" alt="DataStax logo" /> **[Astra DB](https://github.com/datastax/astra-db-mcp)** - Comprehensive tools for managing collections and documents in a [DataStax Astra DB](https://www.datastax.com/products/datastax-astra) NoSQL database with a full range of operations such as create, update, delete, find, and associated bulk actions.
- <img height="12" width="12" src="https://cdn.prod.website-files.com/66598898fd13d51606c3215d/66ccbfef13bd8bc19d587578_favicon-32x32.png" alt="Atla Logo" /> **[Atla](https://github.com/atla-ai/atla-mcp-server)** - Enable AI agents to interact with the [Atla API](https://docs.atla-ai.com/) for state-of-the-art LLMJ evaluation.
- <img height="12" width="12" src="https://assets.atlan.com/assets/atlan-a-logo-blue-background.png" alt="Atlan Logo" /> **[Atlan](https://github.com/atlanhq/agent-toolkit/tree/main/modelcontextprotocol)** - The Atlan Model Context Protocol server allows you to interact with the [Atlan](https://www.atlan.com/) services through multiple tools.
- <img height="12" width="12" src="https://www.atlassian.com/favicon.ico" alt="Atlassian Logo" /> **[Atlassian](https://www.atlassian.com/platform/remote-mcp-server)** - Securely interact with Jira work items and Confluence pages, and search across both.
- <img height="12" width="12" src="https://res.oafimg.cn/-/737b3b3ffed9b19e/logo.png" alt="AtomGit Logo" /> **[AtomGit](https://atomgit.com/atomgit-open-source-ecosystem/atomgit-mcp-server)** - Official AtomGit server for integration with repository management, PRs, issues, branches, labels, and more.
- <img height="12" width="12" src="https://resources.audiense.com/hubfs/favicon-1.png" alt="Audiense Logo" /> **[Audiense Insights](https://github.com/AudienseCo/mcp-audiense-insights)** - Marketing insights and audience analysis from [Audiense](https://www.audiense.com/products/audiense-insights) reports, covering demographic, cultural, influencer, and content engagement analysis.
- <img height="12" width="12" src="https://cdn.auth0.com/website/website/favicons/auth0-favicon.svg" alt="Auth0 Logo" /> **[Auth0](https://github.com/auth0/auth0-mcp-server)** - MCP server for interacting with your Auth0 tenant, supporting creating and modifying actions, applications, forms, logs, resource servers, and more.
- <img height="12" width="12" src="https://firstorder.ai/favicon_auth.ico" alt="Authenticator App Logo" /> **[Authenticator App · 2FA](https://github.com/firstorderai/authenticator_mcp)** - A secure MCP (Model Context Protocol) server that enables AI agents to interact with the Authenticator App.
- <img height="12" width="12" src="https://a0.awsstatic.com/libra-css/images/site/fav/favicon.ico" alt="AWS Logo" /> **[AWS](https://github.com/awslabs/mcp)** -  Specialized MCP servers that bring AWS best practices directly to your development workflow.
- <img height="12" width="12" src="https://axiom.co/favicon.ico" alt="Axiom Logo" /> **[Axiom](https://github.com/axiomhq/mcp-server-axiom)** - Query and analyze your Axiom logs, traces, and all other event data in natural language
- <img height="12" width="12" src="https://cdn-dynmedia-1.microsoft.com/is/content/microsoftcorp/acom_social_icon_azure" alt="Microsoft Azure Logo" /> **[Azure](https://github.com/Azure/azure-mcp)** - The Azure MCP Server gives MCP Clients access to key Azure services and tools like Azure Storage, Cosmos DB, the Azure CLI, and more.
- <img height="12" width="12" src="https://mapopen-website-wiki.cdn.bcebos.com/LOGO/lbsyunlogo_icon.ico" alt="Baidu Map Logo" /> **[Baidu Map](https://github.com/baidu-maps/mcp)** - [Baidu Map MCP Server](https://lbsyun.baidu.com/faq/api?title=mcpserver/base) provides tools for AI agents to interact with Baidu Maps APIs, enabling location-based services and geospatial data analysis.
- <img height="12" width="12" src="https://www.bankless.com/favicon.ico" alt="Bankless Logo" /> **[Bankless Onchain](https://github.com/bankless/onchain-mcp)** - Query Onchain data, like ERC20 tokens, transaction history, smart contract state.
- <img height="12" width="12" src="https://bicscan.io/favicon.png" alt="BICScan Logo" /> **[BICScan](https://github.com/ahnlabio/bicscan-mcp)** - Risk score / asset holdings of EVM blockchain address (EOA, CA, ENS) and even domain names.
- <img height="12" width="12" src="https://web-cdn.bitrise.io/favicon.ico" alt="Bitrise Logo" /> **[Bitrise](https://github.com/bitrise-io/bitrise-mcp)** - Chat with your builds, CI, and [more](https://bitrise.io/blog/post/chat-with-your-builds-ci-and-more-introducing-the-bitrise-mcp-server).
- <img height="12" width="12" src="https://boldsign.com/favicon.ico" alt="BoldSign Logo" /> **[BoldSign](https://github.com/boldsign/boldsign-mcp)** - Search, request, and manage e-signature contracts effortlessly with [BoldSign](https://boldsign.com/).
- <img height="12" width="12" src="https://boost.space/favicon.ico" alt="Boost.space Logo" /> **[Boost.space](https://github.com/boostspace/boostspace-mcp-server)** - An MCP server integrating with [Boost.space](https://boost.space) for centralized, automated business data from 2000+ sources.
- <img height="12" width="12" src="https://www.box.com/favicon.ico" alt="Box Logo" /> **[Box](https://github.com/box-community/mcp-server-box)** - Interact with the Intelligent Content Management platform through Box AI.
- <img height="12" width="12" src="https://www.brightdata.com/favicon.ico" alt="BrightData Logo" /> **[BrightData](https://github.com/luminati-io/brightdata-mcp)** - Discover, extract, and interact with the web - one interface powering automated access across the public internet.
- <img height="12" width="12" src="https://browserbase.com/favicon.ico" alt="Browserbase Logo" /> **[Browserbase](https://github.com/browserbase/mcp-server-browserbase)** - Automate browser interactions in the cloud (e.g. web navigation, data extraction, form filling, and more)
- <img height="12" width="12" src="https://browserstack.wpenginepowered.com/wp-content/themes/browserstack/img/favicons/favicon.ico" alt="BrowserStack Logo" /> **[BrowserStack](https://github.com/browserstack/mcp-server)** - Access BrowserStack's [Test Platform](https://www.browserstack.com/test-platform) to debug, write and fix tests, do accessibility testing and more.
- <img height="12" width="12" src="https://cdn.prod.website-files.com/65c0b8763c04cd15daa89b20/671f9d1301ac85495013761d_Favicon-White.png" alt="Bucket" /> **[Bucket](https://github.com/bucketco/bucket-javascript-sdk/tree/main/packages/cli#model-context-protocol)** - Flag features, manage company data, and control feature access using [Bucket](https://bucket.co)
- <img height="12" width="12" src="https://builtwith.com/favicon.ico" alt="BuiltWith Logo" /> **[BuiltWith](https://github.com/builtwith/mcp)** - Identify the technology stack behind any website.
- <img height="12" width="12" src="https://portswigger.net/favicon.ico" alt="PortSwigger Logo" /> **[Burp Suite](https://github.com/PortSwigger/mcp-server)** - MCP Server extension allowing AI clients to connect to [Burp Suite](https://portswigger.net)
- <img height="12" width="12" src="https://campertunity.com/assets/icon/favicon.ico" alt="Campertunity Logo" /> **[Campertunity](https://github.com/campertunity/mcp-server)** - Search campgrounds around the world on campertunity, check availability, and provide booking links.
- <img height="12" width="12" src="https://play.cartesia.ai/icon.png" alt="Cartesia logo" /> **[Cartesia](https://github.com/cartesia-ai/cartesia-mcp)** - Connect to the [Cartesia](https://cartesia.ai/) voice platform to perform text-to-speech, voice cloning etc. 
- <img height="12" width="12" src="https://www.cashfree.com/favicon.ico" alt="Cashfree logo" /> **[Cashfree](https://github.com/cashfree/cashfree-mcp)** - [Cashfree Payments](https://www.cashfree.com/) official MCP server.
- **[CB Insights](https://github.com/cbinsights/cbi-mcp-server)** - Use the [CB Insights](https://www.cbinsights.com) MCP Server to connect to [ChatCBI](https://www.cbinsights.com/chatcbi/)
- <img height="12" width="12" src="https://www.chargebee.com/static/resources/brand/favicon.png" alt="Chargebee Logo" /> **[Chargebee](https://github.com/chargebee/agentkit/tree/main/modelcontextprotocol)** - MCP Server that connects AI agents to [Chargebee platform](https://www.chargebee.com).
- <img height="12" width="12" src="https://cheqd.io/wp-content/uploads/2023/03/logo_cheqd_favicon.png" alt="Cheqd Logo" /> **[Cheqd](https://github.com/cheqd/mcp-toolkit)** - Enable AI Agents to be trusted, verified, prevent fraud, protect your reputation, and more through [cheqd's](https://cheqd.io) Trust Registries and Credentials.
- <img height="12" width="12" src="https://cdn.chiki.studio/brand/logo.png" alt="Chiki StudIO Logo" /> **[Chiki StudIO](https://chiki.studio/galimybes/mcp/)** - Create your own configurable MCP servers purely via configuration (no code), with instructions, prompts, and tools support.
- <img height="12" width="12" src="https://trychroma.com/_next/static/media/chroma-logo.ae2d6e4b.svg" alt="Chroma Logo" /> **[Chroma](https://github.com/chroma-core/chroma-mcp)** - Embeddings, vector search, document storage, and full-text search with the open-source AI application database
- <img height="12" width="12" src="https://www.chronulus.com/favicon/chronulus-logo-blue-on-alpha-square-128x128.ico" alt="Chronulus AI Logo" /> **[Chronulus AI](https://github.com/ChronulusAI/chronulus-mcp)** - Predict anything with Chronulus AI forecasting and prediction agents.
- <img height="12" width="12" src="https://circleci.com/favicon.ico" alt="CircleCI Logo" /> **[CircleCI](https://github.com/CircleCI-Public/mcp-server-circleci)** - Enable AI Agents to fix build failures from CircleCI.
- <img height="12" width="12" src="https://clickhouse.com/favicon.ico" alt="ClickHouse Logo" /> **[ClickHouse](https://github.com/ClickHouse/mcp-clickhouse)** - Query your [ClickHouse](https://clickhouse.com/) database server.
- <img src="http://www.google.com/s2/favicons?domain=www.cloudera.com" alt="Cloudera Iceberg" width="12" height="12"> **[Cloudera Iceberg](https://github.com/cloudera/iceberg-mcp-server)** - enabling AI on the [Open Data Lakehouse](https://www.cloudera.com/products/open-data-lakehouse.html).
- <img height="12" width="12" src="https://cdn.simpleicons.org/cloudflare" /> **[Cloudflare](https://github.com/cloudflare/mcp-server-cloudflare)** - Deploy, configure & interrogate your resources on the Cloudflare developer platform (e.g. Workers/KV/R2/D1)
- <img src="https://cdn.prod.website-files.com/64d41aab8183c7c3324ddb29/67c0f1e272e51cf3c511c17c_Gyph.svg" alt="Cloudinary" width="12" height="12"> **[Cloudinary](https://github.com/cloudinary/mcp-servers)** - Exposes Cloudinary's media upload, transformation, AI analysis, management, optimization and delivery as tools usable by AI agents
- <img height="12" width="12" src="https://app.codacy.com/static/images/favicon-16x16.png" alt="Codacy Logo" /> **[Codacy](https://github.com/codacy/codacy-mcp-server/)** - Interact with [Codacy](https://www.codacy.com) API to query code quality issues, vulnerabilities, and coverage insights about your code.
- <img height="12" width="12" src="https://codelogic.com/wp-content/themes/codelogic/assets/img/favicon.png" alt="CodeLogic Logo" /> **[CodeLogic](https://github.com/CodeLogicIncEngineering/codelogic-mcp-server)** - Interact with [CodeLogic](https://codelogic.com), a Software Intelligence platform that graphs complex code and data architecture dependencies, to boost AI accuracy and insight.
- <img height="12" width="12" src="https://www.coingecko.com/favicon.ico" alt="CoinGecko Logo" /> **[CoinGecko](https://github.com/coingecko/coingecko-typescript/tree/main/packages/mcp-server)** - Official [CoinGecko API](https://www.coingecko.com/en/api) MCP Server for Crypto Price & Market Data, across 200+ Blockchain Networks and 8M+ Tokens.
- <img height="12" width="12" src="https://www.comet.com/favicon.ico" alt="Comet Logo" /> **[Comet Opik](https://github.com/comet-ml/opik-mcp)** - Query and analyze your [Opik](https://github.com/comet-ml/opik) logs, traces, prompts and all other telemtry data from your LLMs in natural language.
- <img height="12" width="12" src="https://cdn.prod.website-files.com/6572bd8c27ee5db3eb91f4b3/6572bd8d27ee5db3eb91f55e_favicon-dashflow-webflow-template.svg" alt="OSS Conductor Logo" /> <img height="12" width="12" src="https://orkes.io/icons/icon-48x48.png" alt="Orkes Conductor Logo" />**[Conductor](https://github.com/conductor-oss/conductor-mcp)** - Interact with Conductor (OSS and Orkes) REST APIs.
- <img height="12" width="12" src="https://www.confluent.io/favicon.ico" alt="Confluent Logo" /> **[Confluent](https://github.com/confluentinc/mcp-confluent)** - Interact with Confluent Kafka and Confluent Cloud REST APIs.
- <img src="https://contrastsecurity.com/favicon.ico" alt="Contrast Security" width="12" height="12"> **[Contrast Security](https://github.com/Contrast-Security-OSS/mcp-contrast)** - Brings Contrast's vulnerability and SCA data into your coding agent to quickly remediate vulnerabilities.
- <img height="12" width="12" src="https://www.convex.dev/favicon.ico" alt="Convex Logo" /> **[Convex](https://stack.convex.dev/convex-mcp-server)** - Introspect and query your apps deployed to Convex.
- <img height="12" width="12" src="https://avatars.githubusercontent.com/u/605755?s=200&v=4" alt="Couchbase Logo" /> **[Couchbase](https://github.com/Couchbase-Ecosystem/mcp-server-couchbase)** - Interact with the data stored in Couchbase clusters.
- <img height="12" width="12" src="https://github.com/user-attachments/assets/b256f9fa-2020-4b37-9644-c77229ef182b" alt="CRIC 克而瑞 LOGO"> **[CRIC Wuye AI](https://github.com/wuye-ai/mcp-server-wuye-ai)** - Interact with capabilities of the CRIC Wuye AI platform, an intelligent assistant specifically for the property management industry.
- <img height="12" width="12" src="https://app.cycode.com/img/favicon.ico" alt="Cycode Logo" /> **[Cycode](https://github.com/cycodehq/cycode-cli#mcp-command-experiment)** - Boost security in your dev lifecycle via SAST, SCA, Secrets & IaC scanning with [Cycode](https://cycode.com/).
- <img height="12" width="12" src="http://app.itsdart.com/static/img/favicon.png" alt="Dart Logo" /> **[Dart](https://github.com/its-dart/dart-mcp-server)** - Interact with task, doc, and project data in [Dart](https://itsdart.com), an AI-native project management tool
- <img height="12" width="12" src="https://datahub.com/wp-content/uploads/2025/04/cropped-Artboard-1-32x32.png" alt="DataHub Logo" /> **[DataHub](https://github.com/acryldata/mcp-server-datahub)** - Search your data assets, traverse data lineage, write SQL queries, and more using [DataHub](https://datahub.com/) metadata.
- <img height="12" width="12" src="https://www.daytona.io/brand/social-daytona-icon.png" alt="Daytona Logo" /> **[Daytona](https://github.com/daytonaio/daytona/tree/main/apps/cli/mcp)** - Fast and secure execution of your AI generated code with [Daytona](https://daytona.io) sandboxes
- <img height="12" width="12" src="https://debugg.ai/favicon.svg" alt="Debugg AI Logo" /> **[Debugg.AI](https://github.com/debugg-ai/debugg-ai-mcp)** - Zero-Config, Fully AI-Managed End-to-End Testing for any code gen platform via [Debugg.AI](https://debugg.ai) remote browsing test agents.
- <img height="12" width="12" src="https://www.deepl.com/img/logo/deepl-logo-blue.svg" alt="DeepL Logo" /> **[DeepL](https://github.com/DeepLcom/deepl-mcp-server)** - Translate or rewrite text with [DeepL](https://deepl.com)'s very own AI models using [the DeepL API](https://developers.deepl.com/docs)
- <img height="12" width="12" src="https://defang.io/_next/static/media/defang-icon-dark-colour.25f95b77.svg" alt="Defang Logo" /> **[Defang](https://github.com/DefangLabs/defang/blob/main/src/pkg/mcp/README.md)** - Deploy your project to the cloud seamlessly with the [Defang](https://www.defang.io) platform without leaving your integrated development environment
- <img height="12" width="12" src="https://www.devhub.com/img/upload/favicon-196x196-dh.png" alt="DevHub Logo" /> **[DevHub](https://github.com/devhub/devhub-cms-mcp)** - Manage and utilize website content within the [DevHub](https://www.devhub.com) CMS platform
- <img height="12" width="12" src="https://devrev.ai/favicon.ico" alt="DevRev Logo" /> **[DevRev](https://github.com/devrev/mcp-server)** - An MCP server to integrate with DevRev APIs to search through your DevRev Knowledge Graph where objects can be imported from diff. Sources listed [here](https://devrev.ai/docs/import#available-sources).
- <img height="12" width="12" src="https://dexpaprika.com/favicon.ico" alt="DexPaprika Logo" /> **[DexPaprika (CoinPaprika)](https://github.com/coinpaprika/dexpaprika-mcp)** - Access real-time DEX data, liquidity pools, token information, and trading analytics across multiple blockchain networks with [DexPaprika](https://dexpaprika.com) by CoinPaprika.
- <img height="12" width="12" src="https://avatars.githubusercontent.com/u/65421071?s=200&v=4" alt="Drata Logo" /> **[Drata](https://drata.com/mcp)** - Get hands-on with our experimental MCP server—bringing real-time compliance intelligence into your AI workflows.
- <img height="12" width="12" src="https://avatars.githubusercontent.com/u/204530939?s=200&v=4" alt="Dumpling AI Logo" /> **[Dumpling AI](https://github.com/Dumpling-AI/mcp-server-dumplingai)** - Access data, web scraping, and document conversion APIs by [Dumpling AI](https://www.dumplingai.com/)
- <img height="12" width="12" src="https://avatars.githubusercontent.com/u/58178984" alt="Dynatrace Logo" /> **[Dynatrace](https://github.com/dynatrace-oss/dynatrace-mcp)** - Manage and interact with the [Dynatrace Platform ](https://www.dynatrace.com/platform) for real-time observability and monitoring.
- <img height="12" width="12" src="https://e2b.dev/favicon.ico" alt="E2B Logo" /> **[E2B](https://github.com/e2b-dev/mcp-server)** - Run code in secure sandboxes hosted by [E2B](https://e2b.dev)
- <img height="12" width="12" src="https://www.edgee.cloud/favicon.ico" alt="Edgee Logo" /> **[Edgee](https://github.com/edgee-cloud/mcp-server-edgee)** - Deploy and manage [Edgee](https://www.edgee.cloud) components and projects
- <img height="12" width="12" src="https://static.edubase.net/media/brand/favicon/favicon-32x32.png" alt="EduBase Logo" /> **[EduBase](https://github.com/EduBase/MCP)** - Interact with [EduBase](https://www.edubase.net), a comprehensive e-learning platform with advanced quizzing, exam management, and content organization capabilities
- <img height="12" width="12" src="https://www.elastic.co/favicon.ico" alt="Elasticsearch Logo" /> **[Elasticsearch](https://github.com/elastic/mcp-server-elasticsearch)** - Query your data in [Elasticsearch](https://www.elastic.co/elasticsearch)
- <img height="12" width="12" src="https://cdn.prod.website-files.com/656eaf5c6da3527caf362363/656ecc07555afac40df4c40e_Facicon.png" alt="Endor Labs Logo" /> **[Endor Labs](https://docs.endorlabs.com/deployment/ide/mcp/)** - Find and fix security risks in you code. Integrate [Endor Labs](https://endorlabs.com) to scan and secure your code from vulnerabilities and secret leaks.
- <img height="12" width="12" src="https://esignatures.com/favicon.ico" alt="eSignatures Logo" /> **[eSignatures](https://github.com/esignaturescom/mcp-server-esignatures)** - Contract and template management for drafting, reviewing, and sending binding contracts.
- <img height="12" width="12" src="https://exa.ai/images/favicon-32x32.png" alt="Exa Logo" /> **[Exa](https://github.com/exa-labs/exa-mcp-server)** - Search Engine made for AIs by [Exa](https://exa.ai)
- **[FalkorDB](https://github.com/FalkorDB/FalkorDB-MCPServer)** - FalkorDB graph database server get schema and read/write-cypher [FalkorDB](https://www.falkordb.com)
- <img height="12" width="12" src="https://fetchserp.com/icon.png" alt="fetchSERP Logo" /> **[fetchSERP](https://github.com/fetchSERP/fetchserp-mcp-server-node)** - All-in-One SEO & Web Intelligence Toolkit API [fetchSERP](https://www.fetchserp.com/)
- <img height="12" width="12" src="https://fewsats.com/favicon.svg" alt="Fewsats Logo" /> **[Fewsats](https://github.com/Fewsats/fewsats-mcp)** - Enable AI Agents to purchase anything in a secure way using [Fewsats](https://fewsats.com)
- <img height="12" width="12" src="https://fibery.io/favicon.svg" alt="Fibery Logo" /> **[Fibery](https://github.com/Fibery-inc/fibery-mcp-server)** - Perform queries and entity operations in your [Fibery](https://fibery.io) workspace.
- <img height="12" width="12" src="https://financialdatasets.ai/favicon.ico" alt="Financial Datasets Logo" /> **[Financial Datasets](https://github.com/financial-datasets/mcp-server)** - Stock market API made for AI agents
- <img height="12" width="12" src="https://www.gstatic.com/devrel-devsite/prod/v7aeef7f1393bb1d75a4489145c511cdd5aeaa8e13ad0a83ec1b5b03612e66330/firebase/images/favicon.png" alt="Firebase Logo" /> **[Firebase](https://github.com/firebase/firebase-tools/blob/master/src/mcp)** - Firebase's experimental [MCP Server](https://firebase.google.com/docs/cli/mcp-server) to power your AI Tools
- <img height="12" width="12" src="https://firecrawl.dev/favicon.ico" alt="Firecrawl Logo" /> **[Firecrawl](https://github.com/mendableai/firecrawl-mcp-server)** - Extract web data with [Firecrawl](https://firecrawl.dev)
- <img height="12" width="12" src="https://avatars.githubusercontent.com/u/100200663?s=200&v=4" alt="Firefly Logo" /> **[Firefly](https://github.com/gofireflyio/firefly-mcp)** - Integrates, discovers, manages, and codifies cloud resources with [Firefly](https://firefly.ai).
- <img height="12" width="12" src="https://fireproof.storage/favicon.ico" alt="Fireproof Logo" /> **[Fireproof](https://github.com/fireproof-storage/mcp-database-server)** - Immutable ledger database with live synchronization
- <img height="12" width="12" src="https://avatars.githubusercontent.com/u/52471808" alt="Fluid Attacks Logo" /> **[Fluid Attacks](https://github.com/fluidattacks/mcp)** - Interact with the [Fluid Attacks](https://fluidattacks.com/) API, enabling vulnerability management, organization insights, and GraphQL query execution.
- <img height="12" width="12" src="https://forevervm.com/icon.png" alt="ForeverVM Logo" /> **[ForeverVM](https://github.com/jamsocket/forevervm/tree/main/javascript/mcp-server)** - Run Python in a code sandbox.
- <img height="12" width="12" src="https://app.gibsonai.com/favicon.ico" alt="GibsonAI Logo" /> **[GibsonAI](https://github.com/GibsonAI/mcp)** - AI-Powered Cloud databases: Build, migrate, and deploy database instances with AI
- <img height="12" width="12" src="https://gitea.com/assets/img/favicon.svg" alt="Gitea Logo" /> **[Gitea](https://gitea.com/gitea/gitea-mcp)** - Interact with Gitea instances with MCP.
- <img height="12" width="12" src="https://gitee.com/favicon.ico" alt="Gitee Logo" /> **[Gitee](https://github.com/oschina/mcp-gitee)** - Gitee API integration, repository, issue, and pull request management, and more.
- <img height="12" width="12" src="https://github.githubassets.com/assets/GitHub-Mark-ea2971cee799.png" alt="GitHub Logo" /> **[GitHub](https://github.com/github/github-mcp-server)** - GitHub's official MCP Server.
- <img height="12" width="12" src="https://app.glean.com/images/favicon3-196x196.png" alt="Glean Logo" /> **[Glean](https://github.com/gleanwork/mcp-server)** - Enterprise search and chat using Glean's API.
- <img height="12" width="12" src="https://cdn.jsdelivr.net/gh/jsdelivr/globalping-media@refs/heads/master/icons/android-chrome-192x192.png" alt="Globalping Logo" /> **[Globalping](https://github.com/jsdelivr/globalping-mcp-server)** - Access a network of thousands of probes to run network commands like ping, traceroute, mtr, http and DNS resolve.
- <img height="12" width="12" src="https://gnucleus.ai/favicon.ico" alt="gNucleus Logo" /> **[gNucleus Text-To-CAD](https://github.com/gNucleus/text-to-cad-mcp)** - Generate CAD parts and assemblies from text using gNucleus AI models.
- <img height="12" width="12" src="https://www.gstatic.com/cgc/favicon.ico" alt="Google Cloud Logo" /> **[Google Cloud Run](https://github.com/GoogleCloudPlatform/cloud-run-mcp)** - Deploy code to Google Cloud Run
- <img height="12" width="12" src="https://cdn.prod.website-files.com/6605a2979ff17b2cd1939cd4/6605a460de47e7596ed84f06_icon256.png" alt="gotoHuman Logo" /> **[gotoHuman](https://github.com/gotohuman/gotohuman-mcp-server)** - Human-in-the-loop platform - Allow AI agents and automations to send requests for approval to your [gotoHuman](https://www.gotohuman.com) inbox.
- <img height="12" width="12" src="https://grafana.com/favicon.ico" alt="Grafana Logo" /> **[Grafana](https://github.com/grafana/mcp-grafana)** - Search dashboards, investigate incidents and query datasources in your Grafana instance
- <img height="12" width="12" src="https://grafbase.com/favicon.ico" alt="Grafbase Logo" /> **[Grafbase](https://github.com/grafbase/grafbase/tree/main/crates/mcp)** - Turn your GraphQL API into an efficient MCP server with schema intelligence in a single command.
- <img height="12" width="12" src="https://cdn.prod.website-files.com/5f5e90c17e7c9eb95c7acb17/61d3457a519242f2c75c725c_favicon.png" alt="Grain Logo" /> **[Grain](https://grain.com/release-note/06-18-2025)** - Access your Grain meetings notes & transcripts directly in claude and generate reports with native Claude Prompts.
- <img height="12" width="12" src="https://framerusercontent.com/images/KCOWBYLKunDff1Dr452y6EfjiU.png" alt="Graphlit Logo" /> **[Graphlit](https://github.com/graphlit/graphlit-mcp-server)** - Ingest anything from Slack to Gmail to podcast feeds, in addition to web crawling, into a searchable [Graphlit](https://www.graphlit.com) project.
- <img height="12" width="12" src="https://greptime.com/favicon.ico" alt="Greptime Logo" /> **[GreptimeDB](https://github.com/GreptimeTeam/greptimedb-mcp-server)** - Provides AI assistants with a secure and structured way to explore and analyze data in [GreptimeDB](https://github.com/GreptimeTeam/greptimedb).
- <img height="12" width="12" src="https://growi.org/assets/images/favicon.ico" alt="GROWI Logo" /> **[GROWI](https://github.com/growilabs/growi-mcp-server)** - Official MCP Server to integrate with GROWI APIs.
- <img height="12" width="12" src="https://gyazo.com/favicon.ico" alt="Gyazo Logo" /> **[Gyazo](https://github.com/nota/gyazo-mcp-server)** - Search, fetch, upload, and interact with Gyazo images, including metadata and OCR data.
- <img height="12" width="12" src="https://cdn.prod.website-files.com/6374050260446c42f94dc90f/63d828be3e13d32ee6973f35_favicon-32x32.png" alt="Harper Logo" /> **[Harper](https://github.com/HarperDB/mcp-server)** - An MCP server providing an interface for MCP clients to access data within [Harper](https://www.harpersystems.dev/).
- <img height="12" width="12" src="https://www.herokucdn.com/favicons/favicon.ico" alt="Heroku Logo" /> **[Heroku](https://github.com/heroku/heroku-mcp-server)** - Interact with the Heroku Platform through LLM-driven tools for managing apps, add-ons, dynos, databases, and more.
- <img height="12" width="12" src="https://www.hiveflow.ai/favicon.ico" alt="Hiveflow Logo" /> **[Hiveflow](https://github.com/hiveflowai/hiveflow-mcp-server)** - Create, manage, and execute agentic AI workflows directly from your assistant.
- <img height="12" width="12" src="https://img.alicdn.com/imgextra/i3/O1CN01d9qrry1i6lTNa2BRa_!!6000000004364-2-tps-218-200.png" alt="Hologres Logo" /> **[Hologres](https://github.com/aliyun/alibabacloud-hologres-mcp-server)** - Connect to a [Hologres](https://www.alibabacloud.com/en/product/hologres) instance, get table metadata, query and analyze data.
- <img height="12" width="12" src="https://www.honeycomb.io/favicon.ico" alt="Honeycomb Logo" /> **[Honeycomb](https://github.com/honeycombio/honeycomb-mcp)** Allows [Honeycomb](https://www.honeycomb.io/) Enterprise customers to query and analyze their data, alerts, dashboards, and more; and cross-reference production behavior with the codebase.
- <img height="12" width="12" src="https://static.hsinfrastatic.net/StyleGuideUI/static-3.438/img/sprocket/favicon-32x32.png" alt="HubSpot Logo" /> **[HubSpot](https://developer.hubspot.com/mcp)** - Connect, manage, and interact with [HubSpot](https://www.hubspot.com/) CRM data
- <img height="12" width="12" src="https://huggingface.co/datasets/huggingface/brand-assets/resolve/main/hf-logo.svg" alt="HuggingFace Logo" /> **[Hugging Face](https://huggingface.co/settings/mcp)** - Connect to the Hugging Face Hub APIs programmatically: semantic search for spaces and papers, exploration of datasets and models, and access to all compatible MCP Gradio tool spaces!
- <img height="12" width="12" src="https://hunter.io/favicon.ico" alt="Hunter Logo" /> **[Hunter](https://github.com/hunter-io/hunter-mcp)** - Interact with the [Hunter API](https://hunter.io) to get B2B data using natural language.
- <img height="12" width="12" src="https://app.hyperbolic.xyz/hyperbolic-logo.svg" alt="Hyperbolic Labs Logo" /> **[Hyperbolic](https://github.com/HyperbolicLabs/hyperbolic-mcp)** - Interact with Hyperbolic's GPU cloud, enabling agents and LLMs to view and rent available GPUs, SSH into them, and run GPU-powered workloads for you.
- <img height="12" width="12" src="https://hyperbrowser-assets-bucket.s3.us-east-1.amazonaws.com/Hyperbrowser-logo.png" alt="Hyperbrowsers23 Logo" /> **[Hyperbrowser](https://github.com/hyperbrowserai/mcp)** - [Hyperbrowser](https://www.hyperbrowser.ai/) is the next-generation platform empowering AI agents and enabling effortless, scalable browser automation.
- **[IBM wxflows](https://github.com/IBM/wxflows/tree/main/examples/mcp/javascript)** - Tool platform by IBM to build, test and deploy tools for any data source
- <img height="12" width="12" src="https://www.getinboxzero.com/icon.png" alt="Inbox Zero Logo" /> **[Inbox Zero](https://github.com/elie222/inbox-zero/tree/main/apps/mcp-server)** - AI personal assistant for email [Inbox Zero](https://www.getinboxzero.com)
- <img height="12" width="12" src="https://www.inflectra.com/Favicon.ico" alt="Inflectra Logo" /> **[Inflectra Spira](https://github.com/Inflectra/mcp-server-spira)** - Connect to your instance of the SpiraTest, SpiraTeam or SpiraPlan application lifecycle management platform by [Inflectra](https://www.inflectra.com)
- <img height="12" width="12" src="https://inkeep.com/favicon.ico" alt="Inkeep Logo" /> **[Inkeep](https://github.com/inkeep/mcp-server-python)** - RAG Search over your content powered by [Inkeep](https://inkeep.com)
- <img height="12" width="12" src="https://integration.app/favicon.ico" alt="Integration App Icon" /> **[Integration App](https://github.com/integration-app/mcp-server)** - Interact with any other SaaS applications on behalf of your customers.
- <img height="12" width="12" src="https://www.ip2location.io/favicon.ico" alt="IP2Location.io Icon" /> **[IP2Location.io](https://github.com/ip2location/mcp-ip2location-io)** - Interact with IP2Location.io API to retrieve the geolocation information for an IP address.
- <img height="12" width="12" src="https://cdn.simpleicons.org/jetbrains" /> **[JetBrains](https://github.com/JetBrains/mcp-jetbrains)** – Work on your code with JetBrains IDEs
- <img height="12" width="12" src="https://speedmedia.jfrog.com/08612fe1-9391-4cf3-ac1a-6dd49c36b276/media.jfrog.com/wp-content/uploads/2019/04/20131046/Jfrog16-1.png" alt="JFrog Logo" /> **[JFrog](https://github.com/jfrog/mcp-jfrog)** - Model Context Protocol (MCP) Server for the [JFrog](https://jfrog.com/) Platform API, enabling repository management, build tracking, release lifecycle management, and more.
- <img height="12" width="12" src="https://kagi.com/favicon.ico" alt="Kagi Logo" /> **[Kagi Search](https://github.com/kagisearch/kagimcp)** - Search the web using Kagi's search API
- <img height="12" width="12" src="https://connection.keboola.com/favicon.ico" alt="Keboola Logo" /> **[Keboola](https://github.com/keboola/keboola-mcp-server)** - Build robust data workflows, integrations, and analytics on a single intuitive platform.
- <img height="12" width="12" src="https://keywordspeopleuse.com/favicon.ico" alt="KeywordsPeopleUse Logo" /> **[KeywordsPeopleUse.com](https://github.com/data-skunks/kpu-mcp)** - Find questions people ask online with [KeywordsPeopleUse](https://keywordspeopleuse.com).
- <img height="12" width="12" src="https://raw.githubusercontent.com/klavis-ai/klavis/main/static/klavis-ai.png" alt="Klavis Logo" /> **[Klavis ReportGen](https://github.com/Klavis-AI/klavis/tree/main/mcp_servers/report_generation)** - Create professional reports from a simple user query.
- <img height="12" width="12" src="https://www.klaviyo.com/media/Favicon-16by16.png" alt="Klaviyo Logo" /> **[Klaviyo](https://developers.klaviyo.com/en/docs/klaviyo_mcp_server)** - Interact with your [Klaviyo](https://www.klaviyo.com/) marketing data.
- <img height="12" width="12" src="https://platform.kluster.ai/logo-light.svg" alt="kluster.ai Logo" /> **[kluster.ai](https://docs.kluster.ai/get-started/mcp/overview/)** - kluster.ai provides MCP servers that bring AI services directly into your development workflow, including guardrails like hallucination detection.
- <img height="12" width="12" src="https://cdn.prod.website-files.com/6347ea26001f0287c592ff91/649953ef7a9ffe1f3e492b5a_Knit%20Logo.svg" alt="Knit Logo" /> **[Knit MCP Server](https://developers.getknit.dev/docs/knit-mcp-server-getting-started)** - Production-ready remote MCP servers that enable you to connect with 10000+ tools across CRM, HRIS, Payroll, Accounting, ERP, Calendar, Expense Management, and Chat categories.
- <img height="12" width="12" src="https://knock.app/favicon/favicon-dark.svg" alt="Knock Logo" /> **[Knock MCP Server](https://github.com/knocklabs/agent-toolkit#model-context-protocol-mcp)** - Send product and customer messaging across email, in-app, push, SMS, Slack, MS Teams.
- <img height="12" width="12" src="https://www.kurrent.io/favicon.ico" alt="Kurrent Logo" /> **[KurrentDB](https://github.com/kurrent-io/mcp-server)** - This is a simple MCP server to help you explore data and prototype projections faster on top of KurrentDB.
- <img height="12" width="12" src="https://kuzudb.com/favicon.ico" alt="Kuzu Logo" /> **[Kuzu](https://github.com/kuzudb/kuzu-mcp-server)** - This server enables LLMs to inspect database schemas and execute queries on the provided Kuzu graph database. See [blog](https://blog.kuzudb.com/post/2025-03-23-kuzu-mcp-server/)) for a debugging use case.
- <img height="12" width="12" src="https://avatars.githubusercontent.com/u/187484914" alt="KWDB Logo" /> **[KWDB](https://github.com/KWDB/kwdb-mcp-server)** - Reading, writing, querying, modifying data, and performing DDL operations with data in your KWDB Database.
- <img height="12" width="12" src="https://labelstud.io/favicon-16x16.png" alt="Label Studio Logo" /> **[Label Studio](https://github.com/HumanSignal/label-studio-mcp-server)** - Open Source data labeling platform.
- <img src="https://avatars.githubusercontent.com/u/188884511?s=48&v=4" alt="Lambda Capture" width="12" height="12"> **[Lambda Capture](https://github.com/lambda-capture/mcp-server)** - Macroeconomic Forecasts & Semantic Context from Federal Reserve, Bank of England, ECB.
- <img height="12" width="12" src="https://langfuse.com/favicon.ico" alt="Langfuse Logo" /> **[Langfuse Prompt Management](https://github.com/langfuse/mcp-server-langfuse)** - Open-source tool for collaborative editing, versioning, evaluating, and releasing prompts.
- <img height="12" width="12" src="https://laratranslate.com/favicon.ico" alt="Lara Translate Logo" /> **[Lara Translate](https://github.com/translated/lara-mcp)** - MCP Server for Lara Translate API, enabling powerful translation capabilities with support for language detection and context-aware translations.
- <img height="12" width="12" src="https://last9.io/favicon.png" alt="Last9 Logo" /> **[Last9](https://github.com/last9/last9-mcp-server)** - Seamlessly bring real-time production context—logs, metrics, and traces—into your local environment to auto-fix code faster.
- <img height="12" width="12" src="https://www.launchdarkly.com/favicon.ico" alt="LaunchDarkly Logo" /> **[LaunchDarkly](https://github.com/launchdarkly/mcp-server)** - LaunchDarkly is a continuous delivery platform that provides feature flags as a service and allows developers to iterate quickly and safely.
- <img height="12" width="12" src="https://www.line.me/favicon-32x32.png" alt="LINE Logo" /> **[LINE](https://github.com/line/line-bot-mcp-server)** - Integrates the LINE Messaging API to connect an AI Agent to the LINE Official Account.
- <img height="12" width="12" src="https://linear.app/favicon.ico" alt="Linear Logo" /> **[Linear](https://linear.app/docs/mcp)** - Search, create, and update Linear issues, projects, and comments.
- <img height="12" width="12" src="https://lingo.dev/favicon.ico" alt="Lingo.dev Logo" /> **[Lingo.dev](https://github.com/lingodotdev/lingo.dev/blob/main/mcp.md)** - Make your AI agent speak every language on the planet, using [Lingo.dev](https://lingo.dev) Localization Engine.
- <img height="12" width="12" src="https://ligo.ertiqah.com/favicon.avif" alt="LiGo Logo" /> **[LinkedIn MCP Runner](https://github.com/ertiqah/linkedin-mcp-runner)** - Write, edit, and schedule LinkedIn posts right from ChatGPT and Claude with [LiGo](https://ligo.ertiqah.com/).
- <img src="https://gornschool.com/favicon.ico" alt="Lisply" width="12" height="12"> **[Lisply](https://github.com/gornskew/lisply-mcp)** - Flexible frontend for compliant Lisp-speaking backends.
- <img height="12" width="12" src="https://litmus.io/favicon.ico" alt="Litmus.io Logo" /> **[Litmus.io](https://github.com/litmusautomation/litmus-mcp-server)** - Official MCP server for configuring [Litmus](https://litmus.io) Edge for Industrial Data Collection, Edge Analytics & Industrial AI.
- <img height="12" width="12" src="https://liveblocks.io/favicon.ico" alt="Liveblocks Logo" /> **[Liveblocks](https://github.com/liveblocks/liveblocks-mcp-server)** - Ready‑made features for AI & human collaboration—use this to develop your [Liveblocks](https://liveblocks.io) app quicker.
- <img height="12" width="12" src="https://logfire.pydantic.dev/favicon.ico" alt="Logfire Logo" /> **[Logfire](https://github.com/pydantic/logfire-mcp)** - Provides access to OpenTelemetry traces and metrics through Logfire.
- <img height="12" width="12" src="https://make.magicmealkits.com/favicon.ico" alt="Magic Meal Kits Logo" /> **[Magic Meal Kits](https://github.com/pureugong/mmk-mcp)** - Unleash Make's Full Potential by [Magic Meal Kits](https://make.magicmealkits.com/)
- <img height="12" width="12" src="https://www.mailgun.com/favicon.ico" alt="Mailgun Logo" /> **[Mailgun](https://github.com/mailgun/mailgun-mcp-server)** - Interact with Mailgun API.
- <img height="12" width="12" src="https://www.make.com/favicon.ico" alt="Make Logo" /> **[Make](https://github.com/integromat/make-mcp-server)** - Turn your [Make](https://www.make.com/) scenarios into callable tools for AI assistants.
- <img height="12" width="12" src="https://static-assets.mapbox.com/branding/favicon/v1/favicon.ico" alt="Mapbox Logo" /> **[Mapbox](https://github.com/mapbox/mcp-server)** - Unlock geospatial intelligence through Mapbox APIs like geocoding, POI search, directions, isochrones and more.
- <img height="12" width="12" src="https://www.mariadb.com/favicon.ico" alt="MariaDB Logo" /> **[MariaDB](https://github.com/mariadb/mcp)** - A standard interface for managing and querying MariaDB databases, supporting both standard SQL operations and advanced vector/embedding-based search.
- <img height="14" width="14" src="https://raw.githubusercontent.com/rust-mcp-stack/mcp-discovery/refs/heads/main/docs/_media/mcp-discovery-logo.png" alt="mcp-discovery logo" /> **[MCP Discovery](https://github.com/rust-mcp-stack/mcp-discovery)** - A lightweight CLI tool built in Rust for discovering MCP server capabilities.
- <img height="12" width="12" src="https://googleapis.github.io/genai-toolbox/favicons/favicon.ico" alt="MCP Toolbox for Databases Logo" /> **[MCP Toolbox for Databases](https://github.com/googleapis/genai-toolbox)** - Open source MCP server specializing in easy, fast, and secure tools for Databases. Supports  AlloyDB, BigQuery, Bigtable, Cloud SQL, Dgraph, MySQL, Neo4j, Postgres, Spanner, and more.
- <img height="12" width="12" src="https://www.meilisearch.com/favicon.ico" alt="Meilisearch Logo" /> **[Meilisearch](https://github.com/meilisearch/meilisearch-mcp)** - Interact & query with Meilisearch (Full-text & semantic search API)
- <img height="12" width="12" src="https://memgraph.com/favicon.png" alt="Memgraph Logo" /> **[Memgraph](https://github.com/memgraph/mcp-memgraph)** - Query your data in [Memgraph](https://memgraph.com/) graph database.
- <img height="12" width="12" src="https://memgraph.com/favicon.png" alt="Memgraph Logo" /> **[Memgraph](https://github.com/memgraph/ai-toolkit/tree/main/integrations/mcp-memgraph)** - Query your data in [Memgraph](https://memgraph.com/) graph database.
- <img height="12" width="12" src="https://www.mercadopago.com/favicon.ico" alt="MercadoPago Logo" /> **[Mercado Pago](https://mcp.mercadopago.com/)** - Mercado Pago's official MCP server.
- <img height="12" width="12" src="https://metoro.io/static/images/logos/MetoroLogo.png" alt="Metoro Logo" /> **[Metoro](https://github.com/metoro-io/metoro-mcp-server)** - Query and interact with kubernetes environments monitored by Metoro
- <img height="12" width="12" src="https://claritystatic.azureedge.net/images/logo.ico" alt="Microsoft Clarity Logo"/> **[Microsoft Clarity](https://github.com/microsoft/clarity-mcp-server)** - Official MCP Server to get your behavioral analytics data and insights from [Clarity](https://clarity.microsoft.com)
- <img height="12" width="12" src="https://conn-afd-prod-endpoint-bmc9bqahasf3grgk.b01.azurefd.net/releases/v1.0.1735/1.0.1735.4099/commondataserviceforapps/icon.png" alt="Microsoft Dataverse Logo" /> **[Microsoft Dataverse](https://go.microsoft.com/fwlink/?linkid=2320176)** - Chat over your business data using NL - Discover tables, run queries, retrieve data, insert or update records, and execute custom prompts grounded in business knowledge and context.
- <img height="12" width="12" src="https://www.microsoft.com/favicon.ico" alt="microsoft.com favicon" /> **[Microsoft Learn Docs](https://github.com/microsoftdocs/mcp)** - An MCP server that provides structured access to Microsoft’s official documentation. Retrieves accurate, authoritative, and context-aware technical content for code generation, question answering, and workflow grounding.
- <img height="12" width="12" src="https://milvus.io/favicon-32x32.png" /> **[Milvus](https://github.com/zilliztech/mcp-server-milvus)** - Search, Query and interact with data in your Milvus Vector Database.
- <img src="https://avatars.githubusercontent.com/u/94089762?s=48&v=4" alt="Mobb" width="12" height="12"> **[Mobb](https://github.com/mobb-dev/bugsy?tab=readme-ov-file#model-context-protocol-mcp-server)** - The [Mobb Vibe Shield](https://vibe.mobb.ai/) MCP server identifies and remediates vulnerabilities in both human and AI-written code, ensuring your applications remain secure without slowing development.
- <img height="12" width="12" src="https://console.gomomento.com/favicon.ico" /> **[Momento](https://github.com/momentohq/mcp-momento)** - Momento Cache lets you quickly improve your performance, reduce costs, and handle load at any scale.
- <img height="12" width="12" src="https://www.mongodb.com/favicon.ico" /> **[MongoDB](https://github.com/mongodb-js/mongodb-mcp-server)** - Both MongoDB Community Server and MongoDB Atlas are supported.
- <img height="12" width="12" src="https://www.motherduck.com/favicon.ico" alt="MotherDuck Logo" /> **[MotherDuck](https://github.com/motherduckdb/mcp-server-motherduck)** - Query and analyze data with MotherDuck and local DuckDB
- <img height="12" width="12" src="https://docs.mulesoft.com/_/img/favicon.ico" alt="Mulesoft Logo" /> **[Mulesoft](https://www.npmjs.com/package/@mulesoft/mcp-server)** - Build, deploy, and manage MuleSoft applications with natural language, directly inside any compatible IDE.
- <img height="12" width="12" src="https://avatars.githubusercontent.com/u/38020270" alt="NanoVMs Logo" /> **[NanoVMs](https://github.com/nanovms/ops-mcp)** - Easily Build and Deploy unikernels to any cloud.
- <img height="12" width="12" src="https://needle-ai.com/images/needle-logo-orange-2-rounded.png" alt="Needle AI Logo" /> **[Needle](https://github.com/needle-ai/needle-mcp)** - Production-ready RAG out of the box to search and retrieve data from your own documents.
- <img height="12" width="12" src="https://neo4j.com/favicon.ico" alt="Neo4j Logo" /> **[Neo4j](https://github.com/neo4j-contrib/mcp-neo4j/)** - Neo4j graph database server (schema + read/write-cypher) and separate graph database backed memory
- <img height="12" width="12" src="https://avatars.githubusercontent.com/u/183852044?s=48&v=4" alt="Neon Logo" /> **[Neon](https://github.com/neondatabase/mcp-server-neon)** - Interact with the Neon serverless Postgres platform
- <img height="12" width="12" src="https://app.usenerve.com/favicon.ico" alt="Nerve Logo" /> **[Nerve](https://github.com/nerve-hq/nerve-mcp-server)** - Search and Act on all your company data across all your SaaS apps via [Nerve](https://www.usenerve.com/)
- <img height="12" width="12" src="https://www.netdata.cloud/favicon-32x32.png" alt="Netdata Logo" /> **[Netdata](https://github.com/netdata/netdata/blob/master/src/web/mcp/README.md)** - Discovery, exploration, reporting and root cause analysis using all observability data, including metrics, logs, systems, containers, processes, and network connections
- <img height="12" width="12" src="https://www.netlify.com/favicon/icon.svg" alt="Netlify Logo" /> **[Netlify](https://docs.netlify.com/welcome/build-with-ai/netlify-mcp-server/)** - Create, build, deploy, and manage your websites with Netlify web platform.
- <img height="12" width="12" src="https://www.thenile.dev/favicon.ico" alt="Nile Logo" /> **[Nile](https://github.com/niledatabase/nile-mcp-server)** - An MCP server that talks to Nile - Postgres re-engineered for B2B apps. Manage and query databases, tenants, users, auth using LLMs
- <img height="12" width="12" src="https://avatars.githubusercontent.com/u/208441832?s=400&v=4" alt="Nodit Logo" /> **[Nodit](https://github.com/noditlabs/nodit-mcp-server)** - Official Nodit MCP Server enabling access to multi-chain RPC Nodes and Data APIs for blockchain data.
- <img height="12" width="12" src="https://app.norman.finance/favicons/favicon-32x32.png" alt="Norman Logo" /> **[Norman Finance](https://github.com/norman-finance/norman-mcp-server)** - MCP server for managing accounting and taxes with Norman Finance.
- <img height="12" width="12" src="https://avatars.githubusercontent.com/u/4792552?s=200&v=4" alt="Notion Logo" /> **[Notion](https://github.com/makenotion/notion-mcp-server#readme)** - This project implements an MCP server for the Notion API.
- <img height="12" width="12" src="https://www.nutrient.io/assets/images/logos/nutrient.svg" alt="Nutrient Logo" /> **[Nutrient](https://github.com/PSPDFKit/nutrient-dws-mcp-server)** - Create, Edit, Sign, Extract Documents using Natural Language
- <img height="12" width="12" src="https://nx.dev/favicon/favicon.svg" alt="Nx Logo" /> **[Nx](https://github.com/nrwl/nx-console/blob/master/apps/nx-mcp)** - Makes [Nx's understanding](https://nx.dev/features/enhance-AI) of your codebase accessible to LLMs, providing insights into the codebase architecture, project relationships and runnable tasks thus allowing AI to make precise code suggestions.
- <img height="12" width="12" src="https://avatars.githubusercontent.com/u/82347605?s=48&v=4" alt="OceanBase Logo" /> **[OceanBase](https://github.com/oceanbase/mcp-oceanbase)** - MCP Server for OceanBase database and its tools
- <img height="12" width="12" src="https://docs.octagonagents.com/logo.svg" alt="Octagon Logo" /> **[Octagon](https://github.com/OctagonAI/octagon-mcp-server)** - Deliver real-time investment research with extensive private and public market data.
- <img height="12" width="12" src="https://octoeverywhere.com/img/logo.png" alt="OctoEverywhere Logo" /> **[OctoEverywhere](https://github.com/OctoEverywhere/mcp)** - A 3D Printing MCP server that allows for querying for live state, webcam snapshots, and 3D printer control.
- <img height="12" width="12" src="https://avatars.githubusercontent.com/u/211697972" alt="Offorte Logo" /> **[Offorte](https://github.com/offorte/offorte-mcp-server#readme)** - Offorte Proposal Software official MCP server enables creation and sending of business proposals.
- <img height="12" width="12" src="https://maps.olakrutrim.com/favicon.ico" alt="Ola Maps" /> **[OlaMaps](https://pypi.org/project/ola-maps-mcp-server)** - Official Ola Maps MCP Server for services like geocode, directions, place details and many more.
- <img height="12" width="12" src="https://static.onlyoffice.com/images/favicon.ico" alt="ONLYOFFICE DocSpace" /> **[ONLYOFFICE DocSpace](https://github.com/ONLYOFFICE/docspace-mcp)** - Interact with [ONLYOFFICE DocSpace](https://www.onlyoffice.com/docspace.aspx) API to create rooms, manage files and folders.
- <img height="12" width="12" src="https://op.gg/favicon.ico" alt="OP.GG Logo" /> **[OP.GG](https://github.com/opgginc/opgg-mcp)** - Access real-time gaming data across popular titles like League of Legends, TFT, and Valorant, offering champion analytics, esports schedules, meta compositions, and character statistics.
- <img height="12" width="12" src="https://opensearch.org/wp-content/uploads/2025/01/opensearch_mark_default.svg" alt="OpenSearch Logo" /> **[OpenSearch](https://github.com/opensearch-project/opensearch-mcp-server-py)** -  MCP server that enables AI agents to perform search and analytics use cases on data stored in [OpenSearch](https://opensearch.org/).
- <img height="12" width="12" src="https://app.opslevel.com/favicon.ico" alt="OpsLevel" /> **[OpsLevel](https://github.com/opslevel/opslevel-mcp)** - Official MCP Server for [OpsLevel](https://www.opslevel.com).
- <img height="12" width="12" src="https://optuna.org/assets/img/favicon.ico" alt="Optuna Logo" /> **[Optuna](https://github.com/optuna/optuna-mcp)** - Official MCP server enabling seamless orchestration of hyperparameter search and other optimization tasks with [Optuna](https://optuna.org/).
- <img height="12" width="12" src="https://oxylabs.io/favicon.ico" alt="Oxylabs Logo" /> **[Oxylabs](https://github.com/oxylabs/oxylabs-mcp)** - Scrape websites with Oxylabs Web API, supporting dynamic rendering and parsing for structured data extraction.
- <img height="12" width="12" src="https://developer.paddle.com/favicon.svg" alt="Paddle Logo" /> **[Paddle](https://github.com/PaddleHQ/paddle-mcp-server)** - Interact with the Paddle API. Manage product catalog, billing and subscriptions, and reports.
- **[Pagos](https://github.com/pagos-ai/pagos-mcp)** - Interact with the Pagos API. Query Credit Card BIN Data with more to come.
- <img height="12" width="12" src="https://paiml.com/favicon.ico" alt="PAIML Logo" /> **[PAIML MCP Agent Toolkit](https://github.com/paiml/paiml-mcp-agent-toolkit)** - Professional project scaffolding toolkit with zero-configuration AI context generation, template generation for Rust/Deno/Python projects, and hybrid neuro-symbolic code analysis.
- <img height="12" width="12" src="https://app.paperinvest.io/favicon.svg" alt="Paper Logo" /> **[Paper](https://github.com/paperinvest/mcp-server)** - Realistic paper trading platform with market simulation, 22 broker emulations, and professional tools for risk-free trading practice. First trading platform with MCP integration.
- **[Patronus AI](https://github.com/patronus-ai/patronus-mcp-server)** - Test, evaluate, and optimize AI agents and RAG apps
- <img height="12" width="12" src="https://www.paypalobjects.com/webstatic/icon/favicon.ico" alt="PayPal Logo" /> **[PayPal](https://mcp.paypal.com)** - PayPal's official MCP server.
- <img height="12" width="12" src="https://ww2-secure.pearl.com/static/pearl/pearl-logo.svg" alt="Pearl Logo" /> **[Pearl](https://github.com/Pearl-com/pearl_mcp_server)** - Official MCP Server to interact with Pearl API. Connect your AI Agents with 12,000+ certified experts instantly.
- <img height="12" width="12" src="https://www.perplexity.ai/favicon.ico" alt="Perplexity Logo" /> **[Perplexity](https://github.com/ppl-ai/modelcontextprotocol)** - An MCP server that connects to Perplexity's Sonar API, enabling real-time web-wide research in conversational AI.
- <img height="12" width="12" src="https://avatars.githubusercontent.com/u/54333248" /> **[Pinecone](https://github.com/pinecone-io/pinecone-mcp)** - [Pinecone](https://docs.pinecone.io/guides/operations/mcp-server)'s developer MCP Server assist developers in searching documentation and managing data within their development environment.
- <img height="12" width="12" src="https://avatars.githubusercontent.com/u/54333248" /> **[Pinecone Assistant](https://github.com/pinecone-io/assistant-mcp)** - Retrieves context from your [Pinecone Assistant](https://docs.pinecone.io/guides/assistant/mcp-server) knowledge base.
- <img height="12" width="12" src="https://pipedream.com/favicon.ico" alt="Pipedream Logo" /> **[Pipedream](https://github.com/PipedreamHQ/pipedream/tree/master/modelcontextprotocol)** - Connect with 2,500 APIs with 8,000+ prebuilt tools.
- <img height="12" width="12" src="https://playcanvas.com/static-assets/images/icons/favicon.png" alt="PlayCanvas Logo" /> **[PlayCanvas](https://github.com/playcanvas/editor-mcp-server)** - Create interactive 3D web apps with the PlayCanvas Editor.
- <img height="12" width="12" src="https://www.plugged.in/favicon.ico" alt="Plugged.in Logo" /> **[Plugged.in](https://github.com/VeriTeknik/pluggedin-mcp)** - A comprehensive proxy that combines multiple MCP servers into a single MCP. It provides discovery and management of tools, prompts, resources, and templates across servers, plus a playground for debugging when building MCP servers.
- <img height="12" width="12" src="https://github.com/port-labs/port-mcp-server/blob/main/assets/port_symbol_white.svg" alt="Port Logo" /> **[Port IO](https://github.com/port-labs/port-mcp-server)** - Access and manage your software catalog to improve service quality and compliance.
- **[PostHog](https://github.com/posthog/mcp)** - Interact with PostHog analytics, feature flags, error tracking and more with the official PostHog MCP server.
- **[Postman API](https://github.com/postmanlabs/postman-api-mcp)** - Manage your Postman resources using the [Postman API](https://www.postman.com/postman/postman-public-workspace/collection/i2uqzpp/postman-api).
- <img height="12" width="12" src="https://powerdrill.ai/_next/static/media/powerdrill.0fa27d00.webp" alt="Powerdrill Logo" /> **[Powerdrill](https://github.com/powerdrillai/powerdrill-mcp)** - An MCP server that provides tools to interact with Powerdrill datasets, enabling smart AI data analysis and insights.
- <img height="12" width="12" src="https://www.prisma.io/images/favicon-32x32.png" alt="Prisma Logo" /> **[Prisma](https://www.prisma.io/docs/postgres/mcp-server)** - Create and manage Prisma Postgres databases
- <img height="12" width="12" src="https://docs.speedscale.com/img/favicon.ico" alt="proxymock Logo" /> **[proxymock](https://docs.speedscale.com/proxymock/reference/mcp/)** - An MCP server that automatically generates tests and mocks by recording a live app.
- <img src="https://www.pubnub.com/favicon/favicon-32x32.png" alt="PubNub" width="12" height="12"> **[PubNub](https://github.com/pubnub/pubnub-mcp-server)** - Retrieves context for developing with PubNub SDKs and calling APIs.
- <img height="12" width="12" src="https://www.pulumi.com/images/favicon.ico" alt="Pulumi Logo" /> **[Pulumi](https://github.com/pulumi/mcp-server)** - Deploy and manage cloud infrastructure using [Pulumi](https://pulumi.com).
- <img height="12" width="12" src="https://pure.md/favicon.png" alt="Pure.md Logo" /> **[Pure.md](https://github.com/puremd/puremd-mcp)** - Reliably access web content in markdown format with [pure.md](https://pure.md) (bot detection avoidance, proxy rotation, and headless JS rendering built in).
- <img height="12" width="12" src="https://put.io/images/favicon.ico" alt="Put.io Logo" /> **[Put.io](https://github.com/putdotio/putio-mcp-server)** - Interact with your Put.io account to download torrents.
- <img height="12" width="12" src="https://qdrant.tech/img/brand-resources-logos/logomark.svg" /> **[Qdrant](https://github.com/qdrant/mcp-server-qdrant/)** - Implement semantic memory layer on top of the Qdrant vector search engine
- **[Quickchat AI](https://github.com/incentivai/quickchat-ai-mcp)** - Launch your conversational [Quickchat AI](https://quickchat.ai) agent as an MCP to give AI apps real-time access to its Knowledge Base and conversational capabilities
- <img height="12" width="12" src="https://avatars.githubusercontent.com/u/165178062" alt="Ragie Logo" /> **[Ragie](https://github.com/ragieai/ragie-mcp-server/)** - Retrieve context from your [Ragie](https://www.ragie.ai) (RAG) knowledge base connected to integrations like Google Drive, Notion, JIRA and more.
- <img height="12" width="12" src="https://www.ramp.com/favicon.ico" /> **[Ramp](https://github.com/ramp-public/ramp-mcp)** - Interact with [Ramp](https://ramp.com)'s Developer API to run analysis on your spend and gain insights leveraging LLMs
- **[Raygun](https://github.com/MindscapeHQ/mcp-server-raygun)** - Interact with your crash reporting and real using monitoring data on your Raygun account
- <img height="12" width="12" src="https://framerusercontent.com/images/CU1m0xFonUl76ZeaW0IdkQ0M.png" alt="Razorpay Logo" /> **[Razorpay](https://github.com/razorpay/razorpay-mcp-server)** - Razorpay's official MCP server
- <img height="12" width="12" src="https://www.recraft.ai/favicons/icon.svg" alt="Recraft Logo" /> **[Recraft](https://github.com/recraft-ai/mcp-recraft-server)** - Generate raster and vector (SVG) images using [Recraft](https://recraft.ai). Also you can edit, upscale images, create your own styles, and vectorize raster images
- <img height="12" width="12" src="https://avatars.githubusercontent.com/u/1529926" alt="Redis Logo" /> **[Redis](https://github.com/redis/mcp-redis/)** - The Redis official MCP Server offers an interface to manage and search data in Redis.
- <img height="12" width="12" src="https://avatars.githubusercontent.com/u/1529926" alt="Redis Logo" /> **[Redis Cloud API](https://github.com/redis/mcp-redis-cloud/)** - The Redis Cloud API MCP Server allows you to manage your Redis Cloud resources using natural language.
- <img src="https://avatars.githubusercontent.com/u/149024635" alt="Reexpress" width="12" height="12"> **[Reexpress](https://github.com/ReexpressAI/reexpress_mcp_server)** - Enable Similarity-Distance-Magnitude statistical verification for your search, software, and data science workflows
- <img height="12" width="12" src="https://www.rember.com/favicon.ico" alt="Rember Logo" /> **[Rember](https://github.com/rember/rember-mcp)** - Create spaced repetition flashcards in [Rember](https://rember.com) to remember anything you learn in your chats
- <img height="12" width="12" src="http://nonica.io/Nonica-logo.ico" alt="Nonica Logo" /> **[Revit](https://github.com/NonicaTeam/AI-Connector-for-Revit)** - Connect and interact with your Revit models live.
- <img height="12" width="12" src="https://ui.rilldata.com/favicon.png" alt="Rill Data Logo" /> **[Rill Data](https://docs.rilldata.com/explore/mcp)** - Interact with Rill Data to query and analyze your data.
- <img height="12" width="12" src="https://riza.io/favicon.ico" alt="Riza logo" /> **[Riza](https://github.com/riza-io/riza-mcp)** - Arbitrary code execution and tool-use platform for LLMs by [Riza](https://riza.io)
- <img height="12" width="12" src="https://cdn.foundation.roblox.com/current/RobloxStudio.ico" alt="Roblox Studio" /> **[Roblox Studio](https://github.com/Roblox/studio-rust-mcp-server)** - Roblox Studio MCP Server, create and manipulate scenes, scripts in Roblox Studio
- <img src="https://hyper3d.ai/favicon.ico" alt="Rodin" width="12" height="12"> **[Rodin](https://github.com/DeemosTech/rodin-api-mcp)** - Generate 3D Models with [Hyper3D Rodin](https://hyper3d.ai)
- <img height="12" width="12" src="https://cdn.prod.website-files.com/66b7de6a233c04f4dac200a6/66bed52680d689629483c18b_faviconV2%20(2).png" alt="Root Signals Logo" /> **[Root Signals](https://github.com/root-signals/root-signals-mcp)** - Improve and quality control your outputs with evaluations using LLM-as-Judge
- **[Routine](https://github.com/routineco/mcp-server)** - MCP server to interact with [Routine](https://routine.co/): calendars, tasks, notes, etc.
- <img height="12" width="12" src="https://raw.githubusercontent.com/safedep/.github/refs/heads/main/assets/logo/1.png" alt="SafeDep Logo" /> **[SafeDep](https://github.com/safedep/vet/blob/main/docs/mcp.md)** - SafeDep `vet-mcp` helps in  vetting open source packages for security risks—such as vulnerabilities and malicious code—before they're used in your project, especially with AI-generated code suggestions.
- <img height="12" width="12" src="https://waf-ce.chaitin.cn/favicon.ico" alt="SafeLine Logo" /> **[SafeLine](https://github.com/chaitin/SafeLine/tree/main/mcp_server)** - [SafeLine](https://safepoint.cloud/landing/safeline) is a self-hosted WAF(Web Application Firewall) to protect your web apps from attacks and exploits.
- <img height="12" width="12" src="https://scrapi.tech/favicon.ico" alt="ScrAPI Logo" /> **[ScrAPI](https://github.com/DevEnterpriseSoftware/scrapi-mcp)** - Web scraping using [ScrAPI](https://scrapi.tech). Extract website content that is difficult to access because of bot detection, captchas or even geolocation restrictions.
- <img height="12" width="12" src="https://screenshotone.com/favicon.ico" alt="ScreenshotOne Logo" /> **[ScreenshotOne](https://github.com/screenshotone/mcp/)** - Render website screenshots with [ScreenshotOne](https://screenshotone.com/)
- <img height="12" width="12" src="https://pics.fatwang2.com/56912e614b35093426c515860f9f2234.svg" alt="Search1API Logo" /> **[Search1API](https://github.com/fatwang2/search1api-mcp)** - One API for Search, Crawling, and Sitemaps
- <img height="12" width="12" src="https://semgrep.dev/favicon.ico" alt="Semgrep Logo" /> **[Semgrep](https://github.com/semgrep/mcp)** - Enable AI agents to secure code with [Semgrep](https://semgrep.dev/).
- <img height="12" width="12" src="https://cdn.prod.website-files.com/6372338e5477e047032b37a5/64f85e6388a2a5c8c9525b4d_favLogo.png" alt="Shortcut Logo" /> **[Shortcut](https://github.com/useshortcut/mcp-server-shortcut)** - Access and implement all of your projects and tasks (Stories) from [Shortcut](https://shortcut.com/).
- <img height="12" width="12" src="https://www.singlestore.com/favicon-32x32.png?v=277b9cbbe31e8bc416504cf3b902d430"/> **[SingleStore](https://github.com/singlestore-labs/mcp-server-singlestore)** - Interact with the SingleStore database platform
- <img src="https://smooth-operator.online/logo48.png" alt="Smooth Operator" width="12" height="12"> **[Smooth Operator](https://smooth-operator.online/agent-tools-api-docs/toolserverdocs)** - Tools to automate Windows via AI Vision, Mouse, Keyboard, Automation Trees, Webbrowser
- <img height="12" width="12" src="https://app.snyk.io/bundle/favicon-faj49uD9.png" alt="Snyk Logo" /> **[Snyk](https://github.com/snyk/snyk-ls/blob/main/mcp_extension/README.md)** - Enhance security posture by embedding [Snyk](https://snyk.io/) vulnerability scanning directly into agentic workflows.
- <img height="12" width="12" src="https://www.sonarsource.com/favicon.ico" alt="SonarQube Logo" /> **[SonarQube](https://github.com/SonarSource/sonarqube-mcp-server)** - Enables seamless integration with [SonarQube](https://www.sonarsource.com/) Server or Cloud and allows for code snippet analysis within the agent context.
- <img src="https://sophtron.com/favicon.ico" alt="Sophtron" width="12" height="12"> **[Sophtron](https://github.com/sophtron/Sophtron-Integration/tree/main/modelcontextprotocol)** - Connect to your bank, credit card, utilities accounts to retrieve account balances and transactions with [Sophtron Bank Integration](https://sophtron.com).
- <img height="12" width="12" src="https://www.starrocks.io/favicon.ico" alt="StarRocks Logo" /> **[StarRocks](https://github.com/StarRocks/mcp-server-starrocks)** - Interact with [StarRocks](https://www.starrocks.io/)
- <img height="12" width="12" src="https://downloads.steadybit.com/logomark.svg" alt="Steadybit Logo" /> **[Steadybit](https://github.com/steadybit/mcp)** - Interact with [Steadybit](https://www.steadybit.com/)
- <img height="12" width="12" src="https://stripe.com/favicon.ico" alt="Stripe Logo" /> **[Stripe](https://github.com/stripe/agent-toolkit)** - Interact with Stripe API
- <img height="12" width="12" src="https://supabase.com/favicon/favicon.ico" alt="Supabase Logo" /> **[Supabase](https://github.com/supabase-community/supabase-mcp)** - Interact with Supabase: Create tables, query data, deploy edge functions, and more.
- <img height="12" width="12" src="https://d12w4pyrrczi5e.cloudfront.net/archive/50eb154ab859c63a8f1c850f9fe094e25d35e929/images/favicon.ico" alt="Tako Logo" /> **[Tako](https://github.com/TakoData/tako-mcp)** - Use natural language to search [Tako](https://trytako.com) for real-time financial, sports, weather, and public data with visualization
- <img height="12" width="12" src="https://tavily.com/favicon.ico" alt="Tavily Logo" /> **[Tavily](https://github.com/tavily-ai/tavily-mcp)** - Search engine for AI agents (search + extract) powered by [Tavily](https://tavily.com/)
- <img height="12" width="12" src="https://raw.githubusercontent.com/hashicorp/terraform-mcp-server/main/public/images/Terraform-LogoMark_onDark.svg" alt="Terraform Logo" /> **[Terraform](https://github.com/hashicorp/terraform-mcp-server)** - Seamlessly integrate with Terraform ecosystem, enabling advanced automation and interaction capabilities for Infrastructure as Code (IaC) development powered by [Terraform](https://www.hashicorp.com/en/products/terraform)
- <img height="12" width="12" src="https://www.textin.com/favicon.png" alt="TextIn Logo" /> **[TextIn](https://github.com/intsig-textin/textin-mcp)** - An MCP server for the [TextIn](https://www.textin.com/?from=github_mcp) API, is a tool for extracting text and performing OCR on documents, it also supports converting documents into Markdown
- <img height="12" width="12" src="https://avatars.githubusercontent.com/u/106156665?s=200" alt="Thena Logo" /> **[Thena](https://mcp.thena.ai)** - Thena's MCP server for enabling users and AI agents to interact with Thena's services and manage customers across different channels such as Slack, Email, Web, Discord etc.
- <img height="12" width="12" src="https://thirdweb.com/favicon.ico" alt="Thirdweb Logo" /> **[Thirdweb](https://github.com/thirdweb-dev/ai/tree/main/python/thirdweb-mcp)** - Read/write to over 2k blockchains, enabling data querying, contract analysis/deployment, and transaction execution, powered by [Thirdweb](https://thirdweb.com/)
- <img height="12" width="12" src="https://www.thoughtspot.com/favicon-16x16.png" alt="ThoughtSpot Logo" /> **[ThoughtSpot](https://github.com/thoughtspot/mcp-server)** - AI is the new BI. A dedicated data analyst for everyone on your team. Bring [ThoughtSpot](https://thoughtspot.com) powers into Claude or any MCP host.
- <img height="12" width="12" src="https://tianji.msgbyte.com/img/dark-brand.svg" alt="Tianji Logo" /> **[Tianji](https://github.com/msgbyte/tianji/tree/master/apps/mcp-server)** - Interact with Tianji platform whatever selfhosted or cloud platform, powered by [Tianji](https://tianji.msgbyte.com/).
- <img height="12" width="12" src="https://www.pingcap.com/favicon.ico" alt="TiDB Logo" /> **[TiDB](https://github.com/pingcap/pytidb)** - MCP Server to interact with TiDB database platform.
- <img height="12" width="12" src="https://www.tinybird.co/favicon.ico" alt="Tinybird Logo" /> **[Tinybird](https://github.com/tinybirdco/mcp-tinybird)** - Interact with Tinybird serverless ClickHouse platform
- <img height="12" width="12" src="https://b2729162.smushcdn.com/2729162/wp-content/uploads/2023/10/cropped-Favicon-1-192x192.png?lossy=1&strip=1&webp=1" alt="Tldv Logo" /> **[Tldv](https://gitlab.com/tldv/tldv-mcp-server)** - Connect your AI agents to Google-Meet, Zoom & Microsoft Teams through [tl;dv](https://tldv.io)
- <img height="12" width="12" src="https://cdn.tokenmetrics.com/logo.svg" alt="Token Metrics Logo" /> **[Token Metrics](https://github.com/token-metrics/mcp)** - [Token Metrics](https://www.tokenmetrics.com/) integration for fetching real-time crypto market data, trading signals, price predictions, and advanced analytics.
- <img height="12" width="12" src="https://images.thetradeagent.ai/trade_agent/logo.svg" alt="Trade Agent Logo" /> **[Trade Agent](https://github.com/Trade-Agent/trade-agent-mcp)** - Execute stock and crypto trades on your brokerage via [Trade Agent](https://thetradeagent.ai)
- <img height="12" width="12" src="https://www.twilio.com/content/dam/twilio-com/core-assets/social/favicon-16x16.png" alt="Twilio Logo" /> **[Twilio](https://github.com/twilio-labs/mcp)** - Interact with [Twilio](https://www.twilio.com/en-us) APIs to send SMS messages, manage phone numbers, configure your account, and more.
- <img height="12" width="12" src="https://unifai.network/favicon.ico" alt="UnifAI Logo" /> **[UnifAI](https://github.com/unifai-network/unifai-mcp-server)** - Dynamically search and call tools using [UnifAI Network](https://unifai.network)
- <img height="12" width="12" src="https://framerusercontent.com/images/plcQevjrOYnyriuGw90NfQBPoQ.jpg" alt="Unstructured Logo" /> **[Unstructured](https://github.com/Unstructured-IO/UNS-MCP)** - Set up and interact with your unstructured data processing workflows in [Unstructured Platform](https://unstructured.io)
- <img height="12" width="12" src="https://upstash.com/icons/favicon-32x32.png" alt="Upstash Logo" /> **[Upstash](https://github.com/upstash/mcp-server)** - Manage Redis databases and run Redis commands on [Upstash](https://upstash.com/) with natural language.
- <img src="https://www.vantage.sh/favicon.ico" alt="Vantage" width="12" height="12"> **[Vantage](https://github.com/vantage-sh/vantage-mcp-server)** - Interact with your organization's cloud cost spend.
- <img height="12" width="12" src="https://mcp.variflight.com/favicon.ico" alt="VariFlight Logo" /> **[VariFlight](https://github.com/variflight/variflight-mcp)** - VariFlight's official MCP server provides tools to query flight information, weather data, comfort metrics, the lowest available fares, and other civil aviation-related data.
- <img height="12" width="12" src="https://docs.octagonagents.com/logo.svg" alt="Octagon Logo" /> **[VCAgents](https://github.com/OctagonAI/octagon-vc-agents)** - Interact with investor agents—think Wilson or Thiel—continuously updated with market intel.
- **[Vectorize](https://github.com/vectorize-io/vectorize-mcp-server/)** - [Vectorize](https://vectorize.io) MCP server for advanced retrieval, Private Deep Research, Anything-to-Markdown file extraction and text chunking.
- <img height="12" width="12" src="https://static.verbwire.com/favicon-16x16.png" alt="Verbwire Logo" /> **[Verbwire](https://github.com/verbwire/verbwire-mcp-server)** - Deploy smart contracts, mint NFTs, manage IPFS storage, and more through the Verbwire API
- <img height="12" width="12" src="https://verodat.io/assets/favicon-16x16.png" alt="Verodat Logo" /> **[Verodat](https://github.com/Verodat/verodat-mcp-server)** - Interact with Verodat AI Ready Data platform
- <img height="12" width="12" src="https://www.veyrax.com/favicon.ico" alt="VeyraX Logo" /> **[VeyraX](https://github.com/VeyraX/veyrax-mcp)** - Single tool to control all 100+ API integrations, and UI components
- <img height="12" width="12" src="https://avatars.githubusercontent.com/u/174736222?s=200&v=4" alt="VictoriaMetrics Logo" /> **[VictoriaMetrics](https://github.com/VictoriaMetrics-Community/mcp-victoriametrics)** - Comprehensive integration with [VictoriaMetrics APIs](https://docs.victoriametrics.com/victoriametrics/url-examples/) and [documentation](https://docs.victoriametrics.com/) for monitoring, observability, and debugging tasks related to your VictoriaMetrics instances.
- <img height="12" width="12" src="https://framerusercontent.com/images/ijlYG00LOcMD6zR1XLMxHbAwZkM.png" alt="VideoDB Director" /> **[VideoDB Director](https://github.com/video-db/agent-toolkit/tree/main/modelcontextprotocol)** - Create AI-powered video workflows including automatic editing, content moderation, voice cloning, highlight generation, and searchable video moments—all accessible via simple APIs and intuitive chat-based interfaces.
- <img height="12" width="12" src="https://landing.ai/wp-content/uploads/2024/04/cropped-favicon-192x192.png" alt="LandingAI VisionAgent" /> **[VisionAgent MCP](https://github.com/landing-ai/vision-agent-mcp)** - A simple MCP server that enables your LLM to better reason over images, video and documents.
- <img height="12" width="12" src="https://raw.githubusercontent.com/mckinsey/vizro/main/vizro-core/docs/assets/images/favicon.png" alt="Vizro Logo" /> **[Vizro](https://github.com/mckinsey/vizro/tree/main/vizro-mcp)** - Tools and templates to create validated and maintainable data charts and dashboards
- <img height="12" width="12" src="https://wavespeed.ai/logo.webp" alt="WaveSpeed Logo" /> **[WaveSpeed](https://github.com/WaveSpeedAI/mcp-server)** - WaveSpeed MCP server providing AI agents with image and video generation capabilities.
- <img height="12" width="12" src="https://waystation.ai/images/logo.svg" alt="WayStation Logo" /> **[WayStation](https://github.com/waystation-ai/mcp)** - Universal MCP server to connect to popular productivity tools such as Notion, Monday, AirTable, and many more
- <img height="12" width="12" src="https://www.webflow.com/favicon.ico" alt="Webflow Logo"> **[Webflow](https://github.com/webflow/mcp-server)** - Interact with Webflow sites, pages, and collections
- <img height="12" width="12" src="https://webscraping.ai/favicon.ico" alt="WebScraping.AI Logo" /> **[WebScraping.AI](https://github.com/webscraping-ai/webscraping-ai-mcp-server)** - Interact with **[WebScraping.AI](https://WebScraping.AI)** for web data extraction and scraping
- <img height="12" width="12" src="https://www.xero.com/favicon.ico" alt="Xero Logo" /> **[Xero](https://github.com/XeroAPI/xero-mcp-server)** - Interact with the accounting data in your business using our official MCP server
- <img height="12" width="12" src="https://storage.yandexcloud.net/ydb-www-prod-site-assets/favicon-202305/favicon.ico" alt="YDB Logo" /> **[YDB](https://github.com/ydb-platform/ydb-mcp)** - Query [YDB](https://ydb.tech/) databases
- <img height="12" width="12" src="https://cdn.prod.website-files.com/632cd328ed2b485519c3f689/6334977a5d1a542102d4b9b5_favicon-32x32.png" alt="YepCode Logo" /> **[YepCode](https://github.com/yepcode/mcp-server-js)** - Run code in a secure, scalable sandbox environment with full support for dependencies, secrets, logs, and access to APIs or databases. Powered by [YepCode](https://yepcode.io)
- <img height="12" width="12" src="https://www.yugabyte.com/favicon-16x16.png" alt="YugabyteDB Logo" /> **[YugabyteDB](https://github.com/yugabyte/yugabytedb-mcp-server)** -  MCP Server to interact with your [YugabyteDB](https://www.yugabyte.com/) database
- <img height="12" width="12" src="https://avatars.githubusercontent.com/u/14069894" alt="Yunxin Logo" /> **[Yunxin](https://github.com/netease-im/yunxin-mcp-server)** - An MCP server that connects to Yunxin's IM/RTC/DATA Open-API
- <img height="12" width="12" src="https://cdn.zapier.com/zapier/images/favicon.ico" alt="Zapier Logo" /> **[Zapier](https://zapier.com/mcp)** - Connect your AI Agents to 8,000 apps instantly.
- **[ZenML](https://github.com/zenml-io/mcp-zenml)** - Interact with your MLOps and LLMOps pipelines through your [ZenML](https://www.zenml.io) MCP server
- <img height="12" width="12" src="https://zizai.work/images/logo.jpg" alt="ZIZAI Logo" /> **[ZIZAI Recruitment](https://github.com/zaiwork/mcp)** - Interact with the next-generation intelligent recruitment platform for employees and employers, powered by [ZIZAI Recruitment](https://zizai.work).

### 🌎 Community Servers

A growing set of community-developed and maintained servers demonstrates various applications of MCP across different domains.

> **Note:** Community servers are **untested** and should be used at **your own risk**. They are not affiliated with or endorsed by Anthropic.
- **[1Panel](https://github.com/1Panel-dev/mcp-1panel)** - MCP server implementation that provides 1Panel interaction.
- **[A2A](https://github.com/GongRzhe/A2A-MCP-Server)** - An MCP server that bridges the Model Context Protocol (MCP) with the Agent-to-Agent (A2A) protocol, enabling MCP-compatible AI assistants (like Claude) to seamlessly interact with A2A agents.
- **[Ableton Live](https://github.com/Simon-Kansara/ableton-live-mcp-server)** - an MCP server to control Ableton Live.
- **[Ableton Live](https://github.com/ahujasid/ableton-mcp)** (by ahujasid) - Ableton integration allowing prompt enabled music creation.
- **[Actor Critic Thinking](https://github.com/aquarius-wing/actor-critic-thinking-mcp)** - Actor-critic thinking for performance evaluation
- **[AgentBay](https://github.com/Michael98671/agentbay)** - An MCP server for providing serverless cloud infrastructure for AI agents.
- **[Ahrefs](https://github.com/universal-mcp/ahrefs)** - Ahrefs MCP server from **[agentr](https://agentr.dev/)** that provides programmatic access to SEO data, including backlinks, keywords, and site audit information.
- **[AI Agent Marketplace Index](https://github.com/AI-Agent-Hub/ai-agent-marketplace-index-mcp)** - MCP server to search more than 5000+ AI agents and tools of various categories from [AI Agent Marketplace Index](http://www.deepnlp.org/store/ai-agent) and monitor traffic of AI Agents.
- **[AI Tasks](https://github.com/jbrinkman/valkey-ai-tasks)** - Let the AI manage complex plans with integrated task management and tracking tools. Supports STDIO, SSE and Streamable HTTP transports.
- **[ai-Bible](https://github.com/AdbC99/ai-bible)** - Search the bible reliably and repeatably [ai-Bible Labs](https://ai-bible.com)
- **[Airbnb](https://github.com/openbnb-org/mcp-server-airbnb)** - Provides tools to search Airbnb and get listing details.
- **[Airflow](https://github.com/yangkyeongmo/mcp-server-apache-airflow)** - A MCP Server that connects to [Apache Airflow](https://airflow.apache.org/) using official python client.
- **[Airtable](https://github.com/domdomegg/airtable-mcp-server)** - Read and write access to [Airtable](https://airtable.com/) databases, with schema inspection.
- **[Airtable](https://github.com/felores/airtable-mcp)** - Airtable Model Context Protocol Server.
- **[Algorand](https://github.com/GoPlausible/algorand-mcp)** - A comprehensive MCP server for tooling interactions (40+) and resource accessibility (60+) plus many useful prompts for interacting with the Algorand blockchain.
- **[Amadeus](https://github.com/donghyun-chae/mcp-amadeus)** (by donghyun-chae) - An MCP server to access, explore, and interact with Amadeus Flight Offers Search API for retrieving detailed flight options, including airline, times, duration, and pricing data.
- **[Amazon Ads](https://github.com/MarketplaceAdPros/amazon-ads-mcp-server)** - MCP Server that provides interaction capabilities with Amazon Advertising through [MarketplaceAdPros](https://marketplaceadpros.com)/
- **[Anki](https://github.com/scorzeth/anki-mcp-server)** - An MCP server for interacting with your [Anki](https://apps.ankiweb.net) decks and cards.
- **[AntV Chart](https://github.com/antvis/mcp-server-chart)** - A Model Context Protocol server for generating 15+ visual charts using [AntV](https://github.com/antvis).
- **[Any Chat Completions](https://github.com/pyroprompts/any-chat-completions-mcp)** - Interact with any OpenAI SDK Compatible Chat Completions API like OpenAI, Perplexity, Groq, xAI and many more.
- **[Apache Gravitino(incubating)](https://github.com/datastrato/mcp-server-gravitino)** - Allow LLMs to explore metadata of structured data and unstructured data with Gravitino, and perform data governance tasks including tagging/classification.
- **[APIWeaver](https://github.com/GongRzhe/APIWeaver)** - An MCP server that dynamically creates MCP  servers from web API configurations. This allows you to easily integrate any REST API, GraphQL endpoint, or web service into an MCP-compatible tool that can be used by AI assistants like Claude.
- **[Apple Books](https://github.com/vgnshiyer/apple-books-mcp)** - Interact with your library on Apple Books, manage your book collection, summarize highlights, notes, and much more.
- **[Apple Calendar](https://github.com/Omar-v2/mcp-ical)** - An MCP server that allows you to interact with your MacOS Calendar through natural language, including features such as event creation, modification, schedule listing, finding free time slots etc.
- **[Apple Script](https://github.com/peakmojo/applescript-mcp)** - MCP server that lets LLM run AppleScript code to to fully control anything on Mac, no setup needed.
- **[APT MCP](https://github.com/GdMacmillan/apt-mcp-server)** - MCP server which runs debian package manager (apt) commands for you using ai agents.
- **[Aranet4](https://github.com/diegobit/aranet4-mcp-server)** - MCP Server to manage your Aranet4 CO2 sensor. Fetch data and store in a local SQLite. Ask questions about historical data.
- **[ArangoDB](https://github.com/ravenwits/mcp-server-arangodb)** - MCP Server that provides database interaction capabilities through [ArangoDB](https://arangodb.com/).
- **[Arduino](https://github.com/vishalmysore/choturobo)** - MCP Server that enables AI-powered robotics using Claude AI and Arduino (ESP32) for real-world automation and interaction with robots.
- **[arXiv API](https://github.com/prashalruchiranga/arxiv-mcp-server)** - An MCP server that enables interacting with the arXiv API using natural language.
- **[arxiv-latex-mcp](https://github.com/takashiishida/arxiv-latex-mcp)** - MCP server that fetches and processes arXiv LaTeX sources for precise interpretation of mathematical expressions in papers.
- **[Asana](https://github.com/universal-mcp/asana)** - Asana MCP server from **[agentr](https://agentr.dev/)** that provides support for managing tasks, projects, and work in Asana.
- **[Atlassian](https://github.com/sooperset/mcp-atlassian)** - Interact with Atlassian Cloud products (Confluence and Jira) including searching/reading Confluence spaces/pages, accessing Jira issues, and project metadata.
- **[Atlassian Server (by phuc-nt)](https://github.com/phuc-nt/mcp-atlassian-server)** - An MCP server that connects AI agents (Cline, Claude Desktop, Cursor, etc.) to Atlassian Jira & Confluence, enabling data queries and actions through the Model Context Protocol.
- **[Attestable MCP](https://github.com/co-browser/attestable-mcp-server)** - An MCP server running inside a trusted execution environment (TEE) via Gramine, showcasing remote attestation using [RA-TLS](https://gramine.readthedocs.io/en/stable/attestation.html). This allows an MCP client to verify the server before conencting.
- **[Audius](https://github.com/glassBead-tc/audius-mcp-atris)** - Audius + AI = Atris. Interact with fans, stream music, tip your favorite artists, and more on Audius: all through Claude.
- **[AWS](https://github.com/rishikavikondala/mcp-server-aws)** - Perform operations on your AWS resources using an LLM.
- **[AWS Athena](https://github.com/lishenxydlgzs/aws-athena-mcp)** - A MCP server for AWS Athena to run SQL queries on Glue Catalog.
- **[AWS Cognito](https://github.com/gitCarrot/mcp-server-aws-cognito)** - A MCP server that connects to AWS Cognito for authentication and user management.
- **[AWS Cost Explorer](https://github.com/aarora79/aws-cost-explorer-mcp-server)** - Optimize your AWS spend (including Amazon Bedrock spend) with this MCP server by examining spend across regions, services, instance types and foundation models ([demo video](https://www.youtube.com/watch?v=WuVOmYLRFmI&feature=youtu.be)).
- **[AWS Resources Operations](https://github.com/baryhuang/mcp-server-aws-resources-python)** - Run generated python code to securely query or modify any AWS resources supported by boto3.
- **[AWS S3](https://github.com/aws-samples/sample-mcp-server-s3)** - A sample MCP server for AWS S3 that flexibly fetches objects from S3 such as PDF documents.
- **[Azure ADX](https://github.com/pab1it0/adx-mcp-server)** - Query and analyze Azure Data Explorer databases.
- **[Azure DevOps](https://github.com/Vortiago/mcp-azure-devops)** - An MCP server that provides a bridge to Azure DevOps services, enabling AI assistants to query and manage work items.
- **[Azure MCP Hub](https://github.com/Azure-Samples/mcp)** - A curated list of all MCP servers and related resources for Azure developers by **[Arun Sekhar](https://github.com/achandmsft)**
- **[Azure OpenAI DALL-E 3 MCP Server](https://github.com/jacwu/mcp-server-aoai-dalle3)** - A MCP server for Azure OpenAI DALL-E 3 service to generate image from text.
- **[Azure Wiki Search](https://github.com/coder-linping/azure-wiki-search-server)** - An MCP that enables AI to query the wiki hosted on Azure Devops Wiki.
- **[Baidu AI Search](https://github.com/baidubce/app-builder/tree/master/python/mcp_server/ai_search)** - Web search with Baidu Cloud's AI Search
- **[BambooHR MCP](https://github.com/encoreshao/bamboohr-mcp)** - An MCP server that interfaces with the BambooHR APIs, providing access to employee data, time tracking, and HR management features.
- **[Base Free USDC Transfer](https://github.com/magnetai/mcp-free-usdc-transfer)** - Send USDC on [Base](https://base.org) for free using Claude AI! Built with [Coinbase CDP](https://docs.cdp.coinbase.com/mpc-wallet/docs/welcome).
- **[Basic Memory](https://github.com/basicmachines-co/basic-memory)** - Local-first knowledge management system that builds a semantic graph from Markdown files, enabling persistent memory across conversations with LLMs.
- **[BigQuery](https://github.com/LucasHild/mcp-server-bigquery)** (by LucasHild) - This server enables LLMs to inspect database schemas and execute queries on BigQuery.
- **[BigQuery](https://github.com/ergut/mcp-bigquery-server)** (by ergut) - Server implementation for Google BigQuery integration that enables direct BigQuery database access and querying capabilities
- **[Bilibili](https://github.com/wangshunnn/bilibili-mcp-server)** - This MCP server provides tools to fetch Bilibili user profiles, video metadata, search videos, and more.
- **[Bing Web Search API](https://github.com/leehanchung/bing-search-mcp)** (by hanchunglee) - Server implementation for Microsoft Bing Web Search API.
- **[Bitable MCP](https://github.com/lloydzhou/bitable-mcp)** (by lloydzhou) - MCP server provides access to Lark Bitable through the Model Context Protocol. It allows users to interact with Bitable tables using predefined tools.
- **[Blender](https://github.com/ahujasid/blender-mcp)** (by ahujasid) - Blender integration allowing prompt enabled 3D scene creation, modeling and manipulation.
- **[BNBChain MCP](https://github.com/bnb-chain/bnbchain-mcp)** - An MCP server for interacting with BSC, opBNB, and the Greenfield blockchain.
- **[Braze](https://github.com/universal-mcp/braze)** - Braze MCP server from **[agentr](https://agentr.dev/)** that provides support for managing customer engagement, user profiles, and messaging campaigns.
- **[BreakoutRoom](https://github.com/agree-able/room-mcp)** - Agents accomplishing goals together in p2p rooms 
- **[browser-use](https://github.com/co-browser/browser-use-mcp-server)** (by co-browser) - browser-use MCP server with dockerized playwright + chromium + vnc. supports stdio & resumable http.
- **[BrowserLoop](https://github.com/mattiasw/browserloop)** - An MCP server for taking screenshots of web pages using Playwright. Supports high-quality capture with configurable formats, viewport sizes, cookie-based authentication, and both full page and element-specific screenshots.
- **[Bsc-mcp](https://github.com/TermiX-official/bsc-mcp)** The first MCP server that serves as the bridge between AI and BNB Chain, enabling AI agents to execute complex on-chain operations through seamless integration with the BNB Chain, including transfer, swap, launch, security check on any token and even more.
- **[BVG MCP Server - (Unofficial) ](https://github.com/svkaizoku/mcp-bvg)** - Unofficial MCP server for Berliner Verkehrsbetriebe Api. 
- **[Calculator](https://github.com/githejie/mcp-server-calculator)** - This server enables LLMs to use calculator for precise numerical calculations.
- **[CalDAV MCP](https://github.com/dominik1001/caldav-mcp)** - A CalDAV MCP server to expose calendar operations as tools for AI assistants.
- **[Calendly](https://github.com/universal-mcp/calendly)** - Calendly MCP server from **[agentr](https://agentr.dev/)** that provides support for managing events and scheduling via Calendly.
- **[Canva](https://github.com/universal-mcp/canva)** - Canva MCP server from **[agentr](https://agentr.dev/)** that provides support for managing tools of Canva App.
- **[CCTV VMS MCP](https://github.com/jyjune/mcp_vms)** - A Model Context Protocol (MCP) server designed to connect to a CCTV recording program (VMS) to retrieve recorded and live video streams. It also provides tools to control the VMS software, such as showing live or playback dialogs for specific channels at specified times.
- **[CFBD API](https://github.com/lenwood/cfbd-mcp-server)** - An MCP server for the [College Football Data API](https://collegefootballdata.com/).
- **[ChatMCP](https://github.com/AI-QL/chat-mcp)** – An Open Source Cross-platform GUI Desktop application compatible with Linux, macOS, and Windows, enabling seamless interaction with MCP servers across dynamically selectable LLMs, by **[AIQL](https://github.com/AI-QL)**
- **[ChatSum](https://github.com/mcpso/mcp-server-chatsum)** - Query and Summarize chat messages with LLM. by [mcpso](https://mcp.so)
- **[Chess.com](https://github.com/pab1it0/chess-mcp)** - Access Chess.com player data, game records, and other public information through standardized MCP interfaces, allowing AI assistants to search and analyze chess information.
- **[ChessPal Chess Engine (stockfish)](https://github.com/wilson-urdaneta/chesspal-mcp-engine)** - A Stockfish-powered chess engine exposed as an MCP server. Calculates best moves and supports both HTTP/SSE and stdio transports.
- **[Chroma](https://github.com/privetin/chroma)** - Vector database server for semantic document search and metadata filtering, built on Chroma
- **[CipherTrust Manager](https://github.com/sanyambassi/ciphertrust-manager-mcp-server)** - MCP server for Thales CipherTrust Manager integration, enabling secure key management and cryptographic operations.
- **[Claude Thread Continuity](https://github.com/peless/claude-thread-continuity)** - Persistent memory system enabling Claude Desktop conversations to resume with full context across sessions. Maintains conversation history, project states, and user preferences for seamless multi-session workflows.
- **[ClaudePost](https://github.com/ZilongXue/claude-post)** - ClaudePost enables seamless email management for Gmail, offering secure features like email search, reading, and sending.
- **[ClickUp](https://github.com/TaazKareem/clickup-mcp-server)** - MCP server for ClickUp task management, supporting task creation, updates, bulk operations, and markdown descriptions.
- **[Cloudinary](https://github.com/felores/cloudinary-mcp-server)** - Cloudinary Model Context Protocol Server to upload media to Cloudinary and get back the media link and details.
- **[Coda](https://github.com/universal-mcp/coda)** - Coda.io MCP server from **[agentr](https://agentr.dev/)** that provides support for reading and writing data to Coda docs and tables.
- **[code-assistant](https://github.com/stippi/code-assistant)** - A coding assistant MCP server that allows to explore a code-base and make changes to code. Should be used with trusted repos only (insufficient protection against prompt injections).
- **[code-executor](https://github.com/bazinga012/mcp_code_executor)** - An MCP server that allows LLMs to execute Python code within a specified Conda environment.
- **[code-sandbox-mcp](https://github.com/Automata-Labs-team/code-sandbox-mcp)** - An MCP server to create secure code sandbox environment for executing code within Docker containers.
- **[cognee-mcp](https://github.com/topoteretes/cognee/tree/main/cognee-mcp)** - GraphRAG memory server with customizable ingestion, data processing and search
- **[coin_api_mcp](https://github.com/longmans/coin_api_mcp)** - Provides access to [coinmarketcap](https://coinmarketcap.com/) cryptocurrency data.
- **[CoinMarketCap](https://github.com/shinzo-labs/coinmarketcap-mcp)** - Implements the complete [CoinMarketCap](https://coinmarketcap.com/) API for accessing cryptocurrency market data, exchange information, and other blockchain-related metrics.
- **[commands](https://github.com/g0t4/mcp-server-commands)** - Run commands and scripts. Just like in a terminal.
- **[Computer-Use - Remote MacOS Use](https://github.com/baryhuang/mcp-remote-macos-use)** - Open-source out-of-the-box alternative to OpenAI Operator, providing a full desktop experience and optimized for using remote macOS machines as autonomous AI agents.
- **[Congress.gov API](https://github.com/AshwinSundar/congress_gov_mcp)** - An MCP server to interact with real-time data from the Congress.gov API, which is the official API for the United States Congress.
- **[consul-mcp](https://github.com/kocierik/consul-mcp-server)** - A consul MCP server for service management, health check and Key-Value Store
- **[consult7](https://github.com/szeider/consult7)** - Analyze large codebases and document collections using high-context models via OpenRouter, OpenAI, or Google AI -- very useful, e.g., with Claude Code
- **[Contentful-mcp](https://github.com/ivo-toby/contentful-mcp)** - Read, update, delete, publish content in your [Contentful](https://contentful.com) space(s) from this MCP Server.
- **[context-portal](https://github.com/GreatScottyMac/context-portal)** - Context Portal (ConPort) is a memory bank database system that effectively builds a project-specific knowledge graph, capturing entities like decisions, progress, and architecture, along with their relationships. This serves as a powerful backend for Retrieval Augmented Generation (RAG), enabling AI assistants to access precise, up-to-date project information.
- **[CreateveAI Nexus](https://github.com/spgoodman/createveai-nexus-server)** - Open-Source Bridge Between AI Agents and Enterprise Systems, with simple custom API plug-in capabilities (including close compatibility with ComfyUI nodes), support for Copilot Studio's MCP agent integations, and support for Azure deployment in secure environments with secrets stored in Azure Key Vault, as well as straightforward on-premises deployment.
- **[Creatify](https://github.com/TSavo/creatify-mcp)** - MCP Server that exposes Creatify AI API capabilities for AI video generation, including avatar videos, URL-to-video conversion, text-to-speech, and AI-powered editing tools.
- **[Cronlytic](https://github.com/Cronlytic/cronlytic-mcp-server)** - Create CRUD operations for serverless cron jobs through [Cronlytic](https://cronlytic.com) MCP Server
- **[crypto-feargreed-mcp](https://github.com/kukapay/crypto-feargreed-mcp)**  -  Providing real-time and historical Crypto Fear & Greed Index data.
- **[crypto-indicators-mcp](https://github.com/kukapay/crypto-indicators-mcp)**  -  An MCP server providing a range of cryptocurrency technical analysis indicators and strategies.
- **[crypto-sentiment-mcp](https://github.com/kukapay/crypto-sentiment-mcp)**  -  An MCP server that delivers cryptocurrency sentiment analysis to AI agents.
- **[cryptopanic-mcp-server](https://github.com/kukapay/cryptopanic-mcp-server)** - Providing latest cryptocurrency news to AI agents, powered by CryptoPanic.
- **[Cursor MCP Installer](https://github.com/matthewdcage/cursor-mcp-installer)** - A tool to easily install and configure other MCP servers within Cursor IDE, with support for npm packages, local directories, and Git repositories.
- **[Dappier](https://github.com/DappierAI/dappier-mcp)** - Connect LLMs to real-time, rights-cleared, proprietary data from trusted sources. Access specialized models for Real-Time Web Search, News, Sports, Financial Data, Crypto, and premium publisher content. Explore data models at [marketplace.dappier.com](https://marketplace.dappier.com/marketplace).
- **[Data Exploration](https://github.com/reading-plus-ai/mcp-server-data-exploration)** - MCP server for autonomous data exploration on .csv-based datasets, providing intelligent insights with minimal effort. NOTE: Will execute arbitrary Python code on your machine, please use with caution!
- **[Databricks](https://github.com/JordiNeil/mcp-databricks-server)** - Allows LLMs to run SQL queries, list and get details of jobs executions in a Databricks account.
- **[Databricks Genie](https://github.com/yashshingvi/databricks-genie-MCP)** - A server that connects to the Databricks Genie, allowing LLMs to ask natural language questions, run SQL queries, and interact with Databricks conversational agents.
- **[Databricks Smart SQL](https://github.com/RafaelCartenet/mcp-databricks-server)** - Leveraging Databricks Unity Catalog metadata, perform smart efficient SQL queries to solve Ad-hoc queries and explore data.
- **[Datadog](https://github.com/GeLi2001/datadog-mcp-server)** - Datadog MCP Server for application tracing, monitoring, dashboard, incidents queries built on official datadog api.
- **[Dataset Viewer](https://github.com/privetin/dataset-viewer)** - Browse and analyze Hugging Face datasets with features like search, filtering, statistics, and data export
- **[DaVinci Resolve](https://github.com/samuelgursky/davinci-resolve-mcp)** - MCP server integration for DaVinci Resolve providing powerful tools for video editing, color grading, media management, and project control.
- **[DBHub](https://github.com/bytebase/dbhub/)** - Universal database MCP server connecting to MySQL, MariaDB, PostgreSQL, and SQL Server.
- **[Deebo](https://github.com/snagasuri/deebo-prototype)** – Agentic debugging MCP server that helps AI coding agents delegate and fix hard bugs through isolated multi-agent hypothesis testing.
- **[Deep Research](https://github.com/reading-plus-ai/mcp-server-deep-research)** - Lightweight MCP server offering Grok/OpenAI/Gemini/Perplexity-style automated deep research exploration and structured reporting.
- **[DeepSeek MCP Server](https://github.com/DMontgomery40/deepseek-mcp-server)** - Model Context Protocol server integrating DeepSeek's advanced language models, in addition to [other useful API endpoints](https://github.com/DMontgomery40/deepseek-mcp-server?tab=readme-ov-file#features)
- **[deepseek-thinker-mcp](https://github.com/ruixingshi/deepseek-thinker-mcp)** - A MCP (Model Context Protocol) provider Deepseek reasoning content to MCP-enabled AI Clients, like Claude Desktop. Supports access to Deepseek's thought processes from the Deepseek API service or from a local Ollama server.
- **[Deepseek_R1](https://github.com/66julienmartin/MCP-server-Deepseek_R1)** - A Model Context Protocol (MCP) server implementation connecting Claude Desktop with DeepSeek's language models (R1/V3)
- **[Descope](https://github.com/descope-sample-apps/descope-mcp-server)** - An MCP server to integrate with [Descope](https://descope.com) to search audit logs, manage users, and more.
- **[DesktopCommander](https://github.com/wonderwhy-er/DesktopCommanderMCP)** - Let AI edit and manage files on your computer, run terminal commands, and connect to remote servers via SSH - all powered by one of the most popular local MCP servers.
- **[DevDb](https://github.com/damms005/devdb-vscode?tab=readme-ov-file#mcp-configuration)** - An MCP server that runs right inside the IDE, for connecting to MySQL, Postgres, SQLite, and MSSQL databases.
- **[Dicom](https://github.com/ChristianHinge/dicom-mcp)** - An MCP server to query and retrieve medical images and for parsing and reading dicom-encapsulated documents (pdf etc.). 
- **[Dify](https://github.com/YanxingLiu/dify-mcp-server)** - A simple implementation of an MCP server for dify workflows.
- **[DigitalOcean](https://github.com/universal-mcp/digitalocean)** - DigitalOcean MCP server from **[agentr](https://agentr.dev/)** that provides support for managing cloud resources like Droplets, apps, and databases.
- **[Discogs](https://github.com/cswkim/discogs-mcp-server)** - A MCP server that connects to the Discogs API for interacting with your music collection.
- **[Discord](https://github.com/v-3/discordmcp)** - A MCP server to connect to Discord guilds through a bot and read and write messages in channels
- **[Discord](https://github.com/SaseQ/discord-mcp)** - A MCP server, which connects to Discord through a bot, and provides comprehensive integration with Discord.
- **[Discord](https://github.com/Klavis-AI/klavis/tree/main/mcp_servers/discord)** - For Discord API integration by Klavis AI
- **[Discourse](https://github.com/AshDevFr/discourse-mcp-server)** - A MCP server to search Discourse posts on a Discourse forum.
- **[Docker](https://github.com/ckreiling/mcp-server-docker)** - Integrate with Docker to manage containers, images, volumes, and networks.
- **[Docs](https://github.com/da1z/docsmcp)** - Enable documentation access for the AI agent, supporting llms.txt and other remote or local files.
- **[Dodo Payments](https://github.com/dodopayments/dodopayments-node/tree/main/packages/mcp-server)** - Enables AI agents to securely perform payment operations via a lightweight, serverless-compatible interface to the [Dodo Payments](https://dodopayments.com) API.
- **[DPLP](https://github.com/szeider/mcp-dblp)**  - Searches the [DBLP](https://dblp.org) computer science bibliography database.
- **[Drupal](https://github.com/Omedia/mcp-server-drupal)** - Server for interacting with [Drupal](https://www.drupal.org/project/mcp) using STDIO transport layer.
- **[dune-analytics-mcp](https://github.com/kukapay/dune-analytics-mcp)** -  A mcp server that bridges Dune Analytics data to AI agents.
- **[DynamoDB-Toolbox](https://www.dynamodbtoolbox.com/docs/databases/actions/mcp-toolkit)** - Leverages your Schemas and Access Patterns to interact with your [DynamoDB](https://aws.amazon.com/dynamodb) Database using natural language.
- **[eBook-mcp](https://github.com/onebirdrocks/ebook-mcp)** - A lightweight MCP server that allows LLMs to read and interact with your personal PDF and EPUB ebooks. Ideal for building AI reading assistants or chat-based ebook interfaces.
- **[EdgeOne Pages MCP](https://github.com/TencentEdgeOne/edgeone-pages-mcp)** - An MCP service for deploying HTML content to EdgeOne Pages and obtaining a publicly accessible URL.
- **[Edwin](https://github.com/edwin-finance/edwin/tree/main/examples/mcp-server)** - MCP server for edwin SDK - enabling AI agents to interact with DeFi protocols across EVM, Solana and other blockchains.
- **[eechat](https://github.com/Lucassssss/eechat)** - An open-source, cross-platform desktop application that seamlessly connects with MCP servers, across Linux, macOS, and Windows.
- **[Elasticsearch](https://github.com/cr7258/elasticsearch-mcp-server)** - MCP server implementation that provides Elasticsearch interaction.
- **[ElevenLabs](https://github.com/mamertofabian/elevenlabs-mcp-server)** - A server that integrates with ElevenLabs text-to-speech API capable of generating full voiceovers with multiple voices.
- **[Email](https://github.com/Shy2593666979/mcp-server-email)** - This server enables users to send emails through various email providers, including Gmail, Outlook, Yahoo, Sina, Sohu, 126, 163, and QQ Mail. It also supports attaching files from specified directories, making it easy to upload attachments along with the email content.
- **[Email SMTP](https://github.com/egyptianego17/email-mcp-server)** - A simple MCP server that lets your AI agent send emails and attach files through SMTP.
- **[Enhance Prompt](https://github.com/FelixFoster/mcp-enhance-prompt)** - An MCP service for enhance you prompt.
- **[Ergo Blockchain MCP](https://github.com/marctheshark3/ergo-mcp)** -An MCP server to integrate Ergo Blockchain Node and Explorer APIs for checking address balances, analyzing transactions, viewing transaction history, performing forensic analysis of addresses, searching for tokens, and monitoring network status.
- **[ESP MCP Server](https://github.com/horw/esp-mcp)** - An MCP server that integrates ESP IDF commands like building and flashing code for ESP Microcontrollers using an LLM.
- **[Eunomia](https://github.com/whataboutyou-ai/eunomia-MCP-server)** - Extension of the Eunomia framework that connects Eunomia instruments with MCP servers
- **[Everything Search](https://github.com/mamertofabian/mcp-everything-search)** - Fast file searching capabilities across Windows (using [Everything SDK](https://www.voidtools.com/support/everything/sdk/)), macOS (using mdfind command), and Linux (using locate/plocate command).
- **[EVM MCP Server](https://github.com/mcpdotdirect/evm-mcp-server)** - Comprehensive blockchain services for 30+ EVM networks, supporting native tokens, ERC20, NFTs, smart contracts, transactions, and ENS resolution.
- **[Excel](https://github.com/haris-musa/excel-mcp-server)** - Excel manipulation including data reading/writing, worksheet management, formatting, charts, and pivot table.
- **[F1](https://github.com/AbhiJ2706/f1-mcp/tree/main)** - Access to Formula 1 data including race results, driver information, lap times, telemetry, and circuit details.
- **[Fabric MCP](https://github.com/aci-labs/ms-fabric-mcp)** - Microsoft Fabric MCP server to accelerate working in your Fabric Tenant with the help of your favorite LLM models.
- **[fabric-mcp-server](https://github.com/adapoet/fabric-mcp-server)** - The fabric-mcp-server is an MCP server that integrates [Fabric](https://github.com/danielmiessler/fabric) patterns with [Cline](https://cline.bot/), exposing them as tools for AI-driven task execution and enhancing Cline's capabilities.
- **[Facebook Ads](https://github.com/gomarble-ai/facebook-ads-mcp-server)** - MCP server acting as an interface to the Facebook Ads, enabling programmatic access to Facebook Ads data and management features.
- **[Facebook Ads Library](https://github.com/trypeggy/facebook-ads-library-mcp)** - Get any answer from the Facebook Ads Library, conduct deep research including messaging, creative testing and comparisons in seconds.
- **[falai](https://github.com/universal-mcp/falai)** - Fal.ai mcp server from **[agentr](https://agentr.dev/)** that provides support for generating media using fast inference engine.
- **[Fantasy PL](https://github.com/rishijatia/fantasy-pl-mcp)** - Give your coding agent direct access to up-to date Fantasy Premier League data
- **[fastn.ai – Unified API MCP Server](https://github.com/fastnai/mcp-fastn)** - A remote, dynamic MCP server with a unified API that connects to 1,000+ tools, actions, and workflows, featuring built-in authentication and monitoring.
- **[FDIC BankFind MCP Server - (Unofficial)](https://github.com/clafollett/fdic-bank-find-mcp-server)** - The is a MCPserver that brings the power of FDIC BankFind APIs straight to your AI tools and workflows. Structured U.S. banking data, delivered with maximum vibes. 😎📊
- **[Federal Reserve Economic Data (FRED)](https://github.com/stefanoamorelli/fred-mcp-server)** (by Stefano Amorelli) - Community developed MCP server to interact with the Federal Reserve Economic Data.
- **[Fetch](https://github.com/zcaceres/fetch-mcp)** - A server that flexibly fetches HTML, JSON, Markdown, or plaintext.
- **[Feyod](https://github.com/jeroenvdmeer/feyod-mcp)** - A server that answers questions about football matches, and specialised in the football club Feyenoord.
- **[Fibaro HC3](https://github.com/coding-sailor/mcp-server-hc3)** - MCP server for Fibaro Home Center 3 smart home systems.
- **[Figma](https://github.com/GLips/Figma-Context-MCP)** - Give your coding agent direct access to Figma file data, helping it one-shot design implementation.
- **[Firebase](https://github.com/gannonh/firebase-mcp)** - Server to interact with Firebase services including Firebase Authentication, Firestore, and Firebase Storage.
- **[FireCrawl](https://github.com/vrknetha/mcp-server-firecrawl)** - Advanced web scraping with JavaScript rendering, PDF support, and smart rate limiting
- **[FitBit MCP Server](https://github.com/NitayRabi/fitbit-mcp)** - An MCP server that connects to FitBit API using a token obtained from OAuth flow.
- **[FlightRadar24](https://github.com/sunsetcoder/flightradar24-mcp-server)** - A Claude Desktop MCP server that helps you track flights in real-time using Flightradar24 data.
- **[Fluent-MCP](https://github.com/modesty/fluent-mcp)** - MCP server for Fluent (ServiceNow SDK) providing access to ServiceNow SDK CLI, API specifications, code snippets, and more.
- **[Flyworks Avatar](https://github.com/Flyworks-AI/flyworks-mcp)** - Fast and free zeroshot lipsync MCP server.
- **[FoundationModels](https://github.com/phimage/mcp-foundation-models)** - An MCP server that integrates Apple's [FoundationModels](https://developer.apple.com/documentation/foundationmodels) for text generation.
- **[Foursquare](https://github.com/foursquare/foursquare-places-mcp)** - Enable your agent to recommend places around the world with the [Foursquare Places API](https://location.foursquare.com/products/places-api/)
- **[FrankfurterMCP](https://github.com/anirbanbasu/frankfurtermcp)** - MCP server acting as an interface to the [Frankfurter API](https://frankfurter.dev/) for currency exchange data.
- **[freqtrade-mcp](https://github.com/kukapay/freqtrade-mcp)** - An MCP server that integrates with the Freqtrade cryptocurrency trading bot.
- **[GDB](https://github.com/pansila/mcp_server_gdb)** - A GDB/MI protocol server based on the MCP protocol, providing remote application debugging capabilities with AI assistants.
- **[Ghost](https://github.com/MFYDev/ghost-mcp)** - A Model Context Protocol (MCP) server for interacting with Ghost CMS through LLM interfaces like Claude.
- **[Git](https://github.com/geropl/git-mcp-go)** - Allows LLM to interact with a local git repository, incl. optional push support.
- **[Git Mob](https://github.com/Mubashwer/git-mob-mcp-server)** - MCP server that interfaces with the [git-mob](https://github.com/Mubashwer/git-mob) CLI app for managing co-authors in git commits during pair/mob programming.
- **[GitHub Actions](https://github.com/ko1ynnky/github-actions-mcp-server)** - A Model Context Protocol (MCP) server for interacting with GitHub Actions.
- **[GitHub Enterprise MCP](https://github.com/ddukbg/github-enterprise-mcp)** - A Model Context Protocol (MCP) server for interacting with GitHub Enterprise.
- **[GitHub Repos Manager MCP Server](https://github.com/kurdin/github-repos-manager-mcp)** - Token-based GitHub automation management. No Docker, Flexible configuration, 80+ tools with direct API integration.
- **[GitMCP](https://github.com/idosal/git-mcp)** - gitmcp.io is a generic remote MCP server to connect to ANY GitHub repository or project documentation effortlessly
- **[Glean](https://github.com/longyi1207/glean-mcp-server)** - A server that uses Glean API to search and chat.
- **[Gmail](https://github.com/GongRzhe/Gmail-MCP-Server)** - A Model Context Protocol (MCP) server for Gmail integration in Claude Desktop with auto authentication support.
- **[Gmail Headless](https://github.com/baryhuang/mcp-headless-gmail)** - Remote hostable MCP server that can get and send Gmail messages without local credential or file system setup.
- **[Gnuradio](https://github.com/yoelbassin/gnuradioMCP)** - An MCP server for GNU Radio that enables LLMs to autonomously create and modify RF .grc flowcharts.
- **[Goal Story](https://github.com/hichana/goalstory-mcp)** - a Goal Tracker and Visualization Tool for personal and professional development.
- **[GOAT](https://github.com/goat-sdk/goat/tree/main/typescript/examples/by-framework/model-context-protocol)** - Run more than +200 onchain actions on any blockchain including Ethereum, Solana and Base.
- **[Godot](https://github.com/Coding-Solo/godot-mcp)** - A MCP server providing comprehensive Godot engine integration for project editing, debugging, and scene management.
- **[Golang Filesystem Server](https://github.com/mark3labs/mcp-filesystem-server)** - Secure file operations with configurable access controls built with Go!
- **[Goodnews](https://github.com/VectorInstitute/mcp-goodnews)** - A simple MCP server that delivers curated positive and uplifting news stories.
- **[Google Ads](https://github.com/gomarble-ai/google-ads-mcp-server)** - MCP server acting as an interface to the Google Ads, enabling programmatic access to Facebook Ads data and management features.
- **[Google Analytics](https://github.com/surendranb/google-analytics-mcp)** - Google Analytics MCP Server to bring data across 200+ dimensions & metrics for LLMs to analyse.
- **[Google Calendar](https://github.com/v-3/google-calendar)** - Integration with Google Calendar to check schedules, find time, and add/delete events
- **[Google Calendar](https://github.com/nspady/google-calendar-mcp)** - Google Calendar MCP Server for managing Google calendar events. Also supports searching for events by attributes like title and location.
- **[Google Custom Search](https://github.com/adenot/mcp-google-search)** - Provides Google Search results via the Google Custom Search API
- **[Google Sheets](https://github.com/xing5/mcp-google-sheets)** - Access and editing data to your Google Sheets.
- **[Google Sheets](https://github.com/rohans2/mcp-google-sheets)** - A MCP Server written in TypeScript to access and edit data in your Google Sheets.
- **[Google Tasks](https://github.com/zcaceres/gtasks-mcp)** - Google Tasks API Model Context Protocol Server.
- **[Google Vertex AI Search](https://github.com/ubie-oss/mcp-vertexai-search)** - Provides Google Vertex AI Search results by grounding a Gemini model with your own private data
- **[Google Workspace](https://github.com/taylorwilsdon/google_workspace_mcp)** - Comprehensive Google Workspace MCP with full support for Calendar, Drive, Gmail, and Docs using Streamable HTTP or SSE transport.
- **[Google-SearchConsole](https://github.com/universal-mcp/google-searchconsole)** - Google Search Console MCP server from **[agentr](https://agentr.dev/)** that provides support for programmatic access to Google Search Console data and insights.
- **[Google_Docs](https://github.com/universal-mcp/google-docs)** - Google Docs mcp server from **[agentr](https://agentr.dev/)** that provides support for users to create, edit, and collaborate on documents in real-time.
- **[Gralio SaaS Database](https://github.com/tymonTe/gralio-mcp)** - Find and compare SaaS products, including data from G2 reviews, Trustpilot, Crunchbase, Linkedin, pricing, features and more, using [Gralio MCP](https://gralio.ai/mcp) server
- **[GraphQL](https://github.com/drestrepom/mcp_graphql)** - Comprehensive GraphQL API integration that automatically exposes each GraphQL query as a separate tool.
- **[GraphQL Schema](https://github.com/hannesj/mcp-graphql-schema)** - Allow LLMs to explore large GraphQL schemas without bloating the context.
- **[Hashing MCP Server](https://github.com/kanad13/MCP-Server-for-Hashing)** - MCP Server with cryptographic hashing functions e.g. SHA256, MD5, etc.
- **[Hashnode](https://github.com/universal-mcp/hashnode)** - Hashnode MCP server from **[agentr](https://agentr.dev/)** that provides support for managing blog posts and content on Hashnode.
- **[HDW LinkedIn](https://github.com/horizondatawave/hdw-mcp-server)** - Access to profile data and management of user account with [HorizonDataWave.ai](https://horizondatawave.ai/).
- **[Helm Chart CLI](https://github.com/jeff-nasseri/helm-chart-cli-mcp)** - Helm MCP provides a bridge between AI assistants and the Helm package manager for Kubernetes. It allows AI assistants to interact with Helm through natural language requests, executing commands like installing charts, managing repositories, and more.
- **[Heurist Mesh Agent](https://github.com/heurist-network/heurist-mesh-mcp-server)** - Access specialized web3 AI agents for blockchain analysis, smart contract security, token metrics, and blockchain interactions through the [Heurist Mesh network](https://github.com/heurist-network/heurist-agent-framework/tree/main/mesh).
- **[Holaspirit](https://github.com/syucream/holaspirit-mcp-server)** - Interact with [Holaspirit](https://www.holaspirit.com/).
- **[Home Assistant](https://github.com/tevonsb/homeassistant-mcp)** - Interact with [Home Assistant](https://www.home-assistant.io/) including viewing and controlling lights, switches, sensors, and all other Home Assistant entities.
- **[Home Assistant](https://github.com/voska/hass-mcp)** - Docker-ready MCP server for Home Assistant with entity management, domain summaries, automation support, and guided conversations. Includes pre-built container images for easy installation.
- **[HubSpot](https://github.com/buryhuang/mcp-hubspot)** - HubSpot CRM integration for managing contacts and companies. Create and retrieve CRM data directly through Claude chat.
- **[HuggingFace Spaces](https://github.com/evalstate/mcp-hfspace)** - Server for using HuggingFace Spaces, supporting Open Source Image, Audio, Text Models and more. Claude Desktop mode for easy integration.
- **[Human-In-the-Loop](https://github.com/GongRzhe/Human-In-the-Loop-MCP-Server)** - A powerful MCP Server that enables AI assistants like Claude to interact with humans through intuitive GUI dialogs. This server bridges the gap between automated AI processes and human decision-making by providing real-time user input tools, choices, confirmations, and feedback mechanisms.
- **[Human-use](https://github.com/RapidataAI/human-use)** - Instant human feedback through an MCP, have your AI interact with humans around the world. Powered by [Rapidata](https://www.rapidata.ai/)
- **[Hyperledger Fabric Agent Suite](https://github.com/padmarajkore/hlf-fabric-agent)** - Modular toolkit for managing Fabric test networks and chaincode lifecycle via MCP tools.
- **[Hyperliquid](https://github.com/mektigboy/server-hyperliquid)** - An MCP server implementation that integrates the Hyperliquid SDK for exchange data.
- **[hyprmcp](https://github.com/stefanoamorelli/hyprmcp)** (by Stefano Amorelli) - Lightweight MCP server for `hyprland`.
- **[iFlytek SparkAgent Platform](https://github.com/iflytek/ifly-spark-agent-mcp)** - This is a simple example of using MCP Server to invoke the task chain of the  iFlytek SparkAgent Platform.
- **[iFlytek Workflow](https://github.com/iflytek/ifly-workflow-mcp-server)** - Connect to iFlytek Workflow via the MCP server and run your own Agent.
- **[Image Generation](https://github.com/GongRzhe/Image-Generation-MCP-Server)** - This MCP server provides image generation capabilities using the Replicate Flux model.
- **[ImageSorcery MCP](https://github.com/sunriseapps/imagesorcery-mcp)** - ComputerVision-based 🪄 sorcery of image recognition and editing tools for AI assistants.
- **[IMAP MCP](https://github.com/dominik1001/imap-mcp)** - 📧 An IMAP Model Context Protocol (MCP) server to expose IMAP operations as tools for AI assistants.
- **[iMCP](https://github.com/loopwork-ai/iMCP)** - A macOS app that provides an MCP server for your iMessage, Reminders, and other Apple services.
- **[InfluxDB](https://github.com/idoru/influxdb-mcp-server)** - Run queries against InfluxDB OSS API v2.
- **[Inoyu](https://github.com/sergehuber/inoyu-mcp-unomi-server)** - Interact with an Apache Unomi CDP customer data platform to retrieve and update customer profiles
- **[Instagram DM](https://github.com/trypeggy/instagram_dm_mcp)** - Send DMs on Instagram via your LLM
- **[interactive-mcp](https://github.com/ttommyth/interactive-mcp)** - Enables interactive LLM workflows by adding local user prompts and chat capabilities directly into the MCP loop.
- **[Intercom](https://github.com/raoulbia-ai/mcp-server-for-intercom)** - An MCP-compliant server for retrieving customer support tickets from Intercom. This tool enables AI assistants like Claude Desktop and Cline to access and analyze your Intercom support tickets.
- **[iOS Simulator](https://github.com/InditexTech/mcp-server-simulator-ios-idb)** - A Model Context Protocol (MCP) server that enables LLMs to interact with iOS simulators (iPhone, iPad, etc.) through natural language commands.
- **[iTerm MCP](https://github.com/ferrislucas/iterm-mcp)** - Integration with iTerm2 terminal emulator for macOS, enabling LLMs to execute and monitor terminal commands.
- **[iTerm MCP Server](https://github.com/rishabkoul/iTerm-MCP-Server)** - A Model Context Protocol (MCP) server implementation for iTerm2 terminal integration. Able to manage multiple iTerm Sessions.
- **[Java Decompiler](https://github.com/idachev/mcp-javadc)** - Decompile Java bytecode into readable source code from .class files, package names, or JAR archives using CFR decompiler
- **[JavaFX](https://github.com/quarkiverse/quarkus-mcp-servers/tree/main/jfx)** - Make drawings using a JavaFX canvas
- **[JDBC](https://github.com/quarkiverse/quarkus-mcp-servers/tree/main/jdbc)** - Connect to any JDBC-compatible database and query, insert, update, delete, and more. Supports MySQL, PostgreSQL, Oracle, SQL Server, SQLite and [more](https://github.com/quarkiverse/quarkus-mcp-servers/tree/main/jdbc#supported-jdbc-variants).
- **[JMeter](https://github.com/QAInsights/jmeter-mcp-server)** - Run load testing using Apache JMeter via MCP-compliant tools.
- **[Job Searcher](https://github.com/0xDAEF0F/job-searchoor)** - A FastMCP server that provides tools for retrieving and filtering job listings based on time period, keywords, and remote work preferences.
- **[jobswithgpt](https://github.com/jobswithgpt/mcp)** - Job search MCP using jobswithgpt which indexes 500K+ public job listings and refreshed continously.
- **[JSON](https://github.com/GongRzhe/JSON-MCP-Server)** - JSON handling and processing server with advanced query capabilities using JSONPath syntax and support for array, string, numeric, and date operations.
- **[JSON2Video MCP](https://github.com/omergocmen/json2video-mcp-server)** - A Model Context Protocol (MCP) server implementation for programmatically generating videos using the json2video API. This server exposes powerful video generation and status-checking tools for use with LLMs, agents, or any MCP-compatible client.
- **[jupiter-mcp](https://github.com/kukapay/jupiter-mcp)** - An MCP server for executing token swaps on the Solana blockchain using Jupiter's new Ultra API.
- **[Jupyter Notebook](https://github.com/jjsantos01/jupyter-notebook-mcp)** - connects Jupyter Notebook to Claude AI, allowing Claude to directly interact with and control Jupyter Notebooks. This integration enables AI-assisted code execution, data analysis, visualization, and more.
- **[k8s-multicluster-mcp](https://github.com/razvanmacovei/k8s-multicluster-mcp)** - An MCP server for interact with multiple Kubernetes clusters simultaneously using multiple kubeconfig files.
- **[Keycloak MCP](https://github.com/ChristophEnglisch/keycloak-model-context-protocol)** - This MCP server enables natural language interaction with Keycloak for user and realm management including creating, deleting, and listing users and realms.
- **[Kibana MCP](https://github.com/TocharianOU/mcp-server-kibana.git)** (by TocharianOU) - A community-maintained MCP server implementation that allows any MCP-compatible client to access and manage Kibana instances through natural language or programmatic requests.
- **[Kibela](https://github.com/kiwamizamurai/mcp-kibela-server)** (by kiwamizamurai) - Interact with Kibela API.
- **[KiCad MCP](https://github.com/lamaalrajih/kicad-mcp)** - MCP server for KiCad on Mac, Windows, and Linux.
- **[kintone](https://github.com/macrat/mcp-server-kintone)** - Manage records and apps in [kintone](https://kintone.com) through LLM tools.
- **[Kokoro TTS](https://github.com/mberg/kokoro-tts-mcp)** - Use Kokoro text to speech to convert text to MP3s with optional autoupload to S3.
- **[Kong Konnect](https://github.com/Kong/mcp-konnect)** - A Model Context Protocol (MCP) server for interacting with Kong Konnect APIs, allowing AI assistants to query and analyze Kong Gateway configurations, traffic, and analytics.
- **[Kubernetes](https://github.com/Flux159/mcp-server-kubernetes)** - Connect to Kubernetes cluster and manage pods, deployments, and services.
- **[Kubernetes and OpenShift](https://github.com/manusa/kubernetes-mcp-server)** - A powerful Kubernetes MCP server with additional support for OpenShift. Besides providing CRUD operations for any Kubernetes resource, this server provides specialized tools to interact with your cluster.
- **[KubeSphere](https://github.com/kubesphere/ks-mcp-server)** - The KubeSphere MCP Server is a Model Context Protocol(MCP) server that provides integration with KubeSphere APIs, enabling to get resources from KubeSphere. Divided into four tools modules: Workspace Management, Cluster Management, User and Roles, Extensions Center.
- **[Langflow-DOC-QA-SERVER](https://github.com/GongRzhe/Langflow-DOC-QA-SERVER)** - A Model Context Protocol server for document Q&A powered by Langflow. It demonstrates core MCP concepts by providing a simple interface to query documents through a Langflow backend.
- **[Lark(Feishu)](https://github.com/kone-net/mcp_server_lark)** - A Model Context Protocol(MCP) server for Lark(Feishu) sheet, message, doc and etc.
- **[Lazy Toggl MCP](https://github.com/movstox/lazy-toggl-mcp)** - Simple unofficial MCP server to track time via Toggl API
- **[lean-lsp-mcp](https://github.com/oOo0oOo/lean-lsp-mcp)** - Interact with the [Lean theorem prover](https://lean-lang.org/) via the Language Server Protocol.
- **[libvirt-mcp](https://github.com/MatiasVara/libvirt-mcp)** - Allows LLM to interact with libvirt thus enabling to create, destroy or list the Virtual Machines in a system.
- **[Lightdash](https://github.com/syucream/lightdash-mcp-server)** - Interact with [Lightdash](https://www.lightdash.com/), a BI tool.
- **[LINE](https://github.com/amornpan/py-mcp-line)** (by amornpan) - Implementation for LINE Bot integration that enables Language Models to read and analyze LINE conversations through a standardized interface. Features asynchronous operation, comprehensive logging, webhook event handling, and support for various message types.
- **[Linear](https://github.com/tacticlaunch/mcp-linear)** - Interact with Linear project management system.
- **[Linear](https://github.com/jerhadf/linear-mcp-server)** - Allows LLM to interact with Linear's API for project management, including searching, creating, and updating issues.
- **[Linear (Go)](https://github.com/geropl/linear-mcp-go)** - Allows LLM to interact with Linear's API via a single static binary.
- **[Linear MCP](https://github.com/anoncam/linear-mcp)** - Full blown implementation of the Linear SDK to support comprehensive Linear management of projects, initiatives, issues, users, teams and states.
- **[LlamaCloud](https://github.com/run-llama/mcp-server-llamacloud)** (by marcusschiesser) - Integrate the data stored in a managed index on [LlamaCloud](https://cloud.llamaindex.ai/)
- **[lldb-mcp](https://github.com/stass/lldb-mcp)** - A Model Context Protocol server for LLDB that provides LLM-driven debugging.
- **[llm-context](https://github.com/cyberchitta/llm-context.py)** - Provides a repo-packing MCP tool with configurable profiles that specify file inclusion/exclusion patterns and optional prompts.
- **[Loki](https://github.com/scottlepp/loki-mcp)** - Golang based MCP Server to query logs from [Grafana Loki](https://github.com/grafana/loki).
- **[LottieFiles](https://github.com/junmer/mcp-server-lottiefiles)** - Searching and retrieving Lottie animations from [LottieFiles](https://lottiefiles.com/)
- **[lsp-mcp](https://github.com/Tritlo/lsp-mcp)** - Interact with Language Servers usint the Language Server Protocol to provide additional context information via hover, code actions and completions.
- **[Lspace](https://github.com/Lspace-io/lspace-server)** - Turn scattered ChatGPT/Claude/Cursor conversations into persistent, searchable knowledge.
- **[lucene-mcp-server](https://github.com/VivekKumarNeu/MCP-Lucene-Server)** - spring boot server using Lucene for fast document search and management.
- **[LunarCrush Remote MCP](https://github.com/lunarcrush/mcp-server)** - Get the latest social metrics and posts for both current live social context as well as historical metrics in LLM and token optimized outputs. Ideal for automated trading / financial advisory.
- **[mac-messages-mcp](https://github.com/carterlasalle/mac_messages_mcp)** - An MCP server that securely interfaces with your iMessage database via the Model Context Protocol (MCP), allowing LLMs to query and analyze iMessage conversations. It includes robust phone number validation, attachment processing, contact management, group chat handling, and full support for sending and receiving messages.
- **[Maestro MCP](https://github.com/maestro-org/maestro-mcp)** - An MCP server for interacting with Bitcoin via the Maestro RPC API.
- **[MalwareBazaar_MCP](https://github.com/mytechnotalent/MalwareBazaar_MCP)** (by Kevin Thomas) - An AI-driven MCP server that autonomously interfaces with MalwareBazaar, delivering real-time threat intel and sample metadata for authorized cybersecurity research workflows.
- **[man-mcp-server](https://github.com/guyru/man-mcp-server)** - MCP to search and access man pages on the local machine.
- **[MariaDB](https://github.com/abel9851/mcp-server-mariadb)** - MariaDB database integration with configurable access controls in Python.
- **[Markdown2doc](https://github.com/Klavis-AI/klavis/tree/main/mcp_servers/pandoc)** - Convert between various file formats using Pandoc
- **[Markdownify](https://github.com/zcaceres/mcp-markdownify-server)** - MCP to convert almost anything to Markdown (PPTX, HTML, PDF, Youtube Transcripts and more)
- **[Markitdown](https://github.com/Klavis-AI/klavis/tree/main/mcp_servers/markitdown)** - Convert files to Markdown
- **[MasterGo](https://github.com/mastergo-design/mastergo-magic-mcp)** - The server designed to connect MasterGo design tools with AI models. It enables AI models to directly retrieve DSL data from MasterGo design files.
- **[Matlab-MCP-Tools](https://github.com/neuromechanist/matlab-mcp-tools)** - An MCP to write and execute MATLAB scripts, maintain workspace context between MCP calls, visualize plots, and perform section-by-section analysis of MATLAB code with full access to MATLAB's computational capabilities.
- **[Maton](https://github.com/maton-ai/agent-toolkit/tree/main/modelcontextprotocol)** - Connect to your SaaS tools like HubSpot, Salesforce, and more.
- **[MCP Compass](https://github.com/liuyoshio/mcp-compass)** - Suggest the right MCP server for your needs
- **[MCP Create](https://github.com/tesla0225/mcp-create)** - A dynamic MCP server management service that creates, runs, and manages Model Context Protocol servers on-the-fly.
- **[MCP Documentation Server](https://github.com/andrea9293/mcp-documentation-server)** - Server that provides local document management and semantic search capabilities. Upload documents, search them with AI embeddings, and integrate seamlessly with MCP clients like Claude Desktop and vs code.
- **[MCP Installer](https://github.com/anaisbetts/mcp-installer)** - This server is a server that installs other MCP servers for you.
- **[MCP Proxy Server](https://github.com/TBXark/mcp-proxy)** - An MCP proxy server that aggregates and serves multiple MCP resource servers through a single HTTP server.
- **[MCP Server Creator](https://github.com/GongRzhe/MCP-Server-Creator)** - A powerful Model Context Protocol (MCP) server that creates other MCP servers! This meta-server provides tools for dynamically generating FastMCP server configurations and Python code.
- **[MCP Server Generator](https://github.com/SerhatUzbas/mcp-server-generator)** - An MCP server that creates and manages  MCP servers! Helps both non-technical users and developers build custom JavaScript MCP servers with AI guidance, automatic dependency management, and Claude Desktop integration.
- **[MCP STDIO to Streamable HTTP Adapter](https://github.com/pyroprompts/mcp-stdio-to-streamable-http-adapter)** - Connect to Streamable HTTP MCP Servers even if the MCP Client only supports STDIO.
- **[mcp-containerd](https://github.com/jokemanfire/mcp-containerd)** - The containerd MCP implemented by Rust supports the operation of the CRI interface.
- **[MCP-Database-Server](https://github.com/executeautomation/mcp-database-server)** - Fastest way to interact with your Database such as SQL Server, SQLite and PostgreSQL
- **[mcp-grep](https://github.com/erniebrodeur/mcp-grep)** - Python-based MCP server that brings grep functionality to LLMs. Supports common grep features including pattern searching, case-insensitive matching, context lines, and recursive directory searches.
- **[mcp-k8s-go](https://github.com/strowk/mcp-k8s-go)** - Golang-based Kubernetes server for MCP to browse pods and their logs, events, namespaces and more. Built to be extensible.
- **[mcp-local-rag](https://github.com/nkapila6/mcp-local-rag)** - "primitive" RAG-like web search model context protocol (MCP) server that runs locally using Google's MediaPipe Text Embedder and DuckDuckGo Search.
- **[mcp-mcp](https://github.com/wojtyniak/mcp-mcp)** - Meta-MCP Server that acts as a tool discovery service for MCP clients.
- **[mcp-meme-sticky](https://github.com/nkapila6/mcp-meme-sticky)** - Make memes or stickers using MCP server for WhatsApp or Telegram.
- **[MCP-NixOS](https://github.com/utensils/mcp-nixos)** - A Model Context Protocol server that provides AI assistants with accurate, real-time information about NixOS packages, system options, Home Manager settings, and nix-darwin macOS configurations.
- **[mcp-open-library](https://github.com/8enSmith/mcp-open-library)** - A Model Context Protocol (MCP) server for the Open Library API that enables AI assistants to search for book and author information.
- **[mcp-proxy](https://github.com/sparfenyuk/mcp-proxy)** - Connect to MCP servers that run on SSE transport, or expose stdio servers as an SSE server.
- **[mcp-salesforce](https://github.com/lciesielski/mcp-salesforce-example)** - MCP server with basic demonstration of interactions with your Salesforce instance
- **[mcp-sanctions](https://github.com/madupay/mcp-sanctions)** - Screen individuals and organizations against global sanctions lists (OFAC, SDN, UN, etc). Query by prompt or document upload.
- **[mcp-server-leetcode](https://github.com/doggybee/mcp-server-leetcode)** - Practice and retrieve problems from LeetCode. Automate problem retrieval, solutions, and insights for coding practice and competitions.
- **[mcp-vision](https://github.com/groundlight/mcp-vision)** - A MCP server exposing HuggingFace computer vision models such as zero-shot object detection as tools, enhancing the vision capabilities of large language or vision-language models.
- **[mcp-weather](https://github.com/TimLukaHorstmann/mcp-weather)** - Accurate weather forecasts via the AccuWeather API (free tier available).
- **[mcp-youtube-extract](https://github.com/sinjab/mcp_youtube_extract)** - A Model Context Protocol server for YouTube operations, extracting video information and transcripts with intelligent fallback logic. Features comprehensive logging, error handling, and support for both auto-generated and manual transcripts.
- **[mcp_weather](https://github.com/isdaniel/mcp_weather_server)** - Get weather information from https://api.open-meteo.com API.
- **[MCPIgnore Filesytem](https://github.com/CyberhavenInc/filesystem-mcpignore)** - A Data Security First filesystem MCP server that implements .mcpignore to prevent MCP clients from accessing sensitive data.
- **[MeasureSpace MCP](https://github.com/MeasureSpace/measure-space-mcp-server)** - A free [Model Context Protocol (MCP) Server](https://smithery.ai/server/@MeasureSpace/measure-space-mcp-server) that provides global weather, climate, air quality forecast and geocoding services by [measurespace.io](https://measurespace.io).
- **[MediaWiki](https://github.com/ProfessionalWiki/MediaWiki-MCP-Server)** - A Model Context Protocol (MCP) Server that interacts with any MediaWiki wiki
- **[MediaWiki MCP adapter](https://github.com/lucamauri/MediaWiki-MCP-adapter)** - A custom Model Context Protocol adapter for MediaWiki and WikiBase APIs
- **[mem0-mcp](https://github.com/mem0ai/mem0-mcp)** - A Model Context Protocol server for Mem0, which helps with managing coding preferences.
- **[Membase](https://github.com/unibaseio/membase-mcp)** - Save and query your agent memory in distributed way by Membase.
- **[MetaTrader MCP](https://github.com/ariadng/metatrader-mcp-server)** - Enable AI LLMs to execute trades using MetaTrader 5 platform.
- **[Metricool MCP](https://github.com/metricool/mcp-metricool)** - A Model Context Protocol server that integrates with Metricool's social media analytics platform to retrieve performance metrics and schedule content across networks like Instagram, Facebook, Twitter, LinkedIn, TikTok and YouTube.
- **[Microsoft 365](https://github.com/merill/lokka)** - (by Merill) A Model Context Protocol (MCP) server for Microsoft 365. Includes support for all services including Teams, SharePoint, Exchange, OneDrive, Entra, Intune and more. See [Lokka](https://lokka.dev/) for more details.
- **[Microsoft 365](https://github.com/softeria/ms-365-mcp-server)** - MCP server that connects to Microsoft Office and the whole Microsoft 365 suite using Graph API (including Outlook/mail, files, Excel, calendar)
- **[Microsoft Teams](https://github.com/InditexTech/mcp-teams-server)** - MCP server that integrates Microsoft Teams messaging (read, post, mention, list members and threads) 
- **[Mifos X](https://github.com/openMF/mcp-mifosx)** - A MCP server for the Mifos X Open Source Banking useful for managing clients, loans, savings, shares, financial transactions and generating financial reports.
- **[Mikrotik](https://github.com/jeff-nasseri/mikrotik-mcp)** - Mikrotik MCP server which cover networking operations (IP, DHCP, Firewall, etc) 
- **[Mindmap](https://github.com/YuChenSSR/mindmap-mcp-server)** (by YuChenSSR) - A server that generates mindmaps from input containing markdown code.
- **[Minima](https://github.com/dmayboroda/minima)** - MCP server for RAG on local files
- **[Mobile MCP](https://github.com/mobile-next/mobile-mcp)** (by Mobile Next) - MCP server for Mobile(iOS/Android) automation, app scraping and development using physical devices or simulators/emulators.
- **[Monday.com](https://github.com/sakce/mcp-server-monday)** - MCP Server to interact with Monday.com boards and items.
- **[MongoDB](https://github.com/kiliczsh/mcp-mongo-server)** - A Model Context Protocol Server for MongoDB.
- **[MongoDB & Mongoose](https://github.com/nabid-pf/mongo-mongoose-mcp)** - MongoDB MCP Server with Mongoose Schema and Validation.
- **[MongoDB Lens](https://github.com/furey/mongodb-lens)** - Full Featured MCP Server for MongoDB Databases.
- **[Monzo](https://github.com/BfdCampos/monzo-mcp-bfdcampos)** - Access and manage your Monzo bank accounts through natural language, including balance checking, pot management, transaction listing, and transaction annotation across multiple account types (personal, joint, flex).
- **[Morningstar](https://github.com/Morningstar/morningstar-mcp-server)** - MCP Server to interact with Morningstar Research, Editorial and Datapoints
- **[MSSQL](https://github.com/aekanun2020/mcp-server/)** - MSSQL database integration with configurable access controls and schema inspection
- **[MSSQL](https://github.com/JexinSam/mssql_mcp_server)** (by jexin) - MCP Server for MSSQL database in Python
- **[MSSQL-MCP](https://github.com/daobataotie/mssql-mcp)** (by daobataotie) - MSSQL MCP that refer to the official website's SQLite MCP for modifications to adapt to MSSQL
- **[MSSQL-Python](https://github.com/amornpan/py-mcp-mssql)** (by amornpan) - A read-only Python implementation for MSSQL database access with enhanced security features, configurable access controls, and schema inspection capabilities. Focuses on safe database interaction through Python ecosystem.
- **[Multi-Model Advisor](https://github.com/YuChenSSR/multi-ai-advisor-mcp)** - A Model Context Protocol (MCP) server that orchestrates queries across multiple Ollama models, synthesizing their insights to deliver a comprehensive and multifaceted AI perspective on any given query.
- **[Multicluster-MCP-Sever](https://github.com/yanmxa/multicluster-mcp-server)** - The gateway for GenAI systems to interact with multiple Kubernetes clusters.
- **[MySQL](https://github.com/benborla/mcp-server-mysql)** (by benborla) - MySQL database integration in NodeJS with configurable access controls and schema inspection
- **[MySQL](https://github.com/designcomputer/mysql_mcp_server)** (by DesignComputer) - MySQL database integration in Python with configurable access controls and schema inspection
- **[n8n](https://github.com/leonardsellem/n8n-mcp-server)** - This MCP server provides tools and resources for AI assistants to manage n8n workflows and executions, including listing, creating, updating, and deleting workflows, as well as monitoring their execution status.
- **[Nacos MCP Router](https://github.com/nacos-group/nacos-mcp-router)** - This MCP(Model Context Protocol) Server provides tools to search, install, proxy other MCP servers.
- **[NASA](https://github.com/ProgramComputer/NASA-MCP-server)** (by ProgramComputer) - Access to a unified gateway of NASA's data sources including but not limited to APOD, NEO, EPIC, GIBS.
- **[Nasdaq Data Link](https://github.com/stefanoamorelli/nasdaq-data-link-mcp)** (by stefanoamorelli) - An MCP server to access, explore, and interact with Nasdaq Data Link's extensive and valuable financial and economic datasets.
- **[National Parks](https://github.com/KyrieTangSheng/mcp-server-nationalparks)** - The server provides latest information of park details, alerts, visitor centers, campgrounds, hiking trails, and events for U.S. National Parks.
- **[NAVER](https://github.com/pfldy2850/py-mcp-naver)** (by pfldy2850) - This MCP server provides tools to interact with various Naver services, such as searching blogs, news, books, and more.
- **[NBA](https://github.com/Taidgh-Robinson/nba-mcp-server)** - This MCP server provides tools to fetch recent and historical NBA games including basic and advanced statistics.
- **[Neo4j](https://github.com/da-okazaki/mcp-neo4j-server)** - A community built server that interacts with Neo4j Graph Database.
- **[Neovim](https://github.com/bigcodegen/mcp-neovim-server)** - An MCP Server for your Neovim session.
- **[Netbird](https://github.com/aantti/mcp-netbird)** - List and analyze Netbird network peers, groups, policies, and more.
- **[NetMind ParsePro](https://github.com/protagolabs/Netmind-Parse-PDF-MCP)** - The PDF Parser AI service, built and customized by the [NetMind](https://www.netmind.ai/) team.
- **[NocoDB](https://github.com/edwinbernadus/nocodb-mcp-server)** - Read and write access to NocoDB database.
- **[nomad-mcp](https://github.com/kocierik/mcp-nomad)** - A server that provides a set of tools for managing Nomad clusters through the MCP.
- **[Notion](https://github.com/suekou/mcp-notion-server)** (by suekou) - Interact with Notion API.
- **[Notion](https://github.com/v-3/notion-server)** (by v-3) - Notion MCP integration. Search, Read, Update, and Create pages through Claude chat.
- **[NS Travel Information](https://github.com/r-huijts/ns-mcp-server)** - Access Dutch Railways (NS) real-time train travel information and disruptions through the official NS API.
- **[ntfy-mcp](https://github.com/teddyzxcv/ntfy-mcp)** (by teddyzxcv) - The MCP server that keeps you informed by sending the notification on phone using ntfy
- **[ntfy-me-mcp](https://github.com/gitmotion/ntfy-me-mcp)** (by gitmotion) - An ntfy MCP server for sending/fetching ntfy notifications to your self-hosted ntfy server from AI Agents 📤 (supports secure token auth & more - use with npx or docker!)
- **[oatpp-mcp](https://github.com/oatpp/oatpp-mcp)** - C++ MCP integration for Oat++. Use [Oat++](https://oatpp.io) to build MCP servers.
- **[Obsidian Markdown Notes](https://github.com/calclavia/mcp-obsidian)** - Read and search through your Obsidian vault or any directory containing Markdown notes
- **[obsidian-mcp](https://github.com/StevenStavrakis/obsidian-mcp)** - (by Steven Stavrakis) An MCP server for Obsidian.md with tools for searching, reading, writing, and organizing notes.
- **[OceanBase](https://github.com/yuanoOo/oceanbase_mcp_server)** - (by yuanoOo) A Model Context Protocol (MCP) server that enables secure interaction with OceanBase databases.
- **[Octocode](https://github.com/bgauryy/octocode-mcp)** - (by Guy Bary) AI-powered developer assistant that enables advanced code research, analysis and discovery across GitHub and NPM realms in realtime
- **[Odoo](https://github.com/ivnvxd/mcp-server-odoo)** - Connect AI assistants to Odoo ERP systems for business data access and workflow automation.
- **[Office-PowerPoint-MCP-Server](https://github.com/GongRzhe/Office-PowerPoint-MCP-Server)** - A Model Context Protocol (MCP) server for creating, reading, and manipulating Microsoft PowerPoint documents.
- **[Office-Visio-MCP-Server](https://github.com/GongRzhe/Office-Visio-MCP-Server)** - A Model Context Protocol (MCP) server for creating, reading, and manipulating Microsoft Visio documents.
- **[Office-Word-MCP-Server](https://github.com/GongRzhe/Office-Word-MCP-Server)** - A Model Context Protocol (MCP) server for creating, reading, and manipulating Microsoft Word documents. 
- **[Okta](https://github.com/kapilduraphe/okta-mcp-server)** - Interact with Okta API.
- **[OneNote](https://github.com/rajvirtual/MCP-Servers/tree/master/onenote)** - (by Rajesh Vijay) An MCP server that connects to Microsoft OneNote using the Microsoft Graph API. Reading notebooks, sections, and pages from OneNote,Creating new notebooks, sections, and pages in OneNote.
- **[Open Strategy Partners Marketing Tools](https://github.com/open-strategy-partners/osp_marketing_tools)** - Content editing codes, value map, and positioning tools for product marketing.
- **[OpenAI WebSearch MCP](https://github.com/ConechoAI/openai-websearch-mcp)** - This is a Python-based MCP server that provides OpenAI `web_search` build-in tool.
- **[OpenAlex.org MCP](https://github.com/drAbreu/alex-mcp)** - Professional MCP server providing ML-powered author disambiguation and comprehensive researcher profiles using the OpenAlex database.
- **[OpenAPI](https://github.com/snaggle-ai/openapi-mcp-server)** - Interact with [OpenAPI](https://www.openapis.org/) APIs.
- **[OpenAPI AnyApi](https://github.com/baryhuang/mcp-server-any-openapi)** - Interact with large [OpenAPI](https://www.openapis.org/) docs using built-in semantic search for endpoints. Allows for customizing the MCP server prefix.
- **[OpenAPI Schema](https://github.com/hannesj/mcp-openapi-schema)** - Allow LLMs to explore large [OpenAPI](https://www.openapis.org/) schemas without bloating the context.
- **[OpenAPI Schema Explorer](https://github.com/kadykov/mcp-openapi-schema-explorer)** - Token-efficient access to local or remote OpenAPI/Swagger specs via MCP Resources.
- **[OpenCTI](https://github.com/Spathodea-Network/opencti-mcp)** - Interact with OpenCTI platform to retrieve threat intelligence data including reports, indicators, malware and threat actors.
- **[OpenCV](https://github.com/GongRzhe/opencv-mcp-server)** - A MCP server providing OpenCV computer vision capabilities. This allows AI assistants and language models to access powerful computer vision tools.
- **[OpenDota](https://github.com/asusevski/opendota-mcp-server)** - Interact with OpenDota API to retrieve Dota 2 match data, player statistics, and more.
- **[OpenRPC](https://github.com/shanejonas/openrpc-mpc-server)** - Interact with and discover JSON-RPC APIs via [OpenRPC](https://open-rpc.org).
- **[OpenStack](https://github.com/wangsqly0407/openstack-mcp-server)** - MCP server implementation that provides OpenStack interaction.
- **[OpenWeather](https://github.com/mschneider82/mcp-openweather)** - Interact with the free openweathermap API to get the current and forecast weather for a location.
- **[OPNSense MCP](https://github.com/vespo92/OPNSenseMCP)** - MCP Server for OPNSense Firewall Management and API access
- **[Optimade MCP](https://github.com/dianfengxiaobo/optimade-mcp-server)** - An MCP server conducts real-time material science data queries with the Optimade database (for example, elemental composition, crystal structure).
- **[Oura Ring](https://github.com/rajvirtual/oura-mcp-server)** (by Rajesh Vijay) - MCP Server to access and analyze your Oura Ring data. It provides a structured way to fetch and understand your health metrics.
- **[Outline](https://github.com/Vortiago/mcp-outline)** - MCP Server to interact with [Outline](https://www.getoutline.com) knowledge base to search, read, create, and manage documents and their content, access collections, add comments, and manage document backlinks.
- **[pancakeswap-poolspy-mcp](https://github.com/kukapay/pancakeswap-poolspy-mcp)** - An MCP server that tracks newly created liquidity pools on Pancake Swap.
- **[Pandoc](https://github.com/vivekVells/mcp-pandoc)** - MCP server for seamless document format conversion using Pandoc, supporting Markdown, HTML, PDF, DOCX (.docx), csv and more.
- **[Paradex MCP](https://github.com/sv/mcp-paradex-py)** - MCP native server for interacting with Paradex platform, including fully features trading.
- **[PDF reader MCP](https://github.com/gpetraroli/mcp_pdf_reader)** - MCP server to read and search text in a local PDF file.
- **[Peacock for VS Code](https://github.com/johnpapa/peacock-mcp)** - MCP Server for the Peacock extension for VS Code, coloring your world, one Code editor at a time. The main goal of the project is to show how an MCP server can be used to interact with APIs.
- **[Phone MCP](https://github.com/hao-cyber/phone-mcp)** - 📱 A powerful plugin that lets you control your Android phone. Enables AI agents to perform complex tasks like automatically playing music based on weather or making calls and sending texts.
- **[PIF](https://github.com/hungryrobot1/MCP-PIF)** - A Personal Intelligence Framework (PIF), providing tools for file operations, structured reasoning, and journal-based documentation to support continuity and evolving human-AI collaboration across sessions.
- **[Pinecone](https://github.com/sirmews/mcp-pinecone)** - MCP server for searching and uploading records to Pinecone. Allows for simple RAG features, leveraging Pinecone's Inference API.
- **[Pinner MCP](https://github.com/safedep/pinner-mcp)** - A MCP server for pinning GitHub Actions and container base images to their immutable SHA hashes to prevent supply chain attacks.
- **[Placid.app](https://github.com/felores/placid-mcp-server)** - Generate image and video creatives using Placid.app templates
- **[Plane](https://github.com/kelvin6365/plane-mcp-server)** - This MCP Server will help you to manage projects and issues through Plane's API
- **[Playwright](https://github.com/executeautomation/mcp-playwright)** - This MCP Server will help you run browser automation and webscraping using Playwright
- **[Podbean](https://github.com/amurshak/podbeanMCP)** - MCP server for managing your podcasts, episodes, and analytics through the Podbean API. Allows for updating, adding, deleting podcasts, querying show description, notes, analytics, and more.
- **[Postman](https://github.com/shannonlal/mcp-postman)** - MCP server for running Postman Collections locally via Newman. Allows for simple execution of Postman Server and returns the results of whether the collection passed all the tests.
- **[Powerdrill](https://github.com/powerdrillai/powerdrill-mcp)** - Interact with Powerdrill datasets, authenticated with [Powerdrill](https://powerdrill.ai) User ID and Project API Key.
- **[Prefect](https://github.com/allen-munsch/mcp-prefect)** - MCP Server for workflow orchestration and ELT/ETL with Prefect Server, and Prefect Cloud [https://www.prefect.io/] using the `prefect` python client.
- **[Productboard](https://github.com/kenjihikmatullah/productboard-mcp)** - Integrate the Productboard API into agentic workflows via MCP.
- **[Prometheus](https://github.com/pab1it0/prometheus-mcp-server)** - Query and analyze Prometheus - open-source monitoring system.
- **[PubChem](https://github.com/sssjiang/pubchem_mcp_server)** - extract drug information from pubchem API.
- **[Pulumi](https://github.com/dogukanakkaya/pulumi-mcp-server)** - MCP Server to Interact with Pulumi API, creates and lists Stacks
- **[Puppeteer vision](https://github.com/djannot/puppeteer-vision-mcp)** - Use Puppeteer to browse a webpage and return a high quality Markdown. Use AI vision capabilities to handle cookies, captchas, and other interactive elements automatically.
- **[Pushover](https://github.com/ashiknesin/pushover-mcp)** - Send instant notifications to your devices using [Pushover.net](https://pushover.net/)
- **[pydantic/pydantic-ai/mcp-run-python](https://github.com/pydantic/pydantic-ai/tree/main/mcp-run-python)** - Run Python code in a secure sandbox via MCP tool calls, powered by Deno and Pyodide
- **[Python CLI MCP](https://github.com/ofek/pycli-mcp)** - Interact with local Python command line applications.
- **[QGIS](https://github.com/jjsantos01/qgis_mcp)** - connects QGIS to Claude AI through the MCP. This integration enables prompt-assisted project creation, layer loading, code execution, and more.
- **[Qiniu MCP Server](https://github.com/qiniu/qiniu-mcp-server)** - The Model Context Protocol (MCP) Server built on Qiniu Cloud products supports users in accessing Qiniu Cloud Storage, intelligent multimedia services, and more through this MCP Server within the context of AI large model clients.
- **[Quarkus](https://github.com/quarkiverse/quarkus-mcp-servers)** - MCP servers for the Quarkus Java framework.
- **[QuickChart](https://github.com/GongRzhe/Quickchart-MCP-Server)** - A Model Context Protocol server for generating charts using QuickChart.io
- **[Qwen_Max](https://github.com/66julienmartin/MCP-server-Qwen_Max)** - A Model Context Protocol (MCP) server implementation for the Qwen models.
- **[RabbitMQ](https://github.com/kenliao94/mcp-server-rabbitmq)** - The MCP server that interacts with RabbitMQ to publish and consume messages.
- **[RAG Local](https://github.com/renl/mcp-rag-local)** - This MCP server for storing and retrieving text passages locally based on their semantic meaning.
- **[RAG Web Browser](https://github.com/apify/mcp-server-rag-web-browser)** An MCP server for Apify's open-source RAG Web Browser [Actor](https://apify.com/apify/rag-web-browser) to perform web searches, scrape URLs, and return content in Markdown.
- **[Raindrop.io](https://github.com/hiromitsusasaki/raindrop-io-mcp-server)** - An integration that allows LLMs to interact with Raindrop.io bookmarks using the Model Context Protocol (MCP).
- **[Random Number](https://github.com/zazencodes/random-number-mcp)** - Provides LLMs with essential random generation abilities, built entirely on Python's standard library.
- **[Reaper](https://github.com/dschuler36/reaper-mcp-server)** - Interact with your [Reaper](https://www.reaper.fm/) (Digital Audio Workstation) projects.
- **[Reddit](https://github.com/universal-mcp/reddit)** - Reddit MCP server from **[agentr](https://agentr.dev/)** that provides support for interacting with Reddit posts, comments, and subreddits.
- **[Redis](https://github.com/GongRzhe/REDIS-MCP-Server)** - Redis database operations and caching microservice server with support for key-value operations, expiration management, and pattern-based key listing.
- **[Redis](https://github.com/prajwalnayak7/mcp-server-redis)** MCP server to interact with Redis Server, AWS Memory DB, etc for caching or other use-cases where in-memory and key-value based storage is appropriate
- **[RedNote MCP](https://github.com/ifuryst/rednote-mcp)** - MCP server for accessing RedNote(XiaoHongShu, xhs) content
- **[Reed Jobs](https://github.com/kld3v/reed_jobs_mcp)** - Search and retrieve job listings from Reed.co.uk.
- **[Rememberizer AI](https://github.com/skydeckai/mcp-server-rememberizer)** - An MCP server designed for interacting with the Rememberizer data source, facilitating enhanced knowledge retrieval.
- **[Replicate](https://github.com/deepfates/mcp-replicate)** - Search, run and manage machine learning models on Replicate through a simple tool-based interface. Browse models, create predictions, track their status, and handle generated images.
- **[Resend](https://github.com/Klavis-AI/klavis/tree/main/mcp_servers/resend)** - Send email using Resend services
- **[Rijksmuseum](https://github.com/r-huijts/rijksmuseum-mcp)** - Interface with the Rijksmuseum API to search artworks, retrieve artwork details, access image tiles, and explore user collections.
- **[Riot Games](https://github.com/jifrozen0110/mcp-riot)** - MCP server for League of Legends – fetch player info, ranks, champion stats, and match history via Riot API.
- **[Rquest](https://github.com/xxxbrian/mcp-rquest)** - An MCP server providing realistic browser-like HTTP request capabilities with accurate TLS/JA3/JA4 fingerprints for bypassing anti-bot measures.
- **[Rust MCP Filesystem](https://github.com/rust-mcp-stack/rust-mcp-filesystem)** - Fast, asynchronous MCP server for efficient handling of various filesystem operations built with the power of Rust.
<<<<<<< HEAD
- **[SafetySearch](https://github.com/surabhya/SafetySearch)** - Real-time FDA food safety data: recalls, adverse events, analysis.
- **[Salesforce MCP](https://github.com/salesforce-mcp/salesforce-mcp)** -  Salesforce MCP server. Supports cloud version Salesforce-mcp.com and allows both data & metadata functions. 
=======
>>>>>>> 6f0d2112
- **[Salesforce MCP](https://github.com/smn2gnt/MCP-Salesforce)** - Interact with Salesforce Data and Metadata
- **[Salesforce MCP (AiondaDotCom)](https://github.com/AiondaDotCom/mcp-salesforce)** - Universal Salesforce integration with OAuth authentication, smart learning system, comprehensive backup capabilities, and full CRUD operations for any Salesforce org including custom objects and fields.
- **[Salesforce MCP Server](https://github.com/tsmztech/mcp-server-salesforce)** - Comprehensive Salesforce integration with tools for querying records, executing Apex, managing fields/objects, and handling debug logs
- **[SchemaCrawler](https://github.com/schemacrawler/SchemaCrawler-MCP-Server-Usage)** - Connect to any relational database, and be able to get valid SQL, and ask questions like what does a certain column prefix mean.
- **[SchemaFlow](https://github.com/CryptoRadi/schemaflow-mcp-server)** - Real-time PostgreSQL & Supabase database schema access for AI-IDEs via Model Context Protocol. Provides live database context through secure SSE connections with three powerful tools: get_schema, analyze_database, and check_schema_alignment. [SchemaFlow](https://schemaflow.dev)
- **[Scholarly](https://github.com/adityak74/mcp-scholarly)** - A MCP server to search for scholarly and academic articles.
- **[scrapling-fetch](https://github.com/cyberchitta/scrapling-fetch-mcp)** - Access text content from bot-protected websites. Fetches HTML/markdown from sites with anti-automation measures using Scrapling.
- **[SearXNG](https://github.com/ihor-sokoliuk/mcp-searxng)** - A Model Context Protocol Server for [SearXNG](https://docs.searxng.org)
- **[SearXNG](https://github.com/erhwenkuo/mcp-searxng)** - A MCP server provide web searching via [SearXNG](https://docs.searxng.org) & retrieve url as makrdown.
- **[SearXNG Public](https://github.com/pwilkin/mcp-searxng-public)** - A Model Context Protocol Server for retrieving data from public [SearXNG](https://docs.searxng.org) instances, with fallback support
- **[SEC EDGAR](https://github.com/stefanoamorelli/sec-edgar-mcp)** - (by Stefano Amorelli) A community Model Context Protocol Server to access financial filings and data through the U.S. Securities and Exchange Commission ([SEC](https://www.sec.gov/)) `Electronic Data Gathering, Analysis, and Retrieval` ([EDGAR](https://www.sec.gov/submit-filings/about-edgar)) database
- **[Semantic Scholar](https://github.com/universal-mcp/semanticscholar)** - Semantic Scholar MCP server from **[agentr](https://agentr.dev/)** that provides support for research using the Semnatic Scholar App.
- **[SEO MCP](https://github.com/cnych/seo-mcp)** - A free SEO tool MCP (Model Control Protocol) service based on Ahrefs data. Includes features such as backlinks, keyword ideas, and more. by [claudemcp](https://www.claudemcp.com/servers/seo-mcp).
- **[SerpApi](https://github.com/universal-mcp/serpapi)** - SerpApi MCP server from **[agentr](https://agentr.dev/)** that provides support for programmatic access to search engine results.
- **[Serper](https://github.com/garymengcom/serper-mcp-server)** - An MCP server that performs Google searches using [Serper](https://serper.dev).
- **[ServiceNow](https://github.com/osomai/servicenow-mcp)** - A MCP server to interact with a ServiceNow instance
- **[ShaderToy](https://github.com/wilsonchenghy/ShaderToy-MCP)** - This MCP server lets LLMs to interact with the ShaderToy API, allowing LLMs to learn from compute shaders examples and enabling them to create complex GLSL shaders that they are previously not capable of.
- **[Shodan MCP](https://github.com/Hexix23/shodan-mcp)** - MCP server to interact with [Shodan](https://www.shodan.io/)
- **[Shopify](https://github.com/GeLi2001/shopify-mcp)** - MCP to interact with Shopify API including order, product, customers and so on.
- **[Simple Loki MCP](https://github.com/ghrud92/simple-loki-mcp)** - A simple MCP server to query Loki logs using logcli.
- **[Siri Shortcuts](https://github.com/dvcrn/mcp-server-siri-shortcuts)** - MCP to interact with Siri Shortcuts on macOS. Exposes all Shortcuts as MCP tools.
- **[Skyvern](https://github.com/Skyvern-AI/skyvern/tree/main/integrations/mcp)** - MCP to let Claude / Windsurf / Cursor / your LLM control the browser
- **[Slack](https://github.com/korotovsky/slack-mcp-server)** - The most powerful MCP server for Slack Workspaces. This integration supports both Stdio and SSE transports, proxy settings and does not require any permissions or bots being created or approved by Workspace admins 😏.
- **[Slidespeak](https://github.com/SlideSpeak/slidespeak-mcp)** - Create PowerPoint presentations using the [Slidespeak](https://slidespeak.com/) API.
- **[Smartlead](https://github.com/jean-technologies/smartlead-mcp-server-local)** - MCP to connect to Smartlead. Additional, tooling, functionality, and connection to workflow automation platforms also available.
- **[Snowflake](https://github.com/isaacwasserman/mcp-snowflake-server)** - This MCP server enables LLMs to interact with Snowflake databases, allowing for secure and controlled data operations.
- **[SoccerDataAPI](https://github.com/yeonupark/mcp-soccer-data)** - This MCP server provides real-time football match data based on the SoccerDataAPI.
- **[Solana Agent Kit](https://github.com/sendaifun/solana-agent-kit/tree/main/examples/agent-kit-mcp-server)** - This MCP server enables LLMs to interact with the Solana blockchain with help of Solana Agent Kit by SendAI, allowing for 40+ protcool actions and growing
- **[Solr MCP](https://github.com/mjochum64/mcp-solr-search)** - This MCP server offers a basic functionality to perform a search on Solr servers.
- **[Solver](https://github.com/szeider/mcp-solver)** - Solves constraint satisfaction and optimization problems . 
- **[Splunk](https://github.com/jkosik/mcp-server-splunk)** - Golang MCP server for Splunk (lists saved searches, alerts, indexes, macros...). Supports SSE and STDIO.
- **[Spotify](https://github.com/varunneal/spotify-mcp)** - This MCP allows an LLM to play and use Spotify.
- **[Spring Initializr](https://github.com/hpalma/springinitializr-mcp)** - This MCP allows an LLM to create Spring Boot projects with custom configurations. Instead of manually visiting start.spring.io, you can now ask your AI assistant to generate projects with specific dependencies, Java versions, and project structures.
- **[SSH](https://github.com/AiondaDotCom/mcp-ssh)** - Agent for managing and controlling SSH connections.
- **[SSH](https://github.com/classfang/ssh-mcp-server)** - An MCP server that can execute SSH commands remotely, upload files, download files, and so on.
- **[Standard Korean Dictionary](https://github.com/privetin/stdict)** - Search the dictionary using API
- **[Star Wars](https://github.com/johnpapa/mcp-starwars)** -MCP Server for the SWAPI Star Wars API. The main goal of the project is to show how an MCP server can be used to interact with APIs.
- **[Starknet MCP Server](https://github.com/mcpdotdirect/starknet-mcp-server)** - A comprehensive MCP server for interacting with the Starknet blockchain, providing tools for querying blockchain data, resolving StarknetIDs, and performing token transfers.
- **[Starwind UI](https://github.com/Boston343/starwind-ui-mcp/)** - This MCP provides relevant commands, documentation, and other information to allow LLMs to take full advantage of Starwind UI's open source Astro components.
- **[Stellar](https://github.com/syronlabs/stellar-mcp/)** - This MCP server enables LLMs to interact with the Stellar blockchain to create accounts, check address balances, analyze transactions, view transaction history, mint new assets, interact with smart contracts and much more.
- **[Stitch AI](https://github.com/StitchAI/stitch-ai-mcp/)** - Knowledge management system for AI agents with memory space creation and retrieval capabilities.
- **[Strava](https://github.com/r-huijts/strava-mcp)** - Connect to the Strava API to access activity data, athlete profiles, segments, and routes, enabling fitness tracking and analysis with Claude.
- **[Stripe](https://github.com/atharvagupta2003/mcp-stripe)** - This MCP allows integration with Stripe for handling payments, customers, and refunds.
- **[Substack/Medium](https://github.com/jonathan-politzki/mcp-writer-substack)** - Connect Claude to your Substack/Medium writing, enabling semantic search and analysis of your published content.
- **[System Health](https://github.com/thanhtung0201/mcp-remote-system-health)** - The MCP (Multi-Channel Protocol) System Health Monitoring is a robust, real-time monitoring solution designed to provide comprehensive health metrics and alerts for remote Linux servers.
- **[Talk To Figma](https://github.com/sonnylazuardi/cursor-talk-to-figma-mcp)** - This MCP server enables LLMs to interact with Figma, allowing them to read and modify designs programmatically.
- **[Talk To Figma via Claude](https://github.com/gaganmanku96/talk-with-figma-claude)** - TMCP server that provides seamless Figma integration specifically for Claude Desktop, enabling design creation, modification, and real-time collaboration through natural language commands.
- **[TAM MCP Server](https://github.com/gvaibhav/TAM-MCP-Server)** - Market research and business intelligence with TAM/SAM calculations and integration across 8 economic data sources: Alpha Vantage, BLS, Census Bureau, FRED, IMF, Nasdaq Data Link, OECD, and World Bank.
- **[Tavily search](https://github.com/RamXX/mcp-tavily)** - An MCP server for Tavily's search & news API, with explicit site inclusions/exclusions
- **[TeamRetro](https://github.com/adepanges/teamretro-mcp-server)** - This MCP server allows LLMs to interact with TeamRetro, allowing LLMs to manage user, team, team member, retrospective, health check, action, agreement and fetch the reports.
- **[Telegram](https://github.com/chigwell/telegram-mcp)** - An MCP server that provides paginated chat reading, message retrieval, and message sending capabilities for Telegram through Telethon integration.
- **[Telegram-Client](https://github.com/chaindead/telegram-mcp)** - A Telegram API bridge that manages user data, dialogs, messages, drafts, read status, and more for seamless interactions.
- **[Tempo](https://github.com/scottlepp/tempo-mcp-server)** - An MCP server to query traces/spans from [Grafana Tempo](https://github.com/grafana/tempo).
- **[Teradata](https://github.com/arturborycki/mcp-teradata)** - his MCP server enables LLMs to interact with Teradata databases. This MCP Server support tools and prompts for multi task data analytics
- **[Terminal-Control](https://github.com/GongRzhe/terminal-controller-mcp)** - A MCP server that enables secure terminal command execution, directory navigation, and file system operations through a standardized interface.
- **[Terraform-Cloud](https://github.com/severity1/terraform-cloud-mcp)** - An MCP server that integrates AI assistants with the Terraform Cloud API, allowing you to manage your infrastructure through natural conversation.
- **[TFT-Match-Analyzer](https://github.com/GeLi2001/tft-mcp-server)** - MCP server for teamfight tactics match history & match details fetching, providing user the detailed context for every match.
- **[thegraph-mcp](https://github.com/kukapay/thegraph-mcp)** - An MCP server that powers AI agents with indexed blockchain data from The Graph.
- **[Things3 MCP](https://github.com/urbanogardun/things3-mcp)** - Things3 task management integration for macOS with comprehensive TODO, project, and tag management.
- **[Think MCP](https://github.com/Rai220/think-mcp)** - Enhances any agent's reasoning capabilities by integrating the think-tools, as described in [Anthropic's article](https://www.anthropic.com/engineering/claude-think-tool).
- **[Ticketmaster](https://github.com/delorenj/mcp-server-ticketmaster)** - Search for events, venues, and attractions through the Ticketmaster Discovery API
- **[TickTick](https://github.com/alexarevalo9/ticktick-mcp-server)** - A Model Context Protocol (MCP) server designed to integrate with the TickTick task management platform, enabling intelligent context-aware task operations and automation.
- **[tip.md](https://github.com/tipdotmd#-mcp-server-for-ai-assistants)** - An MCP server that enables AI assistants to interact with tip.md's crypto tipping functionality, allowing agents or supporters to tip registered developers directly from AI chat interfaces.
- **[TMDB](https://github.com/Laksh-star/mcp-server-tmdb)** - This MCP server integrates with The Movie Database (TMDB) API to provide movie information, search capabilities, and recommendations.
- **[Todoist](https://github.com/abhiz123/todoist-mcp-server)** - Interact with Todoist to manage your tasks.
- **[Todos](https://github.com/tomelliot/todos-mcp)** - A practical todo list manager to use with your favourite chatbot.
- **[token-minter-mcp](https://github.com/kukapay/token-minter-mcp)** - An MCP server providing tools for AI agents to mint ERC-20 tokens across multiple blockchains.
- **[token-revoke-mcp](https://github.com/kukapay/token-revoke-mcp)** - An MCP server for checking and revoking ERC-20 token allowances across multiple blockchains.
- **[Ton Blockchain MCP](https://github.com/devonmojito/ton-blockchain-mcp)** - An MCP server for interacting with Ton Blockchain.
- **[TouchDesigner](https://github.com/8beeeaaat/touchdesigner-mcp)** - An MCP server for TouchDesigner, enabling interaction with TouchDesigner projects, nodes, and parameters.
- **[Travel Planner](https://github.com/GongRzhe/TRAVEL-PLANNER-MCP-Server)** - Travel planning and itinerary management server integrating with Google Maps API for location search, place details, and route calculations.
- **[Trello MCP Server](https://github.com/lioarce01/trello-mcp-server)** - An MCP server that interact with user Trello boards, modifying them with prompting.
- **[Tripadvisor](https://github.com/pab1it0/tripadvisor-mcp)** - A MCP server that enables LLMs to interact with Tripadvisor API, supporting location data, reviews, and photos through standardized MCP interfaces
- **[TrueNAS Core MCP](https://github.com/vespo92/TrueNasCoreMCP)** - An MCP server for interacting with TrueNAS Core.
- **[Tyk API Management](https://github.com/TykTechnologies/tyk-dashboard-mcp)** - Chat with all of your organization's managed APIs and perform other API lifecycle operations, managing tokens, users, analytics, and more.
- **[Typesense](https://github.com/suhail-ak-s/mcp-typesense-server)** - A Model Context Protocol (MCP) server implementation that provides AI models with access to Typesense search capabilities. This server enables LLMs to discover, search, and analyze data stored in Typesense collections.
- **[uniswap-poolspy-mcp](https://github.com/kukapay/uniswap-poolspy-mcp)** - An MCP server that tracks newly created liquidity pools on Uniswap across nine blockchain networks.
- **[uniswap-trader-mcp](https://github.com/kukapay/uniswap-trader-mcp)** -An MCP server for AI agents to automate token swaps on Uniswap DEX across multiple blockchains.
- **[Unity Catalog](https://github.com/ognis1205/mcp-server-unitycatalog)** - An MCP server that enables LLMs to interact with Unity Catalog AI, supporting CRUD operations on Unity Catalog Functions and executing them as MCP tools.
- **[Unity Integration (Advanced)](https://github.com/quazaai/UnityMCPIntegration)** - Advanced Unity3d Game Engine MCP which supports ,Execution of Any Editor Related Code Directly Inside of Unity, Fetch Logs, Get Editor State and Allow File Access of the Project making it much more useful in Script Editing or asset creation.
- **[Unity3d Game Engine](https://github.com/CoderGamester/mcp-unity)** - An MCP server that enables LLMs to interact with Unity3d Game Engine, supporting access to a variety of the Unit's Editor engine tools (e.g. Console Logs, Test Runner logs, Editor functions, hierarchy state, etc) and executing them as MCP tools or gather them as resources.
- **[Unleash Integration (Feature Toggle)](https://github.com/cuongtl1992/unleash-mcp)** - A Model Context Protocol (MCP) server implementation that integrates with Unleash Feature Toggle system. Provide a bridge between LLM applications and Unleash feature flag system
- **[use_aws_mcp](https://github.com/runjivu/use_aws_mcp)** - amazon-q-cli's use_aws tool extracted into independant mcp, for general aws api usage.
- **[User Feedback](https://github.com/mrexodia/user-feedback-mcp)** - Simple MCP Server to enable a human-in-the-loop workflow in tools like Cline and Cursor.
- **[USPTO](https://github.com/riemannzeta/patent_mcp_server)** - MCP server for accessing United States Patent & Trademark Office data through its Open Data Protocol (ODP) API.
- **[Vectara](https://github.com/vectara/vectara-mcp)** - Query Vectara's trusted RAG-as-a-service platform.
- **[Vega-Lite](https://github.com/isaacwasserman/mcp-vegalite-server)** - Generate visualizations from fetched data using the VegaLite format and renderer.
- **[Vertica](https://github.com/nolleh/mcp-vertica)** - Vertica database integration in Python with configurable access controls and schema inspection
- **[Vibe Check](https://github.com/PV-Bhat/vibe-check-mcp-server)** - An MCP server leveraging an external oversight layer to "vibe check" agents, and also self-improve accuracy & user alignment over time. Prevents scope creep, code bloat, misalignment, misinterpretation, tunnel vision, and overcomplication.
- **[Video Editor](https://github.com/burningion/video-editing-mcp)** - A Model Context Protocol Server to add, edit, and search videos with [Video Jungle](https://www.video-jungle.com/).
- **[Video Still Capture](https://github.com/13rac1/videocapture-mcp)** - 📷 Capture video stills from an OpenCV-compatible webcam or other video source.
- **[Virtual location (Google Street View,etc.)](https://github.com/mfukushim/map-traveler-mcp)** - Integrates Google Map, Google Street View, PixAI, Stability.ai, ComfyUI API and Bluesky to provide a virtual location simulation in LLM (written in Effect.ts)
- **[Voice MCP](https://github.com/mbailey/voice-mcp)** - Enable voice conversations with Claude using any OpenAI-compatible STT/TTS service ([voice-mcp.com](https://voice-mcp.com))
- **[VolcEngine TOS](https://github.com/dinghuazhou/sample-mcp-server-tos)** - A sample MCP server for VolcEngine TOS that flexibly get objects from TOS.
- **[Voyp](https://github.com/paulotaylor/voyp-mcp)** - VOYP MCP server for making calls using Artificial Intelligence.
- **[vulnicheck](https://github.com/andrasfe/vulnicheck)** - Real-time Python package vulnerability scanner that checks dependencies against OSV and NVD databases, providing comprehensive security analysis with CVE details, lock file support, and actionable upgrade recommendations.
- **[Wanaku MCP Router](https://github.com/wanaku-ai/wanaku/)** - The Wanaku MCP Router is a SSE-based MCP server that provides an extensible routing engine that allows integrating your enterprise systems with AI agents.
- **[weather-mcp-server](https://github.com/devilcoder01/weather-mcp-server)** - Get real-time weather data for any location using weatherapi.
- **[Webflow](https://github.com/kapilduraphe/webflow-mcp-server)** - Interfact with the Webflow APIs
- **[whale-tracker-mcp](https://github.com/kukapay/whale-tracker-mcp)**  -  A mcp server for tracking cryptocurrency whale transactions.
- **[WhatsApp MCP Server](https://github.com/lharries/whatsapp-mcp)** - MCP server for your personal WhatsApp handling individuals, groups, searching and sending.
- **[Whois MCP](https://github.com/bharathvaj-ganesan/whois-mcp)** - MCP server that performs whois lookup against domain, IP, ASN and TLD. 
- **[Wikidata MCP](https://github.com/zzaebok/mcp-wikidata)** - Wikidata MCP server that interact with Wikidata, by searching identifiers, extracting metadata, and executing sparql query.
- **[Wikipedia MCP](https://github.com/Rudra-ravi/wikipedia-mcp)** - Access and search Wikipedia articles via MCP for AI-powered information retrieval.
- **[WildFly MCP](https://github.com/wildfly-extras/wildfly-mcp)** - WildFly MCP server that enables LLM to interact with running WildFly servers (retrieve metrics, logs, invoke operations, ...).
- **[Windows CLI](https://github.com/SimonB97/win-cli-mcp-server)** - MCP server for secure command-line interactions on Windows systems, enabling controlled access to PowerShell, CMD, and Git Bash shells.
- **[Workflowy](https://github.com/danield137/mcp-workflowy)** - A server that interacts with [workflowy](https://workflowy.com/).
- **[World Bank data API](https://github.com/anshumax/world_bank_mcp_server)** - A server that fetches data indicators available with the World Bank as part of their data API
- **[Wren Engine](https://github.com/Canner/wren-engine)** - The Semantic Engine for Model Context Protocol(MCP) Clients and AI Agents
- **[Wrike](https://github.com/universal-mcp/wrike)** - Wrike MCP server from **[agentr](https://agentr.dev/)** that provides support for managing projects, tasks, and workflows in Wrike.
- **[X (Twitter)](https://github.com/EnesCinr/twitter-mcp)** (by EnesCinr) - Interact with twitter API. Post tweets and search for tweets by query.
- **[X (Twitter)](https://github.com/vidhupv/x-mcp)** (by vidhupv) - Create, manage and publish X/Twitter posts directly through Claude chat.
- **[Xcode](https://github.com/r-huijts/xcode-mcp-server)** - MCP server that brings AI to your Xcode projects, enabling intelligent code assistance, file operations, project management, and automated development tasks.
- **[xcodebuild](https://github.com/ShenghaiWang/xcodebuild)**  - 🍎 Build iOS Xcode workspace/project and feed back errors to llm.
- **[Xero-mcp-server](https://github.com/john-zhang-dev/xero-mcp)** - Enabling clients to interact with Xero system for streamlined accounting, invoicing, and business operations.
- **[XiYan](https://github.com/XGenerationLab/xiyan_mcp_server)** - 🗄️ An MCP server that supports fetching data from a database using natural language queries, powered by XiyanSQL as the text-to-SQL LLM.
- **[XMind](https://github.com/apeyroux/mcp-xmind)** - Read and search through your XMind directory containing XMind files.
- **[yfinance](https://github.com/Adity-star/mcp-yfinance-server)** -💹The MCP YFinance Stock Server provides real-time and historical stock data in a standard format, powering dashboards, AI agents,and research tools with seamless financial insights.
- **[YNAB](https://github.com/ChuckBryan/ynabmcpserver)** - A Model Context Protocol (MCP) server for integrating with YNAB (You Need A Budget), allowing AI assistants to securely access and analyze your financial data.
- **[YouTrack](https://github.com/tonyzorin/youtrack-mcp)** - A Model Context Protocol (MCP) server implementation for JetBrains YouTrack, allowing AI assistants to interact with YouTrack issue tracking system.
- **[YouTube](https://github.com/Klavis-AI/klavis/tree/main/mcp_servers/youtube)** - Extract Youtube video information (with proxies support).
- **[YouTube](https://github.com/ZubeidHendricks/youtube-mcp-server)** - Comprehensive YouTube API integration for video management, Shorts creation, and analytics.
- **[Youtube Uploader MCP](https://github.com/anwerj/youtube-uploader-mcp)** - AI‑powered YouTube uploader—no CLI, no YouTube Studio.
- **[YouTube Video Summarizer](https://github.com/nabid-pf/youtube-video-summarizer-mcp)** - Summarize lengthy youtube videos.
- **[Zoom](https://github.com/Prathamesh0901/zoom-mcp-server/tree/main)** - Create, update, read and delete your zoom meetings.

## 📚 Frameworks

These are high-level frameworks that make it easier to build MCP servers or clients.

### For servers

* **[EasyMCP](https://github.com/zcaceres/easy-mcp/)** (TypeScript)
- **[FastAPI to MCP auto generator](https://github.com/tadata-org/fastapi_mcp)** – A zero-configuration tool for automatically exposing FastAPI endpoints as MCP tools by **[Tadata](https://tadata.com/)**
* **[FastMCP](https://github.com/punkpeye/fastmcp)** (TypeScript)
* **[Foobara MCP Connector](https://github.com/foobara/mcp-connector)** - Easily expose Foobara commands written in Ruby as tools via MCP
* **[Foxy Contexts](https://github.com/strowk/foxy-contexts)** – A library to build MCP servers in Golang by **[strowk](https://github.com/strowk)**
* **[Higress MCP Server Hosting](https://github.com/alibaba/higress/tree/main/plugins/wasm-go/mcp-servers)** - A solution for hosting MCP Servers by extending the API Gateway (based on Envoy) with wasm plugins.
* **[MCP Declarative Java SDK](https://github.com/codeboyzhou/mcp-declarative-java-sdk)** Annotation-driven MCP servers development with Java, no Spring Framework Required, minimize dependencies as much as possible.
* **[MCP-Framework](https://mcp-framework.com)** Build MCP servers with elegance and speed in Typescript. Comes with a CLI to create your project with `mcp create app`. Get started with your first server in under 5 minutes by **[Alex Andru](https://github.com/QuantGeekDev)**
* **[MCP Plexus](https://github.com/Super-I-Tech/mcp_plexus)**: A secure, **multi-tenant** and Multi-user MCP python server framework built to integrate easily with external services via OAuth 2.1, offering scalable and robust solutions for managing complex AI applications.
* **[mcp_sse (Elixir)](https://github.com/kEND/mcp_sse)** An SSE implementation in Elixir for rapidly creating MCP servers.
* **[Next.js MCP Server Template](https://github.com/vercel-labs/mcp-for-next.js)** (Typescript) - A starter Next.js project that uses the MCP Adapter to allow MCP clients to connect and access resources.
* **[Quarkus MCP Server SDK](https://github.com/quarkiverse/quarkus-mcp-server)** (Java)
* **[SAP ABAP MCP Server SDK](https://github.com/abap-ai/mcp)** - Build SAP ABAP based MCP servers. ABAP 7.52 based with 7.02 downport; runs on R/3 & S/4HANA on-premises, currently not cloud-ready.
* **[Spring AI MCP Server](https://docs.spring.io/spring-ai/reference/api/mcp/mcp-server-boot-starter-docs.html)** - Provides auto-configuration for setting up an MCP server in Spring Boot applications.
* **[Template MCP Server](https://github.com/mcpdotdirect/template-mcp-server)** - A CLI tool to create a new Model Context Protocol server project with TypeScript support, dual transport options, and an extensible structure
* **[AgentR Universal MCP SDK](https://github.com/universal-mcp/universal-mcp)** - A python SDK to build MCP Servers with inbuilt credential management by **[Agentr](https://agentr.dev/home)**
* **[Vercel MCP Adapter](https://github.com/vercel/mcp-adapter)** (Typescript) - A simple package to start serving an MCP server on most major JS meta-frameworks including Next, Nuxt, Svelte, and more.


### For clients

* **[codemirror-mcp](https://github.com/marimo-team/codemirror-mcp)** - CodeMirror extension that implements the Model Context Protocol (MCP) for resource mentions and prompt commands
* **[MCP-Agent](https://github.com/lastmile-ai/mcp-agent)** - A simple, composable framework to build agents using Model Context Protocol by **[LastMile AI](https://www.lastmileai.dev)**
* **[Spring AI MCP Client](https://docs.spring.io/spring-ai/reference/api/mcp/mcp-client-boot-starter-docs.html)** - Provides auto-configuration for MCP client functionality in Spring Boot applications.
* **[MCP CLI Client](https://github.com/vincent-pli/mcp-cli-host)** - A CLI host application that enables Large Language Models (LLMs) to interact with external tools through the Model Context Protocol (MCP).
* **[OpenMCP Client](https://github.com/LSTM-Kirigaya/openmcp-client/)** - An all-in-one vscode/trae/cursor plugin for MCP server debugging. [Document](https://kirigaya.cn/openmcp/) & [OpenMCP SDK](https://kirigaya.cn/openmcp/sdk-tutorial/).


## 📚 Resources

Additional resources on MCP.

- **[AiMCP](https://www.aimcp.info)** - A collection of MCP clients&servers to find the right mcp tools by **[Hekmon](https://github.com/hekmon8)**
- **[Awesome Crypto MCP Servers by badkk](https://github.com/badkk/awesome-crypto-mcp-servers)** - A curated list of MCP servers by **[Luke Fan](https://github.com/badkk)**
- **[Awesome MCP Servers by appcypher](https://github.com/appcypher/awesome-mcp-servers)** - A curated list of MCP servers by **[Stephen Akinyemi](https://github.com/appcypher)**
- **[Awesome MCP Servers by punkpeye](https://github.com/punkpeye/awesome-mcp-servers)** (**[website](https://glama.ai/mcp/servers)**) - A curated list of MCP servers by **[Frank Fiegel](https://github.com/punkpeye)**
- **[Awesome MCP Servers by wong2](https://github.com/wong2/awesome-mcp-servers)** (**[website](https://mcpservers.org)**) - A curated list of MCP servers by **[wong2](https://github.com/wong2)**
- **[Awesome Remote MCP Servers by JAW9C](https://github.com/jaw9c/awesome-remote-mcp-servers)** - A curated list of **remote** MCP servers, including thier authentication support by **[JAW9C](https://github.com/jaw9c)**
- **[Discord Server](https://glama.ai/mcp/discord)** – A community discord server dedicated to MCP by **[Frank Fiegel](https://github.com/punkpeye)**
- **[Discord Server (ModelContextProtocol)](https://discord.gg/jHEGxQu2a5)** – Connect with developers, share insights, and collaborate on projects in an active Discord community dedicated to the Model Context Protocol by **[Alex Andru](https://github.com/QuantGeekDev)**
- <img height="12" width="12" src="https://raw.githubusercontent.com/klavis-ai/klavis/main/static/klavis-ai.png" alt="Klavis Logo" /> **[Klavis AI](https://www.klavis.ai)** - Open Source MCP Infra. Hosted MCP servers and MCP clients on Slack and Discord.
- **[MCP Badges](https://github.com/mcpx-dev/mcp-badges)** – Quickly highlight your MCP project with clear, eye-catching badges, by **[Ironben](https://github.com/nanbingxyz)**
- **[MCPRepository.com](https://mcprepository.com/)** - A repository that indexes and organizes all MCP servers for easy discovery.
- **[mcp-cli](https://github.com/wong2/mcp-cli)** - A CLI inspector for the Model Context Protocol by **[wong2](https://github.com/wong2)**
- **[mcp-dockmaster](https://mcp-dockmaster.com)** - An Open-Sourced UI to install and manage MCP servers for Windows, Linux and MacOS.
- **[mcp-get](https://mcp-get.com)** - Command line tool for installing and managing MCP servers by **[Michael Latman](https://github.com/michaellatman)**
- **[mcp-guardian](https://github.com/eqtylab/mcp-guardian)** - GUI application + tools for proxying / managing control of MCP servers by **[EQTY Lab](https://eqtylab.io)**
- **[MCP Linker](https://github.com/milisp/mcp-linker)** - A cross-platform Tauri GUI tool for one-click setup and management of MCP servers, supporting Claude Desktop, Cursor, Windsurf, VS Code, Cline, and Neovim.
- **[mcp-manager](https://github.com/zueai/mcp-manager)** - Simple Web UI to install and manage MCP servers for Claude Desktop by **[Zue](https://github.com/zueai)**
- **[MCP Marketplace Web Plugin](https://github.com/AI-Agent-Hub/mcp-marketplace)** MCP Marketplace is a small Web UX plugin to integrate with AI applications, Support various MCP Server API Endpoint (e.g pulsemcp.com/deepnlp.org and more). Allowing user to browse, paginate and select various MCP servers by different categories. [Pypi](https://pypi.org/project/mcp-marketplace) | [Maintainer](https://github.com/AI-Agent-Hub) | [Website](http://www.deepnlp.org/store/ai-agent/mcp-server)
- **[mcp.natoma.id](https://mcp.natoma.id)** – A Hosted MCP Platform to discover, install, manage and deploy MCP servers by **[Natoma Labs](https://www.natoma.id)**
- **[mcp.run](https://mcp.run)** - A hosted registry and control plane to install & run secure + portable MCP Servers.
- **[MCPHub](https://www.mcphub.com)** - Website to list high quality MCP servers and reviews by real users. Also provide online chatbot for popular LLM models with MCP server support.
- **[MCP Router](https://mcp-router.net)** – Free Windows and macOS app that simplifies MCP management while providing seamless app authentication and powerful log visualization by **[MCP Router](https://github.com/mcp-router/mcp-router)**
- **[MCP Servers Hub](https://github.com/apappascs/mcp-servers-hub)** (**[website](https://mcp-servers-hub-website.pages.dev/)**) - A curated list of MCP servers by **[apappascs](https://github.com/apappascs)**
- **[MCPServers.com](https://mcpservers.com)** - A growing directory of high-quality MCP servers with clear setup guides for a variety of MCP clients. Built by the team behind the **[Highlight MCP client](https://highlightai.com/)**
- **[MCP Servers Rating and User Reviews](http://www.deepnlp.org/store/ai-agent/mcp-server)** - Website to rate MCP servers, write authentic user reviews, and [search engine for agent & mcp](http://www.deepnlp.org/search/agent)
- **[MCP X Community](https://x.com/i/communities/1861891349609603310)** – A X community for MCP by **[Xiaoyi](https://x.com/chxy)**
- **[MCPHub](https://github.com/Jeamee/MCPHub-Desktop)** – An Open Source macOS & Windows GUI Desktop app for discovering, installing and managing MCP servers by **[Jeamee](https://github.com/jeamee)**
- **[mcpm](https://github.com/pathintegral-institute/mcpm.sh)** ([website](https://mcpm.sh)) - MCP Manager (MCPM) is a Homebrew-like service for managing Model Context Protocol (MCP) servers across clients by **[Pathintegral](https://github.com/pathintegral-institute)**
- **[MCPVerse](https://mcpverse.dev)** - A portal for creating & hosting authenticated MCP servers and connecting to them securely.
- **[MCP Servers Search](https://github.com/atonomus/mcp-servers-search)** - An MCP server that provides tools for querying and discovering available MCP servers from this list.
- **[MCPWatch](https://github.com/kapilduraphe/mcp-watch)** - A comprehensive security scanner for Model Context Protocol (MCP) servers that detects vulnerabilities and security issues in your MCP server implementations.
- <img height="12" width="12" src="https://mkinf.io/favicon-lilac.png" alt="mkinf Logo" /> **[mkinf](https://mkinf.io)** - An Open Source registry of hosted MCP Servers to accelerate AI agent workflows.
- **[Open-Sourced MCP Servers Directory](https://github.com/chatmcp/mcp-directory)** - A curated list of MCP servers by **[mcpso](https://mcp.so)**
- <img height="12" width="12" src="https://opentools.com/favicon.ico" alt="OpenTools Logo" /> **[OpenTools](https://opentools.com)** - An open registry for finding, installing, and building with MCP servers by **[opentoolsteam](https://github.com/opentoolsteam)**
- **[PulseMCP](https://www.pulsemcp.com)** ([API](https://www.pulsemcp.com/api)) - Community hub & weekly newsletter for discovering MCP servers, clients, articles, and news by **[Tadas Antanavicius](https://github.com/tadasant)**, **[Mike Coughlin](https://github.com/macoughl)**, and **[Ravina Patel](https://github.com/ravinahp)**
- **[r/mcp](https://www.reddit.com/r/mcp)** – A Reddit community dedicated to MCP by **[Frank Fiegel](https://github.com/punkpeye)**
- **[r/modelcontextprotocol](https://www.reddit.com/r/modelcontextprotocol)** – A Model Context Protocol community Reddit page - discuss ideas, get answers to your questions, network with like-minded people, and showcase your projects! by **[Alex Andru](https://github.com/QuantGeekDev)**
- **[MCP.ing](https://mcp.ing/)** - A list of MCP services for discovering MCP servers in the community and providing a convenient search function for MCP services by **[iiiusky](https://github.com/iiiusky)**
- **[Smithery](https://smithery.ai/)** - A registry of MCP servers to find the right tools for your LLM agents by **[Henry Mao](https://github.com/calclavia)**
- **[Toolbase](https://gettoolbase.ai)** - Desktop application that manages tools and MCP servers with just a few clicks - no coding required by **[gching](https://github.com/gching)**
- **[ToolHive](https://github.com/StacklokLabs/toolhive)** - A lightweight utility designed to simplify the deployment and management of MCP servers, ensuring ease of use, consistency, and security through containerization by **[StacklokLabs](https://github.com/StacklokLabs)**
- **[NetMind](https://www.netmind.ai/AIServices)** - Access powerful AI services via simple APIs or MCP servers to supercharge your productivity.

## 🚀 Getting Started

### Using MCP Servers in this Repository
Typescript-based servers in this repository can be used directly with `npx`.

For example, this will start the [Memory](src/memory) server:
```sh
npx -y @modelcontextprotocol/server-memory
```

Python-based servers in this repository can be used directly with [`uvx`](https://docs.astral.sh/uv/concepts/tools/) or [`pip`](https://pypi.org/project/pip/). `uvx` is recommended for ease of use and setup.

For example, this will start the [Git](src/git) server:
```sh
# With uvx
uvx mcp-server-git

# With pip
pip install mcp-server-git
python -m mcp_server_git
```

Follow [these](https://docs.astral.sh/uv/getting-started/installation/) instructions to install `uv` / `uvx` and [these](https://pip.pypa.io/en/stable/installation/) to install `pip`.

### Using an MCP Client
However, running a server on its own isn't very useful, and should instead be configured into an MCP client. For example, here's the Claude Desktop configuration to use the above server:

```json
{
  "mcpServers": {
    "memory": {
      "command": "npx",
      "args": ["-y", "@modelcontextprotocol/server-memory"]
    }
  }
}
```

Additional examples of using the Claude Desktop as an MCP client might look like:

```json
{
  "mcpServers": {
    "filesystem": {
      "command": "npx",
      "args": ["-y", "@modelcontextprotocol/server-filesystem", "/path/to/allowed/files"]
    },
    "git": {
      "command": "uvx",
      "args": ["mcp-server-git", "--repository", "path/to/git/repo"]
    },
    "github": {
      "command": "npx",
      "args": ["-y", "@modelcontextprotocol/server-github"],
      "env": {
        "GITHUB_PERSONAL_ACCESS_TOKEN": "<YOUR_TOKEN>"
      }
    },
    "postgres": {
      "command": "npx",
      "args": ["-y", "@modelcontextprotocol/server-postgres", "postgresql://localhost/mydb"]
    }
  }
}
```

## 🛠️ Creating Your Own Server

Interested in creating your own MCP server? Visit the official documentation at [modelcontextprotocol.io](https://modelcontextprotocol.io/introduction) for comprehensive guides, best practices, and technical details on implementing MCP servers.

## 🤝 Contributing

See [CONTRIBUTING.md](CONTRIBUTING.md) for information about contributing to this repository.

## 🔒 Security

See [SECURITY.md](SECURITY.md) for reporting security vulnerabilities.

## 📜 License

This project is licensed under the MIT License - see the [LICENSE](LICENSE) file for details.

## 💬 Community

- [GitHub Discussions](https://github.com/orgs/modelcontextprotocol/discussions)

## ⭐ Support

If you find MCP servers useful, please consider starring the repository and contributing new servers or improvements!

---

Managed by Anthropic, but built together with the community. The Model Context Protocol is open source and we encourage everyone to contribute their own servers and improvements!<|MERGE_RESOLUTION|>--- conflicted
+++ resolved
@@ -797,11 +797,8 @@
 - **[Riot Games](https://github.com/jifrozen0110/mcp-riot)** - MCP server for League of Legends – fetch player info, ranks, champion stats, and match history via Riot API.
 - **[Rquest](https://github.com/xxxbrian/mcp-rquest)** - An MCP server providing realistic browser-like HTTP request capabilities with accurate TLS/JA3/JA4 fingerprints for bypassing anti-bot measures.
 - **[Rust MCP Filesystem](https://github.com/rust-mcp-stack/rust-mcp-filesystem)** - Fast, asynchronous MCP server for efficient handling of various filesystem operations built with the power of Rust.
-<<<<<<< HEAD
 - **[SafetySearch](https://github.com/surabhya/SafetySearch)** - Real-time FDA food safety data: recalls, adverse events, analysis.
 - **[Salesforce MCP](https://github.com/salesforce-mcp/salesforce-mcp)** -  Salesforce MCP server. Supports cloud version Salesforce-mcp.com and allows both data & metadata functions. 
-=======
->>>>>>> 6f0d2112
 - **[Salesforce MCP](https://github.com/smn2gnt/MCP-Salesforce)** - Interact with Salesforce Data and Metadata
 - **[Salesforce MCP (AiondaDotCom)](https://github.com/AiondaDotCom/mcp-salesforce)** - Universal Salesforce integration with OAuth authentication, smart learning system, comprehensive backup capabilities, and full CRUD operations for any Salesforce org including custom objects and fields.
 - **[Salesforce MCP Server](https://github.com/tsmztech/mcp-server-salesforce)** - Comprehensive Salesforce integration with tools for querying records, executing Apex, managing fields/objects, and handling debug logs
