# Model Context Protocol servers

This repository is a collection of *reference implementations* for the [Model Context Protocol](https://modelcontextprotocol.io/) (MCP), as well as references
to community built servers and additional resources.

The servers in this repository showcase the versatility and extensibility of MCP, demonstrating how it can be used to give Large Language Models (LLMs) secure, controlled access to tools and data sources.
Each MCP server is implemented with either the [Typescript MCP SDK](https://github.com/modelcontextprotocol/typescript-sdk) or [Python MCP SDK](https://github.com/modelcontextprotocol/python-sdk).

> Note: Lists in this README are maintained in alphabetical order to minimize merge conflicts when adding new items.

## 🌟 Reference Servers

These servers aim to demonstrate MCP features and the TypeScript and Python SDKs.

- **[Everything](src/everything)** - Reference / test server with prompts, resources, and tools
- **[Fetch](src/fetch)** - Web content fetching and conversion for efficient LLM usage
- **[Filesystem](src/filesystem)** - Secure file operations with configurable access controls
- **[Git](src/git)** - Tools to read, search, and manipulate Git repositories
- **[Memory](src/memory)** - Knowledge graph-based persistent memory system
- **[Sequential Thinking](src/sequentialthinking)** - Dynamic and reflective problem-solving through thought sequences
- **[Time](src/time)** - Time and timezone conversion capabilities

### Archived

The following reference servers are now archived and can be found at [servers-archived](https://github.com/modelcontextprotocol/servers-archived).

- **[AWS KB Retrieval](https://github.com/modelcontextprotocol/servers-archived/tree/main/src/aws-kb-retrieval-server)** - Retrieval from AWS Knowledge Base using Bedrock Agent Runtime
- **[Brave Search](https://github.com/modelcontextprotocol/servers-archived/tree/main/src/brave-search)** - Web and local search using Brave's Search API
- **[EverArt](https://github.com/modelcontextprotocol/servers-archived/tree/main/src/everart)** - AI image generation using various models
- **[GitHub](https://github.com/modelcontextprotocol/servers-archived/tree/main/src/github)** - Repository management, file operations, and GitHub API integration
- **[GitLab](https://github.com/modelcontextprotocol/servers-archived/tree/main/src/gitlab)** - GitLab API, enabling project management
- **[Google Drive](https://github.com/modelcontextprotocol/servers-archived/tree/main/src/gdrive)** - File access and search capabilities for Google Drive
- **[Google Maps](https://github.com/modelcontextprotocol/servers-archived/tree/main/src/google-maps)** - Location services, directions, and place details
- **[PostgreSQL](https://github.com/modelcontextprotocol/servers-archived/tree/main/src/postgres)** - Read-only database access with schema inspection
- **[Puppeteer](https://github.com/modelcontextprotocol/servers-archived/tree/main/src/puppeteer)** - Browser automation and web scraping
- **[Redis](https://github.com/modelcontextprotocol/servers-archived/tree/main/src/redis)** - Interact with Redis key-value stores
- **[Sentry](https://github.com/modelcontextprotocol/servers-archived/tree/main/src/sentry)** - Retrieving and analyzing issues from Sentry.io
- **[Slack](https://github.com/modelcontextprotocol/servers-archived/tree/main/src/slack)** - Channel management and messaging capabilities
- **[Sqlite](https://github.com/modelcontextprotocol/servers-archived/tree/main/src/sqlite)** - Database interaction and business intelligence capabilities

## 🤝 Third-Party Servers

### 🎖️ Official Integrations

Official integrations are maintained by companies building production ready MCP servers for their platforms.

- <img height="12" width="12" src="https://www.21st.dev/favicon.ico" alt="21st.dev Logo" /> **[21st.dev Magic](https://github.com/21st-dev/magic-mcp)** - Create crafted UI components inspired by the best 21st.dev design engineers.
- <img height="12" width="12" src="https://invoxx-public-bucket.s3.eu-central-1.amazonaws.com/frontend-resources/adfin-logo-small.svg" alt="Adfin Logo" /> **[Adfin](https://github.com/Adfin-Engineering/mcp-server-adfin)** - The only platform you need to get paid - all payments in one place, invoicing and accounting reconciliations with [Adfin](https://www.adfin.com/).
- <img height="12" width="12" src="https://www.agentql.com/favicon/favicon.png" alt="AgentQL Logo" /> **[AgentQL](https://github.com/tinyfish-io/agentql-mcp)** - Enable AI agents to get structured data from unstructured web with [AgentQL](https://www.agentql.com/).
- <img height="12" width="12" src="https://agentrpc.com/favicon.ico" alt="AgentRPC Logo" /> **[AgentRPC](https://github.com/agentrpc/agentrpc)** - Connect to any function, any language, across network boundaries using [AgentRPC](https://www.agentrpc.com/).
- <img height="12" width="12" src="https://aiven.io/favicon.ico" alt="Aiven Logo" /> **[Aiven](https://github.com/Aiven-Open/mcp-aiven)** - Navigate your [Aiven projects](https://go.aiven.io/mcp-server) and interact with the PostgreSQL®, Apache Kafka®, ClickHouse® and OpenSearch® services
- <img height="12" width="12" src="https://www.alation.com/resource-center/download/7p3vnbbznfiw/34FMtBTex5ppvs2hNYa9Fc/c877c37e88e5339878658697c46d2d58/Alation-Logo-Bug-Primary.svg" alt="Alation Logo" /> **[Alation](https://github.com/Alation/alation-ai-agent-sdk)** - Unlock the power of the enterprise Data Catalog by harnessing tools provided by the Alation MCP server.
- <img height="12" width="12" src="https://www.algolia.com/files/live/sites/algolia-assets/files/icons/algolia-logo-for-favicon.svg" alt="Algolia Logo" /> **[Algolia MCP](https://github.com/algolia/mcp-node)** Algolia MCP Server exposes a natural language interface to query, inspect, and manage Algolia indices and configs. Useful for monitoring, debugging and optimizing search performance within your agentic workflows. See [demo](https://www.youtube.com/watch?v=UgCOLcDI9Lg).
- <img height="12" width="12" src="https://github.com/aliyun/alibabacloud-rds-openapi-mcp-server/blob/main/assets/alibabacloudrds.png" alt="Alibaba Cloud RDS MySQL Logo" /> **[Alibaba Cloud RDS](https://github.com/aliyun/alibabacloud-rds-openapi-mcp-server)** - An MCP server designed to interact with the Alibaba Cloud RDS OpenAPI, enabling programmatic management of RDS resources via an LLM.
- <img height="12" width="12" src="https://img.alicdn.com/imgextra/i4/O1CN01epkXwH1WLAXkZfV6N_!!6000000002771-2-tps-200-200.png" alt="Alibaba Cloud AnalyticDB for MySQL Logo" /> **[Alibaba Cloud AnalyticDB for MySQL](https://github.com/aliyun/alibabacloud-adb-mysql-mcp-server)** - Connect to a [AnalyticDB for MySQL](https://www.alibabacloud.com/en/product/analyticdb-for-mysql) cluster for getting database or table metadata, querying and analyzing data.It will be supported to add the openapi for cluster operation in the future.
- <img height="12" width="12" src="https://github.com/aliyun/alibaba-cloud-ops-mcp-server/blob/master/image/alibaba-cloud.png" alt="Alibaba Cloud OPS Logo" /> **[Alibaba Cloud OPS](https://github.com/aliyun/alibaba-cloud-ops-mcp-server)** - Manage the lifecycle of your Alibaba Cloud resources with [CloudOps Orchestration Service](https://www.alibabacloud.com/en/product/oos) and Alibaba Cloud OpenAPI.
- <img height="12" width="12" src="https://opensearch-shanghai.oss-cn-shanghai.aliyuncs.com/ouhuang/aliyun-icon.png" alt="Alibaba Cloud OpenSearch Logo" /> **[Alibaba Cloud OpenSearch](https://github.com/aliyun/alibabacloud-opensearch-mcp-server)** - This MCP server equips AI Agents with tools to interact with [OpenSearch](https://help.aliyun.com/zh/open-search/?spm=5176.7946605.J_5253785160.6.28098651AaYZXC) through a standardized and extensible interface.
- <img height="12" width="12" src="https://iotdb.apache.org/img/logo.svg" alt="Apache IoTDB Logo" /> **[Apache IoTDB](https://github.com/apache/iotdb-mcp-server)** - MCP Server for [Apache IoTDB](https://github.com/apache/iotdb) database and its tools
- <img height="12" width="12" src="https://apify.com/favicon.ico" alt="Apify Logo" /> **[Apify](https://github.com/apify/actors-mcp-server)** - [Actors MCP Server](https://apify.com/apify/actors-mcp-server): Use 3,000+ pre-built cloud tools to extract data from websites, e-commerce, social media, search engines, maps, and more
- <img height="12" width="12" src="https://2052727.fs1.hubspotusercontent-na1.net/hubfs/2052727/cropped-cropped-apimaticio-favicon-1-32x32.png" alt="APIMatic Logo" /> **[APIMatic MCP](https://github.com/apimatic/apimatic-validator-mcp)** - APIMatic MCP Server is used to validate OpenAPI specifications using [APIMatic](https://www.apimatic.io/). The server processes OpenAPI files and returns validation summaries by leveraging APIMatic's API.
- <img height="12" width="12" src="https://apollo-server-landing-page.cdn.apollographql.com/_latest/assets/favicon.png" alt="Apollo Graph Logo" /> **[Apollo MCP Server](https://github.com/apollographql/apollo-mcp-server/)** - Connect your GraphQL APIs to AI agents
- <img height="12" width="12" src="https://phoenix.arize.com/wp-content/uploads/2023/04/cropped-Favicon-32x32.png" alt="Arize-Phoenix Logo" /> **[Arize Phoenix](https://github.com/Arize-ai/phoenix/tree/main/js/packages/phoenix-mcp)** - Inspect traces, manage prompts, curate datasets, and run experiments using [Arize Phoenix](https://github.com/Arize-ai/phoenix), an open-source AI and LLM observability tool.
- <img height="12" width="12" src="https://console.asgardeo.io/app/libs/themes/wso2is/assets/images/branding/favicon.ico" alt="Asgardeo Logo" /> **[Asgardeo](https://github.com/asgardeo/asgardeo-mcp-server)** - MCP server to interact with your [Asgardeo](https://wso2.com/asgardeo) organization through LLM tools.
- <img height="12" width="12" src="https://www.datastax.com/favicon-32x32.png" alt="DataStax logo" /> **[Astra DB](https://github.com/datastax/astra-db-mcp)** - Comprehensive tools for managing collections and documents in a [DataStax Astra DB](https://www.datastax.com/products/datastax-astra) NoSQL database with a full range of operations such as create, update, delete, find, and associated bulk actions.
- <img height="12" width="12" src="https://assets.atlan.com/assets/atlan-a-logo-blue-background.png" alt="Atlan Logo" /> **[Atlan](https://github.com/atlanhq/agent-toolkit/tree/main/modelcontextprotocol)** - The Atlan Model Context Protocol server allows you to interact with the [Atlan](https://www.atlan.com/) services through multiple tools.
- <img height="12" width="12" src="https://resources.audiense.com/hubfs/favicon-1.png" alt="Audiense Logo" /> **[Audiense Insights](https://github.com/AudienseCo/mcp-audiense-insights)** - Marketing insights and audience analysis from [Audiense](https://www.audiense.com/products/audiense-insights) reports, covering demographic, cultural, influencer, and content engagement analysis.
- <img height="12" width="12" src="https://a0.awsstatic.com/libra-css/images/site/fav/favicon.ico" alt="AWS Logo" /> **[AWS](https://github.com/awslabs/mcp)** -  Specialized MCP servers that bring AWS best practices directly to your development workflow.
- <img height="12" width="12" src="https://axiom.co/favicon.ico" alt="Axiom Logo" /> **[Axiom](https://github.com/axiomhq/mcp-server-axiom)** - Query and analyze your Axiom logs, traces, and all other event data in natural language
- <img height="12" width="12" src="https://cdn-dynmedia-1.microsoft.com/is/content/microsoftcorp/acom_social_icon_azure" alt="Microsoft Azure Logo" /> **[Azure](https://github.com/Azure/azure-mcp)** - The Azure MCP Server gives MCP Clients access to key Azure services and tools like Azure Storage, Cosmos DB, the Azure CLI, and more.
- <img height="12" width="12" src="https://www.bankless.com/favicon.ico" alt="Bankless Logo" /> **[Bankless Onchain](https://github.com/bankless/onchain-mcp)** - Query Onchain data, like ERC20 tokens, transaction history, smart contract state.
- <img height="12" width="12" src="https://bicscan.io/favicon.png" alt="BICScan Logo" /> **[BICScan](https://github.com/ahnlabio/bicscan-mcp)** - Risk score / asset holdings of EVM blockchain address (EOA, CA, ENS) and even domain names.
- <img height="12" width="12" src="https://web-cdn.bitrise.io/favicon.ico" alt="Bitrise Logo" /> **[Bitrise](https://github.com/bitrise-io/bitrise-mcp)** - Chat with your builds, CI, and [more](https://bitrise.io/blog/post/chat-with-your-builds-ci-and-more-introducing-the-bitrise-mcp-server).
- <img height="12" width="12" src="https://www.box.com/favicon.ico" alt="Box Logo" /> **[Box](https://github.com/box-community/mcp-server-box)** - Interact with the Intelligent Content Management platform through Box AI.
- <img height="12" width="12" src="https://browserbase.com/favicon.ico" alt="Browserbase Logo" /> **[Browserbase](https://github.com/browserbase/mcp-server-browserbase)** - Automate browser interactions in the cloud (e.g. web navigation, data extraction, form filling, and more)
- <img height="12" width="12" src="https://browserstack.wpenginepowered.com/wp-content/themes/browserstack/img/favicons/favicon.ico" alt="BrowserStack Logo" /> **[BrowserStack](https://github.com/browserstack/mcp-server)** - Access BrowserStack's [Test Platform](https://www.browserstack.com/test-platform) to debug, write and fix tests, do accessibility testing and more.
- <img height="12" width="12" src="https://portswigger.net/favicon.ico" alt="PortSwigger Logo" /> **[Burp Suite](https://github.com/PortSwigger/mcp-server)** - MCP Server extension allowing AI clients to connect to [Burp Suite](https://portswigger.net)
- <img height="12" width="12" src="https://play.cartesia.ai/icon.png" alt="Cartesia logo" /> **[Cartesia](https://github.com/cartesia-ai/cartesia-mcp)** - Connect to the [Cartesia](https://cartesia.ai/) voice platform to perform text-to-speech, voice cloning etc. 
- <img height="12" width="12" src="https://www.chargebee.com/static/resources/brand/favicon.png" /> **[Chargebee](https://github.com/chargebee/agentkit/tree/main/modelcontextprotocol)** - MCP Server that connects AI agents to [Chargebee platform](https://www.chargebee.com).
- <img height="12" width="12" src="https://cdn.chiki.studio/brand/logo.png" /> **[Chiki StudIO](https://chiki.studio/galimybes/mcp/)** - Create your own configurable MCP servers purely via configuration (no code), with instructions, prompts, and tools support.
- <img height="12" width="12" src="https://trychroma.com/_next/static/media/chroma-logo.ae2d6e4b.svg" /> **[Chroma](https://github.com/chroma-core/chroma-mcp)** - Embeddings, vector search, document storage, and full-text search with the open-source AI application database
- <img height="12" width="12" src="https://www.chronulus.com/favicon/chronulus-logo-blue-on-alpha-square-128x128.ico" alt="Chronulus AI Logo" /> **[Chronulus AI](https://github.com/ChronulusAI/chronulus-mcp)** - Predict anything with Chronulus AI forecasting and prediction agents.
- <img height="12" width="12" src="https://circleci.com/favicon.ico" alt="CircleCI Logo" /> **[CircleCI](https://github.com/CircleCI-Public/mcp-server-circleci)** - Enable AI Agents to fix build failures from CircleCI.
- <img height="12" width="12" src="https://clickhouse.com/favicon.ico" alt="ClickHouse Logo" /> **[ClickHouse](https://github.com/ClickHouse/mcp-clickhouse)** - Query your [ClickHouse](https://clickhouse.com/) database server.
- <img height="12" width="12" src="https://cdn.simpleicons.org/cloudflare" /> **[Cloudflare](https://github.com/cloudflare/mcp-server-cloudflare)** - Deploy, configure & interrogate your resources on the Cloudflare developer platform (e.g. Workers/KV/R2/D1)
- <img height="12" width="12" src="https://app.codacy.com/static/images/favicon-16x16.png" alt="Codacy Logo" /> **[Codacy](https://github.com/codacy/codacy-mcp-server/)** - Interact with [Codacy](https://www.codacy.com) API to query code quality issues, vulnerabilities, and coverage insights about your code.
- <img height="12" width="12" src="https://codelogic.com/wp-content/themes/codelogic/assets/img/favicon.png" alt="CodeLogic Logo" /> **[CodeLogic](https://github.com/CodeLogicIncEngineering/codelogic-mcp-server)** - Interact with [CodeLogic](https://codelogic.com), a Software Intelligence platform that graphs complex code and data architecture dependencies, to boost AI accuracy and insight.
- <img height="12" width="12" src="https://www.comet.com/favicon.ico" alt="Comet Logo" /> **[Comet Opik](https://github.com/comet-ml/opik-mcp)** - Query and analyze your [Opik](https://github.com/comet-ml/opik) logs, traces, prompts and all other telemtry data from your LLMs in natural language.
- <img height="12" width="12" src="https://www.confluent.io/favicon.ico" /> **[Confluent](https://github.com/confluentinc/mcp-confluent)** - Interact with Confluent Kafka and Confluent Cloud REST APIs.
- <img height="12" width="12" src="https://www.convex.dev/favicon.ico" /> **[Convex](https://stack.convex.dev/convex-mcp-server)** - Introspect and query your apps deployed to Convex.
- <img height="12" width="12" src="https://www.couchbase.com/wp-content/uploads/2023/10/couchbase-favicon.svg" /> **[Couchbase](https://github.com/Couchbase-Ecosystem/mcp-server-couchbase)** - Interact with the data stored in Couchbase clusters.
- <img height="12" width="12" src="https://github.com/user-attachments/assets/b256f9fa-2020-4b37-9644-c77229ef182b" alt="CRIC 克而瑞 LOGO"> **[CRIC Wuye AI](https://github.com/wuye-ai/mcp-server-wuye-ai)** - Interact with capabilities of the CRIC Wuye AI platform, an intelligent assistant specifically for the property management industry.
- <img height="12" width="12" src="http://app.itsdart.com/static/img/favicon.png" alt="Dart Logo" /> **[Dart](https://github.com/its-dart/dart-mcp-server)** - Interact with task, doc, and project data in [Dart](https://itsdart.com), an AI-native project management tool
- <img height="12" width="12" src="https://datahub.com/wp-content/uploads/2025/04/cropped-Artboard-1-32x32.png" alt="DataHub Logo" /> **[DataHub](https://github.com/acryldata/mcp-server-datahub)** - Search your data assets, traverse data lineage, write SQL queries, and more using [DataHub](https://datahub.com/) metadata.
- <img height="12" width="12" src="https://dexpaprika.com/favicon.ico" alt="DexPaprika Logo" /> **[DexPaprika (CoinPaprika)](https://github.com/coinpaprika/dexpaprika-mcp)** - Access real-time DEX data, liquidity pools, token information, and trading analytics across multiple blockchain networks with [DexPaprika](https://dexpaprika.com) by CoinPaprika.
- <img height="12" width="12" src="https://www.devhub.com/img/upload/favicon-196x196-dh.png" alt="DevHub Logo" /> **[DevHub](https://github.com/devhub/devhub-cms-mcp)** - Manage and utilize website content within the [DevHub](https://www.devhub.com) CMS platform
- <img height="12" width="12" src="https://devrev.ai/favicon.ico" alt="DevRev Logo" /> **[DevRev](https://github.com/devrev/mcp-server)** - An MCP server to integrate with DevRev APIs to search through your DevRev Knowledge Graph where objects can be imported from diff. Sources listed [here](https://devrev.ai/docs/import#available-sources).
- <img height="12" width="12" src="https://avatars.githubusercontent.com/u/58178984" alt="Dynatrace Logo" /> **[Dynatrace](https://github.com/dynatrace-oss/dynatrace-mcp)** - Manage and interact with the [Dynatrace Platform ](https://www.dynatrace.com/platform) for real-time observability and monitoring.
- <img height="12" width="12" src="https://e2b.dev/favicon.ico" alt="E2B Logo" /> **[E2B](https://github.com/e2b-dev/mcp-server)** - Run code in secure sandboxes hosted by [E2B](https://e2b.dev)
- <img height="12" width="12" src="https://www.edgee.cloud/favicon.ico" alt="Edgee Logo" /> **[Edgee](https://github.com/edgee-cloud/mcp-server-edgee)** - Deploy and manage [Edgee](https://www.edgee.cloud) components and projects
- <img height="12" width="12" src="https://static.edubase.net/media/brand/favicon/favicon-32x32.png" alt="EduBase Logo" /> **[EduBase](https://github.com/EduBase/MCP)** - Interact with [EduBase](https://www.edubase.net), a comprehensive e-learning platform with advanced quizzing, exam management, and content organization capabilities
- <img height="12" width="12" src="https://www.elastic.co/favicon.ico" alt="Elasticsearch Logo" /> **[Elasticsearch](https://github.com/elastic/mcp-server-elasticsearch)** - Query your data in [Elasticsearch](https://www.elastic.co/elasticsearch)
- <img height="12" width="12" src="https://esignatures.com/favicon.ico" alt="eSignatures Logo" /> **[eSignatures](https://github.com/esignaturescom/mcp-server-esignatures)** - Contract and template management for drafting, reviewing, and sending binding contracts.
- <img height="12" width="12" src="https://exa.ai/images/favicon-32x32.png" alt="Exa Logo" /> **[Exa](https://github.com/exa-labs/exa-mcp-server)** - Search Engine made for AIs by [Exa](https://exa.ai)
- <img height="12" width="12" src="https://fewsats.com/favicon.svg" alt="Fewsats Logo" /> **[Fewsats](https://github.com/Fewsats/fewsats-mcp)** - Enable AI Agents to purchase anything in a secure way using [Fewsats](https://fewsats.com)
- <img height="12" width="12" src="https://fibery.io/favicon.svg" alt="Fibery Logo" /> **[Fibery](https://github.com/Fibery-inc/fibery-mcp-server)** - Perform queries and entity operations in your [Fibery](https://fibery.io) workspace.
- <img height="12" width="12" src="https://financialdatasets.ai/favicon.ico" alt="Financial Datasets Logo" /> **[Financial Datasets](https://github.com/financial-datasets/mcp-server)** - Stock market API made for AI agents
- <img height="12" width="12" src="https://firecrawl.dev/favicon.ico" alt="Firecrawl Logo" /> **[Firecrawl](https://github.com/mendableai/firecrawl-mcp-server)** - Extract web data with [Firecrawl](https://firecrawl.dev)
- <img height="12" width="12" src="https://fireproof.storage/favicon.ico" alt="Fireproof Logo" /> **[Fireproof](https://github.com/fireproof-storage/mcp-database-server)** - Immutable ledger database with live synchronization
- <img height="12" width="12" src="https://github.githubassets.com/assets/GitHub-Mark-ea2971cee799.png" /> **[Github](https://github.com/github/github-mcp-server)** - GitHub's official MCP Server
- <img height="12" width="12" src="https://app.gibsonai.com/favicon.ico" alt="GibsonAI Logo" /> **[GibsonAI](https://github.com/GibsonAI/mcp)** - AI-Powered Cloud databases: Build, migrate, and deploy database instances with AI
- <img height="12" width="12" src="https://gitea.com/assets/img/favicon.svg" alt="Gitea Logo" /> **[Gitea](https://gitea.com/gitea/gitea-mcp)** - Interact with Gitea instances with MCP.
- <img height="12" width="12" src="https://gitee.com/favicon.ico" alt="Gitee Logo" /> **[Gitee](https://github.com/oschina/mcp-gitee)** - Gitee API integration, repository, issue, and pull request management, and more.
- <img height="12" width="12" src="https://app.glean.com/images/favicon3-196x196.png" alt="Glean Logo" /> **[Glean](https://github.com/gleanwork/mcp-server)** - Enterprise search and chat using Glean's API.
- <img height="12" width="12" src="https://gyazo.com/favicon.ico" alt="Gyazo Logo" /> **[Gyazo](https://github.com/nota/gyazo-mcp-server)** - Search, fetch, upload, and interact with Gyazo images, including metadata and OCR data.
- <img height="12" width="12" src="https://cdn.prod.website-files.com/6605a2979ff17b2cd1939cd4/6605a460de47e7596ed84f06_icon256.png" alt="gotoHuman Logo" /> **[gotoHuman](https://github.com/gotohuman/gotohuman-mcp-server)** - Human-in-the-loop platform - Allow AI agents and automations to send requests for approval to your [gotoHuman](https://www.gotohuman.com) inbox.
- <img height="12" width="12" src="https://grafana.com/favicon.ico" alt="Grafana Logo" /> **[Grafana](https://github.com/grafana/mcp-grafana)** - Search dashboards, investigate incidents and query datasources in your Grafana instance
- <img height="12" width="12" src="https://grafbase.com/favicon.ico" alt="Grafbase Logo" /> **[Grafbase](https://github.com/grafbase/grafbase/tree/main/crates/mcp)** - Turn your GraphQL API into an efficient MCP server with schema intelligence in a single command.
- <img height="12" width="12" src="https://framerusercontent.com/images/KCOWBYLKunDff1Dr452y6EfjiU.png" alt="Graphlit Logo" /> **[Graphlit](https://github.com/graphlit/graphlit-mcp-server)** - Ingest anything from Slack to Gmail to podcast feeds, in addition to web crawling, into a searchable [Graphlit](https://www.graphlit.com) project.
- <img height="12" width="12" src="https://greptime.com/favicon.ico" alt="Greptime Logo" /> **[GreptimeDB](https://github.com/GreptimeTeam/greptimedb-mcp-server)** - Provides AI assistants with a secure and structured way to explore and analyze data in [GreptimeDB](https://github.com/GreptimeTeam/greptimedb).
- <img height="12" width="12" src="https://www.herokucdn.com/favicons/favicon.ico" alt="Heroku Logo" /> **[Heroku](https://github.com/heroku/heroku-mcp-server)** - Interact with the Heroku Platform through LLM-driven tools for managing apps, add-ons, dynos, databases, and more.
- <img height="12" width="12" src="https://img.alicdn.com/imgextra/i3/O1CN01d9qrry1i6lTNa2BRa_!!6000000004364-2-tps-218-200.png" alt="Hologres Logo" /> **[Hologres](https://github.com/aliyun/alibabacloud-hologres-mcp-server)** - Connect to a [Hologres](https://www.alibabacloud.com/en/product/hologres) instance, get table metadata, query and analyze data.
- <img height="12" width="12" src="https://www.honeycomb.io/favicon.ico" alt="Honeycomb Logo" /> **[Honeycomb](https://github.com/honeycombio/honeycomb-mcp)** Allows [Honeycomb](https://www.honeycomb.io/) Enterprise customers to query and analyze their data, alerts, dashboards, and more; and cross-reference production behavior with the codebase.
- <img height="12" width="12" src="https://static.hsinfrastatic.net/StyleGuideUI/static-3.438/img/sprocket/favicon-32x32.png" alt="HubSpot Logo" /> **[HubSpot](https://developer.hubspot.com/mcp)** - Connect, manage, and interact with [HubSpot](https://www.hubspot.com/) CRM data
- <img height="12" width="12" src="https://hyperbrowser-assets-bucket.s3.us-east-1.amazonaws.com/Hyperbrowser-logo.png" alt="Hyperbrowsers23 Logo" /> **[Hyperbrowser](https://github.com/hyperbrowserai/mcp)** - [Hyperbrowser](https://www.hyperbrowser.ai/) is the next-generation platform empowering AI agents and enabling effortless, scalable browser automation.
- **[IBM wxflows](https://github.com/IBM/wxflows/tree/main/examples/mcp/javascript)** - Tool platform by IBM to build, test and deploy tools for any data source
- <img height="12" width="12" src="https://forevervm.com/icon.png" alt="ForeverVM Logo" /> **[ForeverVM](https://github.com/jamsocket/forevervm/tree/main/javascript/mcp-server)** - Run Python in a code sandbox.
- <img height="12" width="12" src="https://www.getinboxzero.com/icon.png" alt="Inbox Zero Logo" /> **[Inbox Zero](https://github.com/elie222/inbox-zero/tree/main/apps/mcp-server)** - AI personal assistant for email [Inbox Zero](https://www.getinboxzero.com)
- <img height="12" width="12" src="https://inkeep.com/favicon.ico" alt="Inkeep Logo" /> **[Inkeep](https://github.com/inkeep/mcp-server-python)** - RAG Search over your content powered by [Inkeep](https://inkeep.com)
- <img height="12" width="12" src="https://integration.app/favicon.ico" alt="Integration App Icon" /> **[Integration App](https://github.com/integration-app/mcp-server)** - Interact with any other SaaS applications on behalf of your customers.
- <img height="12" width="12" src="https://cdn.simpleicons.org/jetbrains" /> **[JetBrains](https://github.com/JetBrains/mcp-jetbrains)** – Work on your code with JetBrains IDEs
- <img height="12" width="12" src="https://kagi.com/favicon.ico" alt="Kagi Logo" /> **[Kagi Search](https://github.com/kagisearch/kagimcp)** - Search the web using Kagi's search API
- <img height="12" width="12" src="https://connection.keboola.com/favicon.ico" alt="Keboola Logo" /> **[Keboola](https://github.com/keboola/keboola-mcp-server)** - Build robust data workflows, integrations, and analytics on a single intuitive platform.
- <img height="12" width="12" src="https://raw.githubusercontent.com/klavis-ai/klavis/main/static/klavis-ai.png" alt="Klavis Logo" /> **[Klavis ReportGen](https://github.com/Klavis-AI/klavis/tree/main/mcp_servers/report_generation)** - Create professional reports from a simple user query.
- <img height="12" width="12" src="https://avatars.githubusercontent.com/u/187484914" alt="KWDB Logo" /> **[KWDB](https://github.com/KWDB/kwdb-mcp-server)** - Reading, writing, querying, modifying data, and performing DDL operations with data in your KWDB Database.
- <img height="12" width="12" src="https://laratranslate.com/favicon.ico" alt="Lara Translate Logo" /> **[Lara Translate](https://github.com/translated/lara-mcp)** - MCP Server for Lara Translate API, enabling powerful translation capabilities with support for language detection and context-aware translations.
- <img height="12" width="12" src="https://logfire.pydantic.dev/favicon.ico" alt="Logfire Logo" /> **[Logfire](https://github.com/pydantic/logfire-mcp)** - Provides access to OpenTelemetry traces and metrics through Logfire.
- <img height="12" width="12" src="https://langfuse.com/favicon.ico" alt="Langfuse Logo" /> **[Langfuse Prompt Management](https://github.com/langfuse/mcp-server-langfuse)** - Open-source tool for collaborative editing, versioning, evaluating, and releasing prompts.
- <img height="12" width="12" src="https://www.launchdarkly.com/favicon.ico" alt="LaunchDarkly Logo" /> **[LaunchDarkly](https://github.com/launchdarkly/mcp-server)** - LaunchDarkly is a continuous delivery platform that provides feature flags as a service and allows developers to iterate quickly and safely.
- <img height="12" width="12" src="https://linear.app/favicon.ico" alt="Linear Logo" /> **[Linear](https://linear.app/docs/mcp)** - Search, create, and update Linear issues, projects, and comments.
- <img height="12" width="12" src="https://lingo.dev/favicon.ico" alt="Lingo.dev Logo" /> **[Lingo.dev](https://github.com/lingodotdev/lingo.dev/blob/main/mcp.md)** - Make your AI agent speak every language on the planet, using [Lingo.dev](https://lingo.dev) Localization Engine.
- <img height="12" width="12" src="https://litmus.io/favicon.ico" alt="Litmus.io Logo" /> **[Litmus.io](https://github.com/litmusautomation/litmus-mcp-server)** - Official MCP server for configuring [Litmus](https://litmus.io) Edge for Industrial Data Collection, Edge Analytics & Industrial AI.
- <img height="12" width="12" src="https://www.mailgun.com/favicon.ico" alt="Mailgun Logo" /> **[Mailgun](https://github.com/mailgun/mailgun-mcp-server)** - Interact with Mailgun API.
- <img height="12" width="12" src="https://www.make.com/favicon.ico" alt="Make Logo" /> **[Make](https://github.com/integromat/make-mcp-server)** - Turn your [Make](https://www.make.com/) scenarios into callable tools for AI assistants.
- <img height="12" width="12" src="https://googleapis.github.io/genai-toolbox/favicons/favicon.ico" alt="MCP Toolbox for Databases Logo" /> **[MCP Toolbox for Databases](https://github.com/googleapis/genai-toolbox)** - Open source MCP server specializing in easy, fast, and secure tools for Databases. Supports  AlloyDB, BigQuery, Bigtable, Cloud SQL, Dgraph, MySQL, Neo4j, Postgres, Spanner, and more.
- <img height="12" width="12" src="https://www.meilisearch.com/favicon.ico" alt="Meilisearch Logo" /> **[Meilisearch](https://github.com/meilisearch/meilisearch-mcp)** - Interact & query with Meilisearch (Full-text & semantic search API)
- <img height="12" width="12" src="https://memgraph.com/favicon.png" alt="Memgraph Logo" /> **[Memgraph](https://github.com/memgraph/mcp-memgraph)** - Query your data in [Memgraph](https://memgraph.com/) graph database.
- <img height="12" width="12" src="https://metoro.io/static/images/logos/Metoro.svg" /> **[Metoro](https://github.com/metoro-io/metoro-mcp-server)** - Query and interact with kubernetes environments monitored by Metoro
- <img height="12" width="12" src="https://www.mercadopago.com/favicon.ico" alt="MercadoPago Logo" /> **[Mercado Pago](https://mcp.mercadopago.com/)** - Mercado Pago's official MCP server.
- <img height="12" width="12" src="https://claritystatic.azureedge.net/images/logo.ico" alt="Microsoft Clarity Logo"/> **[Microsoft Clarity](https://github.com/microsoft/clarity-mcp-server)** - Official MCP Server to get your behavioral analytics data and insights from [Clarity](https://clarity.microsoft.com)
- <img height="12" width="12" src="https://conn-afd-prod-endpoint-bmc9bqahasf3grgk.b01.azurefd.net/releases/v1.0.1735/1.0.1735.4099/commondataserviceforapps/icon.png" alt="Microsoft Dataverse Logo" /> **[Microsoft Dataverse](https://go.microsoft.com/fwlink/?linkid=2320176)** - Chat over your business data using NL - Discover tables, run queries, retrieve data, insert or update records, and execute custom prompts grounded in business knowledge and context.
- <img height="12" width="12" src="https://milvus.io/favicon-32x32.png" /> **[Milvus](https://github.com/zilliztech/mcp-server-milvus)** - Search, Query and interact with data in your Milvus Vector Database.
- <img height="12" width="12" src="https://console.gomomento.com/favicon.ico" /> **[Momento](https://github.com/momentohq/mcp-momento)** - Momento Cache lets you quickly improve your performance, reduce costs, and handle load at any scale.
- <img height="12" width="12" src="https://www.mongodb.com/favicon.ico" /> **[MongoDB](https://github.com/mongodb-js/mongodb-mcp-server)** - Both MongoDB Community Server and MongoDB Atlas are supported.
- <img height="12" width="12" src="https://www.motherduck.com/favicon.ico" alt="MotherDuck Logo" /> **[MotherDuck](https://github.com/motherduckdb/mcp-server-motherduck)** - Query and analyze data with MotherDuck and local DuckDB
- <img height="12" width="12" src="https://needle-ai.com/images/needle-logo-orange-2-rounded.png" alt="Needle AI Logo" /> **[Needle](https://github.com/needle-ai/needle-mcp)** - Production-ready RAG out of the box to search and retrieve data from your own documents.
- <img height="12" width="12" src="https://neo4j.com/favicon.ico" alt="Neo4j Logo" /> **[Neo4j](https://github.com/neo4j-contrib/mcp-neo4j/)** - Neo4j graph database server (schema + read/write-cypher) and separate graph database backed memory
- <img height="12" width="12" src="https://avatars.githubusercontent.com/u/183852044?s=48&v=4" alt="Neon Logo" /> **[Neon](https://github.com/neondatabase/mcp-server-neon)** - Interact with the Neon serverless Postgres platform
- <img height="12" width="12" src="https://www.netlify.com/favicon/icon.svg" alt="Netlify Logo" /> **[Netlify](https://docs.netlify.com/welcome/build-with-ai/netlify-mcp-server/)** - Create, build, deploy, and manage your websites with Netlify web platform.
- <img height="12" width="12" src="https://avatars.githubusercontent.com/u/4792552?s=200&v=4" alt="Notion Logo" /> **[Notion](https://github.com/makenotion/notion-mcp-server#readme)** - This project implements an MCP server for the Notion API.
- <img height="12" width="12" src="https://avatars.githubusercontent.com/u/82347605?s=48&v=4" alt="OceanBase Logo" /> **[OceanBase](https://github.com/oceanbase/mcp-oceanbase)** - MCP Server for OceanBase database and its tools
- <img height="12" width="12" src="https://docs.octagonagents.com/logo.svg" alt="Octagon Logo" /> **[Octagon](https://github.com/OctagonAI/octagon-mcp-server)** - Deliver real-time investment research with extensive private and public market data.
- <img height="12" width="12" src="https://maps.olakrutrim.com/favicon.ico" alt="Ola Maps" /> **[OlaMaps](https://pypi.org/project/ola-maps-mcp-server)** - Official Ola Maps MCP Server for services like geocode, directions, place details and many more.
- <img height="12" width="12" src="https://op.gg/favicon.ico" alt="OP.GG Logo" /> **[OP.GG](https://github.com/opgginc/opgg-mcp)** - Access real-time gaming data across popular titles like League of Legends, TFT, and Valorant, offering champion analytics, esports schedules, meta compositions, and character statistics.
- <img height="12" width="12" src="https://app.opslevel.com/favicon.ico" alt="OpsLevel" /> **[OpsLevel](https://github.com/opslevel/opslevel-mcp)** - Official MCP Server for [OpsLevel](https://www.opslevel.com).
- <img height="12" width="12" src="https://oxylabs.io/favicon.ico" alt="Oxylabs Logo" /> **[Oxylabs](https://github.com/oxylabs/oxylabs-mcp)** - Scrape websites with Oxylabs Web API, supporting dynamic rendering and parsing for structured data extraction.
- <img height="12" width="12" src="https://developer.paddle.com/favicon.svg" alt="Paddle Logo" /> **[Paddle](https://github.com/PaddleHQ/paddle-mcp-server)** - Interact with the Paddle API. Manage product catalog, billing and subscriptions, and reports.
- <img height="12" width="12" src="https://secure.pagos.ai/favicon.svg" alt="Pagos Logo" /> **[Pagos](https://github.com/pagos-ai/pagos-mcp)** - Interact with the Pagos API. Query Credit Card BIN Data with more to come.
- <img height="12" width="12" src="https://www.paypalobjects.com/webstatic/icon/favicon.ico" alt="PayPal Logo" /> **[PayPal](https://mcp.paypal.com)** - PayPal's official MCP server.
- <img height="12" width="12" src="https://www.perplexity.ai/favicon.ico" alt="Perplexity Logo" /> **[Perplexity](https://github.com/ppl-ai/modelcontextprotocol)** - An MCP server that connects to Perplexity's Sonar API, enabling real-time web-wide research in conversational AI.
- <img height="12" width="12" src="https://avatars.githubusercontent.com/u/54333248" /> **[Pinecone](https://github.com/pinecone-io/pinecone-mcp)** - [Pinecone](https://docs.pinecone.io/guides/operations/mcp-server)'s developer MCP Server assist developers in searching documentation and managing data within their development environment.
- <img height="12" width="12" src="https://avatars.githubusercontent.com/u/54333248" /> **[Pinecone Assistant](https://github.com/pinecone-io/assistant-mcp)** - Retrieves context from your [Pinecone Assistant](https://docs.pinecone.io/guides/assistant/mcp-server) knowledge base.
- <img height="12" width="12" src="https://www.prisma.io/images/favicon-32x32.png" alt="Prisma Logo" /> **[Prisma](https://www.prisma.io/docs/postgres/mcp-server)** - Create and manage Prisma Postgres databases
- <img height="12" width="12" src="https://www.pulumi.com/images/favicon.ico" alt="Pulumi Logo" /> **[Pulumi](https://github.com/pulumi/mcp-server)** - Deploy and manage cloud infrastructure using [Pulumi](https://pulumi.com).
- <img height="12" width="12" src="https://pure.md/favicon.png" alt="Pure.md Logo" /> **[Pure.md](https://github.com/puremd/puremd-mcp)** - Reliably access web content in markdown format with [pure.md](https://pure.md) (bot detection avoidance, proxy rotation, and headless JS rendering built in).
- <img height="12" width="12" src="https://put.io/images/favicon.ico" alt="Put.io Logo" /> **[Put.io](https://github.com/putdotio/putio-mcp-server)** - Interact with your Put.io account to download torrents.
- <img height="12" width="12" src="https://avatars.githubusercontent.com/u/165178062" /> **[Ragie](https://github.com/ragieai/ragie-mcp-server/)** - Retrieve context from your [Ragie](https://www.ragie.ai) (RAG) knowledge base connected to integrations like Google Drive, Notion, JIRA and more.
- <img height="12" width="12" src="https://avatars.githubusercontent.com/u/1529926" /> **[Redis](https://github.com/redis/mcp-redis/)** - The Redis official MCP Server offers an interface to manage and search data in Redis.
- <img height="12" width="12" src="https://avatars.githubusercontent.com/u/1529926" /> **[Redis Cloud API](https://github.com/redis/mcp-redis-cloud/)** - The Redis Cloud API MCP Server allows you to manage your Redis Cloud resources using natural language.
- <img height="12" width="12" src="https://app.snyk.io/bundle/favicon-faj49uD9.png" /> **[Snyk](https://github.com/snyk/snyk-ls/blob/main/mcp_extension/README.md)** - Enhance security posture by embedding [Snyk](https://snyk.io/) vulnerability scanning directly into agentic workflows.
- <img height="12" width="12" src="https://qdrant.tech/img/brand-resources-logos/logomark.svg" /> **[Qdrant](https://github.com/qdrant/mcp-server-qdrant/)** - Implement semantic memory layer on top of the Qdrant vector search engine
- <img height="12" width="12" src="https://www.ramp.com/favicon.ico" /> **[Ramp](https://github.com/ramp-public/ramp-mcp)** - Interact with [Ramp](https://ramp.com)'s Developer API to run analysis on your spend and gain insights leveraging LLMs
- **[Raygun](https://github.com/MindscapeHQ/mcp-server-raygun)** - Interact with your crash reporting and real using monitoring data on your Raygun account
- <img height="12" width="12" src="https://www.rember.com/favicon.ico" alt="Rember Logo" /> **[Rember](https://github.com/rember/rember-mcp)** - Create spaced repetition flashcards in [Rember](https://rember.com) to remember anything you learn in your chats
- <img height="12" width="12" src="https://riza.io/favicon.ico" alt="Riza logo" /> **[Riza](https://github.com/riza-io/riza-mcp)** - Arbitrary code execution and tool-use platform for LLMs by [Riza](https://riza.io)
- <img height="12" width="12" src="https://cdn.prod.website-files.com/66b7de6a233c04f4dac200a6/66bed52680d689629483c18b_faviconV2%20(2).png" alt="Root Signals Logo" /> **[Root Signals](https://github.com/root-signals/root-signals-mcp)** - Improve and quality control your outputs with evaluations using LLM-as-Judge
- <img height="12" width="12" src="https://pics.fatwang2.com/56912e614b35093426c515860f9f2234.svg" /> [Search1API](https://github.com/fatwang2/search1api-mcp) - One API for Search, Crawling, and Sitemaps
- <img height="12" width="12" src="https://screenshotone.com/favicon.ico" alt="ScreenshotOne Logo" /> **[ScreenshotOne](https://github.com/screenshotone/mcp/)** - Render website screenshots with [ScreenshotOne](https://screenshotone.com/)
- <img height="12" width="12" src="https://semgrep.dev/favicon.ico" alt="Semgrep Logo" /> **[Semgrep](https://github.com/semgrep/mcp)** - Enable AI agents to secure code with [Semgrep](https://semgrep.dev/).
- <img height="12" width="12" src="https://www.singlestore.com/favicon-32x32.png?v=277b9cbbe31e8bc416504cf3b902d430"/> **[SingleStore](https://github.com/singlestore-labs/mcp-server-singlestore)** - Interact with the SingleStore database platform
- <img height="12" width="12" src="https://www.starrocks.io/favicon.ico" alt="StarRocks Logo" /> **[StarRocks](https://github.com/StarRocks/mcp-server-starrocks)** - Interact with [StarRocks](https://www.starrocks.io/)
- <img height="12" width="12" src="https://stripe.com/favicon.ico" alt="Stripe Logo" /> **[Stripe](https://github.com/stripe/agent-toolkit)** - Interact with Stripe API
- <img height="12" width="12" src="https://tavily.com/favicon.ico" alt="Tavily Logo" /> **[Tavily](https://github.com/tavily-ai/tavily-mcp)** - Search engine for AI agents (search + extract) powered by [Tavily](https://tavily.com/)
- <img height="12" width="12" src="https://raw.githubusercontent.com/hashicorp/terraform-mcp-server/main/public/images/Terraform-LogoMark_onDark.svg" alt="Terraform Logo" /> **[Terraform](https://github.com/hashicorp/terraform-mcp-server)** - Seamlessly integrate with Terraform ecosystem, enabling advanced automation and interaction capabilities for Infrastructure as Code (IaC) development powered by [Terraform](https://www.hashicorp.com/en/products/terraform)
- <img height="12" width="12" src="https://thirdweb.com/favicon.ico" alt="Thirdweb Logo" /> **[Thirdweb](https://github.com/thirdweb-dev/ai/tree/main/python/thirdweb-mcp)** - Read/write to over 2k blockchains, enabling data querying, contract analysis/deployment, and transaction execution, powered by [Thirdweb](https://thirdweb.com/)
- <img height="12" width="12" src="https://tianji.msgbyte.com/img/dark-brand.svg" alt="Tianji Logo" /> **[Tianji](https://github.com/msgbyte/tianji/tree/master/apps/mcp-server)** - Interact with Tianji platform whatever selfhosted or cloud platform, powered by [Tianji](https://tianji.msgbyte.com/).
- <img height="12" width="12" src="https://www.pingcap.com/favicon.ico" alt="TiDB Logo" /> **[TiDB](https://github.com/pingcap/pytidb)** - MCP Server to interact with TiDB database platform.
- <img height="12" width="12" src="https://www.tinybird.co/favicon.ico" alt="Tinybird Logo" /> **[Tinybird](https://github.com/tinybirdco/mcp-tinybird)** - Interact with Tinybird serverless ClickHouse platform
- <img height="12" width="12" src="https://b2729162.smushcdn.com/2729162/wp-content/uploads/2023/10/cropped-Favicon-1-192x192.png?lossy=1&strip=1&webp=1" alt="Tldv Logo" /> **[Tldv](https://gitlab.com/tldv/tldv-mcp-server)** - Connect your AI agents to Google-Meet, Zoom & Microsoft Teams through [tl;dv](https://tldv.io)
- <img height="12" width="12" src="https://unifai.network/favicon.ico" alt="UnifAI Logo" /> **[UnifAI](https://github.com/unifai-network/unifai-mcp-server)** - Dynamically search and call tools using [UnifAI Network](https://unifai.network)
- <img height="12" width="12" src="https://framerusercontent.com/images/plcQevjrOYnyriuGw90NfQBPoQ.jpg" alt="Unstructured Logo" /> **[Unstructured](https://github.com/Unstructured-IO/UNS-MCP)** - Set up and interact with your unstructured data processing workflows in [Unstructured Platform](https://unstructured.io)
- <img height="12" width="12" src="https://upstash.com/icons/favicon-32x32.png" alt="Upstash Logo" /> **[Upstash](https://github.com/upstash/mcp-server)** - Manage Redis databases and run Redis commands on [Upstash](https://upstash.com/) with natural language.
- **[Vectorize](https://github.com/vectorize-io/vectorize-mcp-server/)** - [Vectorize](https://vectorize.io) MCP server for advanced retrieval, Private Deep Research, Anything-to-Markdown file extraction and text chunking.
- <img height="12" width="12" src="https://static.verbwire.com/favicon-16x16.png" alt="Verbwire Logo" /> **[Verbwire](https://github.com/verbwire/verbwire-mcp-server)** - Deploy smart contracts, mint NFTs, manage IPFS storage, and more through the Verbwire API
- <img height="12" width="12" src="https://verodat.io/assets/favicon-16x16.png" alt="Verodat Logo" /> **[Verodat](https://github.com/Verodat/verodat-mcp-server)** - Interact with Verodat AI Ready Data platform
- <img height="12" width="12" src="https://www.veyrax.com/favicon.ico" alt="VeyraX Logo" /> **[VeyraX](https://github.com/VeyraX/veyrax-mcp)** - Single tool to control all 100+ API integrations, and UI components
- <img height="12" width="12" src="https://waystation.ai/images/logo.svg" alt="WayStation Logo" /> **[WayStation](https://github.com/waystation-ai/mcp)** - Universal MCP server to connect to popular productivity tools such as Notion, Monday, AirTable, and many more
- <img height="12" width="12" src="https://wavespeed.ai/logo.webp" alt="WaveSpeed Logo" /> **[WaveSpeed](https://github.com/WaveSpeedAI/mcp-server)** - WaveSpeed MCP server providing AI agents with image and video generation capabilities.
- <img height="12" width="12" src="https://www.xero.com/favicon.ico" alt="Xero Logo" /> **[Xero](https://github.com/XeroAPI/xero-mcp-server)** - Interact with the accounting data in your business using our official MCP server
- <img height="12" width="12" src="https://www.yugabyte.com/favicon-16x16.png" alt="YugabyteDB Logo" /> **[YugabyteDB](https://github.com/yugabyte/yugabytedb-mcp-server)** -  MCP Server to interact with your [YugabyteDB](https://www.yugabyte.com/) database
- <img height="12" width="12" src="https://cdn.zapier.com/zapier/images/favicon.ico" alt="Zapier Logo" /> **[Zapier](https://zapier.com/mcp)** - Connect your AI Agents to 8,000 apps instantly.
- **[ZenML](https://github.com/zenml-io/mcp-zenml)** - Interact with your MLOps and LLMOps pipelines through your [ZenML](https://www.zenml.io) MCP server

### 🌎 Community Servers

A growing set of community-developed and maintained servers demonstrates various applications of MCP across different domains.

> **Note:** Community servers are **untested** and should be used at **your own risk**. They are not affiliated with or endorsed by Anthropic.
- **[1Panel](https://github.com/1Panel-dev/mcp-1panel)** - MCP server implementation that provides 1Panel interaction.
- **[A2A](https://github.com/GongRzhe/A2A-MCP-Server)** - An MCP server that bridges the Model Context Protocol (MCP) with the Agent-to-Agent (A2A) protocol, enabling MCP-compatible AI assistants (like Claude) to seamlessly interact with A2A agents.
- **[Ableton Live](https://github.com/Simon-Kansara/ableton-live-mcp-server)** - an MCP server to control Ableton Live.
- **[Ableton Live](https://github.com/ahujasid/ableton-mcp)** (by ahujasid) - Ableton integration allowing prompt enabled music creation.
- **[Actor Critic Thinking](https://github.com/aquarius-wing/actor-critic-thinking-mcp)** - Actor-critic thinking for performance evaluation
- **[Agentset](https://github.com/agentset-ai/mcp-server)** - RAG for your knowledge base connected to [Agentset](https://agentset.ai).
- **[AI Agent Marketplace Index](https://github.com/AI-Agent-Hub/ai-agent-marketplace-index-mcp)** - MCP server to search more than 5000+ AI agents and tools of various categories from [AI Agent Marketplace Index](http://www.deepnlp.org/store/ai-agent) and monitor traffic of AI Agents.
- **[Airbnb](https://github.com/openbnb-org/mcp-server-airbnb)** - Provides tools to search Airbnb and get listing details.
- **[Airflow](https://github.com/yangkyeongmo/mcp-server-apache-airflow)** - A MCP Server that connects to [Apache Airflow](https://airflow.apache.org/) using official python client.
- **[Airtable](https://github.com/domdomegg/airtable-mcp-server)** - Read and write access to [Airtable](https://airtable.com/) databases, with schema inspection.
- **[Airtable](https://github.com/felores/airtable-mcp)** - Airtable Model Context Protocol Server.
- **[Algorand](https://github.com/GoPlausible/algorand-mcp)** - A comprehensive MCP server for tooling interactions (40+) and resource accessibility (60+) plus many useful prompts for interacting with the Algorand blockchain.
- **[AlphaVantage](https://github.com/calvernaz/alphavantage)** - MCP server for stock market data API [AlphaVantage](https://www.alphavantage.co)
- **[Amadeus](https://github.com/donghyun-chae/mcp-amadeus)** (by donghyun-chae) - An MCP server to access, explore, and interact with Amadeus Flight Offers Search API for retrieving detailed flight options, including airline, times, duration, and pricing data.
- **[Amazon Ads](https://github.com/MarketplaceAdPros/amazon-ads-mcp-server)** - MCP Server that provides interaction capabilities with Amazon Advertising through [MarketplaceAdPros](https://marketplaceadpros.com)/
- **[Anki](https://github.com/scorzeth/anki-mcp-server)** - An MCP server for interacting with your [Anki](https://apps.ankiweb.net) decks and cards.
- **[AntV Chart](https://github.com/antvis/mcp-server-chart)** - A Model Context Protocol server for generating 15+ visual charts using [AntV](https://github.com/antvis).
- **[Any Chat Completions](https://github.com/pyroprompts/any-chat-completions-mcp)** - Interact with any OpenAI SDK Compatible Chat Completions API like OpenAI, Perplexity, Groq, xAI and many more.
- **[Apache Gravitino(incubating)](https://github.com/datastrato/mcp-server-gravitino)** - Allow LLMs to explore metadata of structured data and unstructured data with Gravitino, and perform data governance tasks including tagging/classification.
- **[APIWeaver](https://github.com/GongRzhe/APIWeaver)** - An MCP server that dynamically creates MCP  servers from web API configurations. This allows you to easily integrate any REST API, GraphQL endpoint, or web service into an MCP-compatible tool that can be used by AI assistants like Claude.
- **[Apple Books](https://github.com/vgnshiyer/apple-books-mcp)** - Interact with your library on Apple Books, manage your book collection, summarize highlights, notes, and much more.
- **[Apple Calendar](https://github.com/Omar-v2/mcp-ical)** - An MCP server that allows you to interact with your MacOS Calendar through natural language, including features such as event creation, modification, schedule listing, finding free time slots etc.
- **[Apple Script](https://github.com/peakmojo/applescript-mcp)** - MCP server that lets LLM run AppleScript code to to fully control anything on Mac, no setup needed.
- **[Aranet4](https://github.com/diegobit/aranet4-mcp-server)** - MCP Server to manage your Aranet4 CO2 sensor. Fetch data and store in a local SQLite. Ask questions about historical data.
- **[ArangoDB](https://github.com/ravenwits/mcp-server-arangodb)** - MCP Server that provides database interaction capabilities through [ArangoDB](https://arangodb.com/).
- **[Arduino](https://github.com/vishalmysore/choturobo)** - MCP Server that enables AI-powered robotics using Claude AI and Arduino (ESP32) for real-world automation and interaction with robots.
- **[arXiv API](https://github.com/prashalruchiranga/arxiv-mcp-server)** - An MCP server that enables interacting with the arXiv API using natural language.
- **[arxiv-latex-mcp](https://github.com/takashiishida/arxiv-latex-mcp)** - MCP server that fetches and processes arXiv LaTeX sources for precise interpretation of mathematical expressions in papers.
- **[Atlassian](https://github.com/sooperset/mcp-atlassian)** - Interact with Atlassian Cloud products (Confluence and Jira) including searching/reading Confluence spaces/pages, accessing Jira issues, and project metadata.
- **[Atlassian Server (by phuc-nt)](https://github.com/phuc-nt/mcp-atlassian-server)** - An MCP server that connects AI agents (Cline, Claude Desktop, Cursor, etc.) to Atlassian Jira & Confluence, enabling data queries and actions through the Model Context Protocol.
- **[Attestable MCP](https://github.com/co-browser/attestable-mcp-server)** - An MCP server running inside a trusted execution environment (TEE) via Gramine, showcasing remote attestation using [RA-TLS](https://gramine.readthedocs.io/en/stable/attestation.html). This allows an MCP client to verify the server before conencting.
- **[Audius](https://github.com/glassBead-tc/audius-mcp-atris)** - Audius + AI = Atris. Interact with fans, stream music, tip your favorite artists, and more on Audius: all through Claude.
- **[AWS](https://github.com/rishikavikondala/mcp-server-aws)** - Perform operations on your AWS resources using an LLM.
- **[AWS Athena](https://github.com/lishenxydlgzs/aws-athena-mcp)** - A MCP server for AWS Athena to run SQL queries on Glue Catalog.
- **[AWS Cognito](https://github.com/gitCarrot/mcp-server-aws-cognito)** - A MCP server that connects to AWS Cognito for authentication and user management.
- **[AWS Cost Explorer](https://github.com/aarora79/aws-cost-explorer-mcp-server)** - Optimize your AWS spend (including Amazon Bedrock spend) with this MCP server by examining spend across regions, services, instance types and foundation models ([demo video](https://www.youtube.com/watch?v=WuVOmYLRFmI&feature=youtu.be)).
- **[AWS Resources Operations](https://github.com/baryhuang/mcp-server-aws-resources-python)** - Run generated python code to securely query or modify any AWS resources supported by boto3.
- **[AWS S3](https://github.com/aws-samples/sample-mcp-server-s3)** - A sample MCP server for AWS S3 that flexibly fetches objects from S3 such as PDF documents.
- **[Azure ADX](https://github.com/pab1it0/adx-mcp-server)** - Query and analyze Azure Data Explorer databases.
- **[Azure DevOps](https://github.com/Vortiago/mcp-azure-devops)** - An MCP server that provides a bridge to Azure DevOps services, enabling AI assistants to query and manage work items.
- **[Azure MCP Hub](https://github.com/Azure-Samples/mcp)** - A curated list of all MCP servers and related resources for Azure developers by **[Arun Sekhar](https://github.com/achandmsft)**
- **[Azure OpenAI DALL-E 3 MCP Server](https://github.com/jacwu/mcp-server-aoai-dalle3)** - A MCP server for Azure OpenAI DALL-E 3 service to generate image from text.
- **[Azure Wiki Search](https://github.com/coder-linping/azure-wiki-search-server)** - An MCP that enables AI to query the wiki hosted on Azure Devops Wiki.
- **[Baidu AI Search](https://github.com/baidubce/app-builder/tree/master/python/mcp_server/ai_search)** - Web search with Baidu Cloud's AI Search
- **[BambooHR MCP](https://github.com/encoreshao/bamboohr-mcp)** - An MCP server that interfaces with the BambooHR APIs, providing access to employee data, time tracking, and HR management features.
- **[Base Free USDC Transfer](https://github.com/magnetai/mcp-free-usdc-transfer)** - Send USDC on [Base](https://base.org) for free using Claude AI! Built with [Coinbase CDP](https://docs.cdp.coinbase.com/mpc-wallet/docs/welcome).
- **[Basic Memory](https://github.com/basicmachines-co/basic-memory)** - Local-first knowledge management system that builds a semantic graph from Markdown files, enabling persistent memory across conversations with LLMs.
- **[BigQuery](https://github.com/LucasHild/mcp-server-bigquery)** (by LucasHild) - This server enables LLMs to inspect database schemas and execute queries on BigQuery.
- **[BigQuery](https://github.com/ergut/mcp-bigquery-server)** (by ergut) - Server implementation for Google BigQuery integration that enables direct BigQuery database access and querying capabilities
- **[Bilibili](https://github.com/wangshunnn/bilibili-mcp-server)** - This MCP server provides tools to fetch Bilibili user profiles, video metadata, search videos, and more.
- **[Bing Web Search API](https://github.com/leehanchung/bing-search-mcp)** (by hanchunglee) - Server implementation for Microsoft Bing Web Search API.
- **[Bitable MCP](https://github.com/lloydzhou/bitable-mcp)** (by lloydzhou) - MCP server provides access to Lark Bitable through the Model Context Protocol. It allows users to interact with Bitable tables using predefined tools.
- **[Blender](https://github.com/ahujasid/blender-mcp)** (by ahujasid) - Blender integration allowing prompt enabled 3D scene creation, modeling and manipulation.
- **[BreakoutRoom](https://github.com/agree-able/room-mcp)** - Agents accomplishing goals together in p2p rooms 
- **[browser-use](https://github.com/co-browser/browser-use-mcp-server)** (by co-browser) - browser-use MCP server with dockerized playwright + chromium + vnc. supports stdio & resumable http.
- **[BrowserLoop](https://github.com/mattiasw/browserloop)** - An MCP server for taking screenshots of web pages using Playwright. Supports high-quality capture with configurable formats, viewport sizes, cookie-based authentication, and both full page and element-specific screenshots.
- **[Bsc-mcp](https://github.com/TermiX-official/bsc-mcp)** The first MCP server that serves as the bridge between AI and BNB Chain, enabling AI agents to execute complex on-chain operations through seamless integration with the BNB Chain, including transfer, swap, launch, security check on any token and even more.
- **[BVG MCP Server - (Unofficial) ](https://github.com/svkaizoku/mcp-bvg)** - Unofficial MCP server for Berliner Verkehrsbetriebe Api. 
- **[Calculator](https://github.com/githejie/mcp-server-calculator)** - This server enables LLMs to use calculator for precise numerical calculations.
- **[Calendly](https://github.com/universal-mcp/calendly)** - Calendly MCP server from **[agentr](https://agentr.dev/)** that provides support for managing events and scheduling via Calendly.
- **[CCTV VMS MCP](https://github.com/jyjune/mcp_vms)** - A Model Context Protocol (MCP) server designed to connect to a CCTV recording program (VMS) to retrieve recorded and live video streams. It also provides tools to control the VMS software, such as showing live or playback dialogs for specific channels at specified times.
- **[CFBD API](https://github.com/lenwood/cfbd-mcp-server)** - An MCP server for the [College Football Data API](https://collegefootballdata.com/).
- **[ChatMCP](https://github.com/AI-QL/chat-mcp)** – An Open Source Cross-platform GUI Desktop application compatible with Linux, macOS, and Windows, enabling seamless interaction with MCP servers across dynamically selectable LLMs, by **[AIQL](https://github.com/AI-QL)**
- **[ChatSum](https://github.com/mcpso/mcp-server-chatsum)** - Query and Summarize chat messages with LLM. by [mcpso](https://mcp.so)
- **[Chess.com](https://github.com/pab1it0/chess-mcp)** - Access Chess.com player data, game records, and other public information through standardized MCP interfaces, allowing AI assistants to search and analyze chess information.
- **[ChessPal Chess Engine (stockfish)](https://github.com/wilson-urdaneta/chesspal-mcp-engine)** - A Stockfish-powered chess engine exposed as an MCP server. Calculates best moves and supports both HTTP/SSE and stdio transports.
- **[Chroma](https://github.com/privetin/chroma)** - Vector database server for semantic document search and metadata filtering, built on Chroma
- **[Claude Thread Continuity](https://github.com/peless/claude-thread-continuity)** - Persistent memory system enabling Claude Desktop conversations to resume with full context across sessions. Maintains conversation history, project states, and user preferences for seamless multi-session workflows.
- **[ClaudePost](https://github.com/ZilongXue/claude-post)** - ClaudePost enables seamless email management for Gmail, offering secure features like email search, reading, and sending.
- **[ClickUp](https://github.com/TaazKareem/clickup-mcp-server)** - MCP server for ClickUp task management, supporting task creation, updates, bulk operations, and markdown descriptions.
- **[Cloudinary](https://github.com/felores/cloudinary-mcp-server)** - Cloudinary Model Context Protocol Server to upload media to Cloudinary and get back the media link and details.
- **[Coda](https://github.com/universal-mcp/coda)** - Coda.io MCP server from **[agentr](https://agentr.dev/)** that provides support for reading and writing data to Coda docs and tables.
- **[code-assistant](https://github.com/stippi/code-assistant)** - A coding assistant MCP server that allows to explore a code-base and make changes to code. Should be used with trusted repos only (insufficient protection against prompt injections).
- **[code-executor](https://github.com/bazinga012/mcp_code_executor)** - An MCP server that allows LLMs to execute Python code within a specified Conda environment.
- **[code-sandbox-mcp](https://github.com/Automata-Labs-team/code-sandbox-mcp)** - An MCP server to create secure code sandbox environment for executing code within Docker containers.
- **[cognee-mcp](https://github.com/topoteretes/cognee/tree/main/cognee-mcp)** - GraphRAG memory server with customizable ingestion, data processing and search
- **[coin_api_mcp](https://github.com/longmans/coin_api_mcp)** - Provides access to [coinmarketcap](https://coinmarketcap.com/) cryptocurrency data.
- **[CoinMarketCap](https://github.com/shinzo-labs/coinmarketcap-mcp)** - Implements the complete [CoinMarketCap](https://coinmarketcap.com/) API for accessing cryptocurrency market data, exchange information, and other blockchain-related metrics.
- **[commands](https://github.com/g0t4/mcp-server-commands)** - Run commands and scripts. Just like in a terminal.
- **[Computer-Use - Remote MacOS Use](https://github.com/baryhuang/mcp-remote-macos-use)** - Open-source out-of-the-box alternative to OpenAI Operator, providing a full desktop experience and optimized for using remote macOS machines as autonomous AI agents.
- **[consul-mcp](https://github.com/kocierik/consul-mcp-server)** - A consul MCP server for service management, health check and Key-Value Store
- **[Contentful-mcp](https://github.com/ivo-toby/contentful-mcp)** - Read, update, delete, publish content in your [Contentful](https://contentful.com) space(s) from this MCP Server.
- **[context-portal](https://github.com/GreatScottyMac/context-portal)** - Context Portal (ConPort) is a memory bank database system that effectively builds a project-specific knowledge graph, capturing entities like decisions, progress, and architecture, along with their relationships. This serves as a powerful backend for Retrieval Augmented Generation (RAG), enabling AI assistants to access precise, up-to-date project information.
- **[CreateveAI Nexus](https://github.com/spgoodman/createveai-nexus-server)** - Open-Source Bridge Between AI Agents and Enterprise Systems, with simple custom API plug-in capabilities (including close compatibility with ComfyUI nodes), support for Copilot Studio's MCP agent integations, and support for Azure deployment in secure environments with secrets stored in Azure Key Vault, as well as straightforward on-premises deployment.
- **[Creatify](https://github.com/TSavo/creatify-mcp)** - MCP Server that exposes Creatify AI API capabilities for AI video generation, including avatar videos, URL-to-video conversion, text-to-speech, and AI-powered editing tools.
- **[Cronlytic](https://github.com/Cronlytic/cronlytic-mcp-server)** - Create CRUD operations for serverless cron jobs through [Cronlytic](https://cronlytic.com) MCP Server
- **[crypto-feargreed-mcp](https://github.com/kukapay/crypto-feargreed-mcp)**  -  Providing real-time and historical Crypto Fear & Greed Index data.
- **[crypto-indicators-mcp](https://github.com/kukapay/crypto-indicators-mcp)**  -  An MCP server providing a range of cryptocurrency technical analysis indicators and strategies.
- **[crypto-sentiment-mcp](https://github.com/kukapay/crypto-sentiment-mcp)**  -  An MCP server that delivers cryptocurrency sentiment analysis to AI agents.
- **[cryptopanic-mcp-server](https://github.com/kukapay/cryptopanic-mcp-server)** - Providing latest cryptocurrency news to AI agents, powered by CryptoPanic.
- **[Cursor MCP Installer](https://github.com/matthewdcage/cursor-mcp-installer)** - A tool to easily install and configure other MCP servers within Cursor IDE, with support for npm packages, local directories, and Git repositories.
- **[Dappier](https://github.com/DappierAI/dappier-mcp)** - Connect LLMs to real-time, rights-cleared, proprietary data from trusted sources. Access specialized models for Real-Time Web Search, News, Sports, Financial Data, Crypto, and premium publisher content. Explore data models at [marketplace.dappier.com](https://marketplace.dappier.com/marketplace).
- **[Data Exploration](https://github.com/reading-plus-ai/mcp-server-data-exploration)** - MCP server for autonomous data exploration on .csv-based datasets, providing intelligent insights with minimal effort. NOTE: Will execute arbitrary Python code on your machine, please use with caution!
- **[Databricks](https://github.com/JordiNeil/mcp-databricks-server)** - Allows LLMs to run SQL queries, list and get details of jobs executions in a Databricks account.
- **[Databricks Genie](https://github.com/yashshingvi/databricks-genie-MCP)** - A server that connects to the Databricks Genie, allowing LLMs to ask natural language questions, run SQL queries, and interact with Databricks conversational agents.
- **[Databricks Smart SQL](https://github.com/RafaelCartenet/mcp-databricks-server)** - Leveraging Databricks Unity Catalog metadata, perform smart efficient SQL queries to solve Ad-hoc queries and explore data.
- **[Datadog](https://github.com/GeLi2001/datadog-mcp-server)** - Datadog MCP Server for application tracing, monitoring, dashboard, incidents queries built on official datadog api.
- **[Dataset Viewer](https://github.com/privetin/dataset-viewer)** - Browse and analyze Hugging Face datasets with features like search, filtering, statistics, and data export
- **[DataWorks](https://github.com/aliyun/alibabacloud-dataworks-mcp-server)** - A Model Context Protocol (MCP) server that provides tools for AI, allowing it to interact with the [DataWorks](https://www.alibabacloud.com/help/en/dataworks/) Open API through a standardized interface. This implementation is based on the Alibaba Cloud Open API and enables AI agents to perform cloud resources operations seamlessly.
- **[DaVinci Resolve](https://github.com/samuelgursky/davinci-resolve-mcp)** - MCP server integration for DaVinci Resolve providing powerful tools for video editing, color grading, media management, and project control.
- **[DBHub](https://github.com/bytebase/dbhub/)** - Universal database MCP server connecting to MySQL, PostgreSQL, SQLite, DuckDB and etc.
- **[Deebo](https://github.com/snagasuri/deebo-prototype)** – Agentic debugging MCP server that helps AI coding agents delegate and fix hard bugs through isolated multi-agent hypothesis testing.
- **[Deep Research](https://github.com/reading-plus-ai/mcp-server-deep-research)** - Lightweight MCP server offering Grok/OpenAI/Gemini/Perplexity-style automated deep research exploration and structured reporting.
- **[DeepSeek MCP Server](https://github.com/DMontgomery40/deepseek-mcp-server)** - Model Context Protocol server integrating DeepSeek's advanced language models, in addition to [other useful API endpoints](https://github.com/DMontgomery40/deepseek-mcp-server?tab=readme-ov-file#features)
- **[deepseek-thinker-mcp](https://github.com/ruixingshi/deepseek-thinker-mcp)** - A MCP (Model Context Protocol) provider Deepseek reasoning content to MCP-enabled AI Clients, like Claude Desktop. Supports access to Deepseek's thought processes from the Deepseek API service or from a local Ollama server.
- **[Deepseek_R1](https://github.com/66julienmartin/MCP-server-Deepseek_R1)** - A Model Context Protocol (MCP) server implementation connecting Claude Desktop with DeepSeek's language models (R1/V3)
- **[Descope](https://github.com/descope-sample-apps/descope-mcp-server)** - An MCP server to integrate with [Descope](https://descope.com) to search audit logs, manage users, and more.
- **[DesktopCommander](https://github.com/wonderwhy-er/DesktopCommanderMCP)** - Let AI edit and manage files on your computer, run terminal commands, and connect to remote servers via SSH - all powered by one of the most popular local MCP servers.
- **[DevDb](https://github.com/damms005/devdb-vscode?tab=readme-ov-file#mcp-configuration)** - An MCP server that runs right inside the IDE, for connecting to MySQL, Postgres, SQLite, and MSSQL databases.
- **[Dicom](https://github.com/ChristianHinge/dicom-mcp)** - An MCP server to query and retrieve medical images and for parsing and reading dicom-encapsulated documents (pdf etc.). 
- **[Dify](https://github.com/YanxingLiu/dify-mcp-server)** - A simple implementation of an MCP server for dify workflows.
- **[Discogs](https://github.com/cswkim/discogs-mcp-server)** - A MCP server that connects to the Discogs API for interacting with your music collection.
- **[Discord](https://github.com/v-3/discordmcp)** - A MCP server to connect to Discord guilds through a bot and read and write messages in channels
- **[Discord](https://github.com/SaseQ/discord-mcp)** - A MCP server, which connects to Discord through a bot, and provides comprehensive integration with Discord.
- **[Discord](https://github.com/Klavis-AI/klavis/tree/main/mcp_servers/discord)** - For Discord API integration by Klavis AI
- **[Discourse](https://github.com/AshDevFr/discourse-mcp-server)** - A MCP server to search Discourse posts on a Discourse forum.
- **[Docker](https://github.com/ckreiling/mcp-server-docker)** - Integrate with Docker to manage containers, images, volumes, and networks.
- **[Docs](https://github.com/da1z/docsmcp)** - Enable documentation access for the AI agent, supporting llms.txt and other remote or local files.
- **[Dodo Payments](https://github.com/dodopayments/dodopayments-node/tree/main/packages/mcp-server)** - Enables AI agents to securely perform payment operations via a lightweight, serverless-compatible interface to the [Dodo Payments](https://dodopayments.com) API.
- **[DPLP](https://github.com/szeider/mcp-dblp)**  - Searches the [DBLP](https://dblp.org) computer science bibliography database.
- **[Drupal](https://github.com/Omedia/mcp-server-drupal)** - Server for interacting with [Drupal](https://www.drupal.org/project/mcp) using STDIO transport layer.
- **[dune-analytics-mcp](https://github.com/kukapay/dune-analytics-mcp)** -  A mcp server that bridges Dune Analytics data to AI agents.
- **[DynamoDB-Toolbox](https://www.dynamodbtoolbox.com/docs/databases/actions/mcp-toolkit)** - Leverages your Schemas and Access Patterns to interact with your [DynamoDB](https://aws.amazon.com/dynamodb) Database using natural language.
- **[eBook-mcp](https://github.com/onebirdrocks/ebook-mcp)** - A lightweight MCP server that allows LLMs to read and interact with your personal PDF and EPUB ebooks. Ideal for building AI reading assistants or chat-based ebook interfaces.
- **[EdgeOne Pages MCP](https://github.com/TencentEdgeOne/edgeone-pages-mcp)** - An MCP service for deploying HTML content to EdgeOne Pages and obtaining a publicly accessible URL.
- **[Edwin](https://github.com/edwin-finance/edwin/tree/main/examples/mcp-server)** - MCP server for edwin SDK - enabling AI agents to interact with DeFi protocols across EVM, Solana and other blockchains.
- **[eechat](https://github.com/Lucassssss/eechat)** - An open-source, cross-platform desktop application that seamlessly connects with MCP servers, across Linux, macOS, and Windows.
- **[Elasticsearch](https://github.com/cr7258/elasticsearch-mcp-server)** - MCP server implementation that provides Elasticsearch interaction.
- **[ElevenLabs](https://github.com/mamertofabian/elevenlabs-mcp-server)** - A server that integrates with ElevenLabs text-to-speech API capable of generating full voiceovers with multiple voices.
- **[Email](https://github.com/Shy2593666979/mcp-server-email)** - This server enables users to send emails through various email providers, including Gmail, Outlook, Yahoo, Sina, Sohu, 126, 163, and QQ Mail. It also supports attaching files from specified directories, making it easy to upload attachments along with the email content.
- **[Email SMTP](https://github.com/egyptianego17/email-mcp-server)** - A simple MCP server that lets your AI agent send emails and attach files through SMTP.
- **[Enhance Prompt](https://github.com/FelixFoster/mcp-enhance-prompt)** - An MCP service for enhance you prompt.
- **[Ergo Blockchain MCP](https://github.com/marctheshark3/ergo-mcp)** -An MCP server to integrate Ergo Blockchain Node and Explorer APIs for checking address balances, analyzing transactions, viewing transaction history, performing forensic analysis of addresses, searching for tokens, and monitoring network status.
- **[Eunomia](https://github.com/whataboutyou-ai/eunomia-MCP-server)** - Extension of the Eunomia framework that connects Eunomia instruments with MCP servers
- **[Everything Search](https://github.com/mamertofabian/mcp-everything-search)** - Fast file searching capabilities across Windows (using [Everything SDK](https://www.voidtools.com/support/everything/sdk/)), macOS (using mdfind command), and Linux (using locate/plocate command).
- **[EVM MCP Server](https://github.com/mcpdotdirect/evm-mcp-server)** - Comprehensive blockchain services for 30+ EVM networks, supporting native tokens, ERC20, NFTs, smart contracts, transactions, and ENS resolution.
- **[Excel](https://github.com/haris-musa/excel-mcp-server)** - Excel manipulation including data reading/writing, worksheet management, formatting, charts, and pivot table.
- **[Fabric MCP](https://github.com/aci-labs/ms-fabric-mcp)** - Microsoft Fabric MCP server to accelerate working in your Fabric Tenant with the help of your favorite LLM models.
- **[fabric-mcp-server](https://github.com/adapoet/fabric-mcp-server)** - The fabric-mcp-server is an MCP server that integrates [Fabric](https://github.com/danielmiessler/fabric) patterns with [Cline](https://cline.bot/), exposing them as tools for AI-driven task execution and enhancing Cline's capabilities.
- **[Facebook Ads](https://github.com/gomarble-ai/facebook-ads-mcp-server)** - MCP server acting as an interface to the Facebook Ads, enabling programmatic access to Facebook Ads data and management features.
- **[Fantasy PL](https://github.com/rishijatia/fantasy-pl-mcp)** - Give your coding agent direct access to up-to date Fantasy Premier League data
- **[fastn.ai – Unified API MCP Server](https://github.com/fastnai/mcp-fastn)** - A remote, dynamic MCP server with a unified API that connects to 1,000+ tools, actions, and workflows, featuring built-in authentication and monitoring.
- **[FDIC BankFind MCP Server - (Unofficial)](https://github.com/clafollett/fdic-bank-find-mcp-server)** - The is a MCPserver that brings the power of FDIC BankFind APIs straight to your AI tools and workflows. Structured U.S. banking data, delivered with maximum vibes. 😎📊
- **[Federal Reserve Economic Data (FRED)](https://github.com/stefanoamorelli/fred-mcp-server)** (by Stefano Amorelli) - Community developed MCP server to interact with the Federal Reserve Economic Data.
- **[Fetch](https://github.com/zcaceres/fetch-mcp)** - A server that flexibly fetches HTML, JSON, Markdown, or plaintext.
- **[Figma](https://github.com/GLips/Figma-Context-MCP)** - Give your coding agent direct access to Figma file data, helping it one-shot design implementation.
- **[Fingertip](https://github.com/fingertip-com/fingertip-mcp)** - MCP server for Fingertip.com to search and create new sites.
- **[Firebase](https://github.com/gannonh/firebase-mcp)** - Server to interact with Firebase services including Firebase Authentication, Firestore, and Firebase Storage.
- **[FireCrawl](https://github.com/vrknetha/mcp-server-firecrawl)** - Advanced web scraping with JavaScript rendering, PDF support, and smart rate limiting
- **[FitBit MCP Server](https://github.com/NitayRabi/fitbit-mcp)** - An MCP server that connects to FitBit API using a token obtained from OAuth flow.
- **[FlightRadar24](https://github.com/sunsetcoder/flightradar24-mcp-server)** - A Claude Desktop MCP server that helps you track flights in real-time using Flightradar24 data.
- **[Flyworks Avatar](https://github.com/Flyworks-AI/flyworks-mcp)** - Fast and free zeroshot lipsync MCP server.
- **[Foursquare](https://github.com/foursquare/foursquare-places-mcp)** - Enable your agent to recommend places around the world with the [Foursquare Places API](https://location.foursquare.com/products/places-api/)
- **[freqtrade-mcp](https://github.com/kukapay/freqtrade-mcp)** - An MCP server that integrates with the Freqtrade cryptocurrency trading bot.
- **[GDB](https://github.com/pansila/mcp_server_gdb)** - A GDB/MI protocol server based on the MCP protocol, providing remote application debugging capabilities with AI assistants.
- **[Ghost](https://github.com/MFYDev/ghost-mcp)** - A Model Context Protocol (MCP) server for interacting with Ghost CMS through LLM interfaces like Claude.
- **[Git](https://github.com/geropl/git-mcp-go)** - Allows LLM to interact with a local git repository, incl. optional push support.
- **[Github Actions](https://github.com/ko1ynnky/github-actions-mcp-server)** - A Model Context Protocol (MCP) server for interacting with Github Actions.
- **[GitHub Enterprise MCP](https://github.com/ddukbg/github-enterprise-mcp)** - A Model Context Protocol (MCP) server for interacting with GitHub Enterprise.
- **[GitMCP](https://github.com/idosal/git-mcp)** - gitmcp.io is a generic remote MCP server to connect to ANY GitHub repository or project documentation effortlessly
- **[Glean](https://github.com/longyi1207/glean-mcp-server)** - A server that uses Glean API to search and chat.
- **[Gmail](https://github.com/GongRzhe/Gmail-MCP-Server)** - A Model Context Protocol (MCP) server for Gmail integration in Claude Desktop with auto authentication support.
- **[Gmail Headless](https://github.com/baryhuang/mcp-headless-gmail)** - Remote hostable MCP server that can get and send Gmail messages without local credential or file system setup.
- **[Gnuradio](https://github.com/yoelbassin/gnuradioMCP)** - An MCP server for GNU Radio that enables LLMs to autonomously create and modify RF .grc flowcharts.
- **[Goal Story](https://github.com/hichana/goalstory-mcp)** - a Goal Tracker and Visualization Tool for personal and professional development.
- **[GOAT](https://github.com/goat-sdk/goat/tree/main/typescript/examples/by-framework/model-context-protocol)** - Run more than +200 onchain actions on any blockchain including Ethereum, Solana and Base.
- **[Godot](https://github.com/Coding-Solo/godot-mcp)** - A MCP server providing comprehensive Godot engine integration for project editing, debugging, and scene management.
- **[Golang Filesystem Server](https://github.com/mark3labs/mcp-filesystem-server)** - Secure file operations with configurable access controls built with Go!
- **[Goodnews](https://github.com/VectorInstitute/mcp-goodnews)** - A simple MCP server that delivers curated positive and uplifting news stories.
- **[Google Analytics](https://github.com/surendranb/google-analytics-mcp)** - Google Analytics MCP Server to bring data across 200+ dimensions & metrics for LLMs to analyse.
- **[Google Calendar](https://github.com/v-3/google-calendar)** - Integration with Google Calendar to check schedules, find time, and add/delete events
- **[Google Calendar](https://github.com/nspady/google-calendar-mcp)** - Google Calendar MCP Server for managing Google calendar events. Also supports searching for events by attributes like title and location.
- **[Google Custom Search](https://github.com/adenot/mcp-google-search)** - Provides Google Search results via the Google Custom Search API
- **[Google Sheets](https://github.com/xing5/mcp-google-sheets)** - Access and editing data to your Google Sheets.
- **[Google Sheets](https://github.com/rohans2/mcp-google-sheets)** - A MCP Server written in TypeScript to access and edit data in your Google Sheets.
- **[Google Tasks](https://github.com/zcaceres/gtasks-mcp)** - Google Tasks API Model Context Protocol Server.
- **[Google Vertex AI Search](https://github.com/ubie-oss/mcp-vertexai-search)** - Provides Google Vertex AI Search results by grounding a Gemini model with your own private data
- **[Google Workspace](https://github.com/taylorwilsdon/google_workspace_mcp)** - Comprehensive Google Workspace MCP with full support for Calendar, Drive, Gmail, and Docs using Streamable HTTP or SSE transport.
- **[GraphQL](https://github.com/drestrepom/mcp_graphql)** - Comprehensive GraphQL API integration that automatically exposes each GraphQL query as a separate tool.
- **[GraphQL Schema](https://github.com/hannesj/mcp-graphql-schema)** - Allow LLMs to explore large GraphQL schemas without bloating the context.
- **[Hashing MCP Server](https://github.com/kanad13/MCP-Server-for-Hashing)** - MCP Server with cryptographic hashing functions e.g. SHA256, MD5, etc.
- **[HDW LinkedIn](https://github.com/horizondatawave/hdw-mcp-server)** - Access to profile data and management of user account with [HorizonDataWave.ai](https://horizondatawave.ai/).
- **[Helm Chart CLI](https://github.com/jeff-nasseri/helm-chart-cli-mcp)** - Helm MCP provides a bridge between AI assistants and the Helm package manager for Kubernetes. It allows AI assistants to interact with Helm through natural language requests, executing commands like installing charts, managing repositories, and more.
- **[Heurist Mesh Agent](https://github.com/heurist-network/heurist-mesh-mcp-server)** - Access specialized web3 AI agents for blockchain analysis, smart contract security, token metrics, and blockchain interactions through the [Heurist Mesh network](https://github.com/heurist-network/heurist-agent-framework/tree/main/mesh).
- **[Holaspirit](https://github.com/syucream/holaspirit-mcp-server)** - Interact with [Holaspirit](https://www.holaspirit.com/).
- **[Home Assistant](https://github.com/tevonsb/homeassistant-mcp)** - Interact with [Home Assistant](https://www.home-assistant.io/) including viewing and controlling lights, switches, sensors, and all other Home Assistant entities.
- **[Home Assistant](https://github.com/voska/hass-mcp)** - Docker-ready MCP server for Home Assistant with entity management, domain summaries, automation support, and guided conversations. Includes pre-built container images for easy installation.
- **[HubSpot](https://github.com/buryhuang/mcp-hubspot)** - HubSpot CRM integration for managing contacts and companies. Create and retrieve CRM data directly through Claude chat.
- **[HuggingFace Spaces](https://github.com/evalstate/mcp-hfspace)** - Server for using HuggingFace Spaces, supporting Open Source Image, Audio, Text Models and more. Claude Desktop mode for easy integration.
- **[Human-In-the-Loop](https://github.com/GongRzhe/Human-In-the-Loop-MCP-Server)** - A powerful MCP Server that enables AI assistants like Claude to interact with humans through intuitive GUI dialogs. This server bridges the gap between automated AI processes and human decision-making by providing real-time user input tools, choices, confirmations, and feedback mechanisms.
- **[Human-use](https://github.com/RapidataAI/human-use)** - Instant human feedback through an MCP, have your AI interact with humans around the world. Powered by [Rapidata](https://www.rapidata.ai/)
- **[Hyperliquid](https://github.com/mektigboy/server-hyperliquid)** - An MCP server implementation that integrates the Hyperliquid SDK for exchange data.
- **[hyprmcp](https://github.com/stefanoamorelli/hyprmcp)** (by Stefano Amorelli) - Lightweight MCP server for `hyprland`.
- **[iFlytek SparkAgent Platform](https://github.com/iflytek/ifly-spark-agent-mcp)** - This is a simple example of using MCP Server to invoke the task chain of the  iFlytek SparkAgent Platform.
- **[iFlytek Workflow](https://github.com/iflytek/ifly-workflow-mcp-server)** - Connect to iFlytek Workflow via the MCP server and run your own Agent.
- **[Image Generation](https://github.com/GongRzhe/Image-Generation-MCP-Server)** - This MCP server provides image generation capabilities using the Replicate Flux model.
- **[iMCP](https://github.com/loopwork-ai/iMCP)** - A macOS app that provides an MCP server for your iMessage, Reminders, and other Apple services.
- **[InfluxDB](https://github.com/idoru/influxdb-mcp-server)** - Run queries against InfluxDB OSS API v2.
- **[Inoyu](https://github.com/sergehuber/inoyu-mcp-unomi-server)** - Interact with an Apache Unomi CDP customer data platform to retrieve and update customer profiles
- **[interactive-mcp](https://github.com/ttommyth/interactive-mcp)** - Enables interactive LLM workflows by adding local user prompts and chat capabilities directly into the MCP loop.
- **[Intercom](https://github.com/raoulbia-ai/mcp-server-for-intercom)** - An MCP-compliant server for retrieving customer support tickets from Intercom. This tool enables AI assistants like Claude Desktop and Cline to access and analyze your Intercom support tickets.
- **[iOS Simulator](https://github.com/InditexTech/mcp-server-simulator-ios-idb)** - A Model Context Protocol (MCP) server that enables LLMs to interact with iOS simulators (iPhone, iPad, etc.) through natural language commands.
- **[iTerm MCP](https://github.com/ferrislucas/iterm-mcp)** - Integration with iTerm2 terminal emulator for macOS, enabling LLMs to execute and monitor terminal commands.
- **[iTerm MCP Server](https://github.com/rishabkoul/iTerm-MCP-Server)** - A Model Context Protocol (MCP) server implementation for iTerm2 terminal integration. Able to manage multiple iTerm Sessions.
- **[Java Decompiler](https://github.com/idachev/mcp-javadc)** - Decompile Java bytecode into readable source code from .class files, package names, or JAR archives using CFR decompiler
- **[JavaFX](https://github.com/mcpso/mcp-server-javafx)** - Make drawings using a JavaFX canvas
- **[JavaFX](https://github.com/quarkiverse/quarkus-mcp-servers/tree/main/jfx)** - Make drawings using a JavaFX canvas
- **[JDBC](https://github.com/quarkiverse/quarkus-mcp-servers/tree/main/jdbc)** - Connect to any JDBC-compatible database and query, insert, update, delete, and more. Supports MySQL, PostgreSQL, Oracle, SQL Server, sqllite and [more](https://github.com/quarkiverse/quarkus-mcp-servers/tree/main/jdbc#supported-jdbc-variants).
- **[JMeter](https://github.com/QAInsights/jmeter-mcp-server)** - Run load testing using Apache JMeter via MCP-compliant tools.
- **[Job Searcher](https://github.com/0xDAEF0F/job-searchoor)** - A FastMCP server that provides tools for retrieving and filtering job listings based on time period, keywords, and remote work preferences.
- **[jobswithgpt](https://github.com/jobswithgpt/mcp)** - Job search MCP using jobswithgpt which indexes 500K+ public job listings and refreshed continously.
- **[JSON](https://github.com/GongRzhe/JSON-MCP-Server)** - JSON handling and processing server with advanced query capabilities using JSONPath syntax and support for array, string, numeric, and date operations.
- **[JSON2Video MCP](https://github.com/omergocmen/json2video-mcp-server)** - A Model Context Protocol (MCP) server implementation for programmatically generating videos using the json2video API. This server exposes powerful video generation and status-checking tools for use with LLMs, agents, or any MCP-compatible client.
- **[jupiter-mcp](https://github.com/kukapay/jupiter-mcp)** - An MCP server for executing token swaps on the Solana blockchain using Jupiter's new Ultra API.
- **[Jupyter Notebook](https://github.com/jjsantos01/jupyter-notebook-mcp)** - connects Jupyter Notebook to Claude AI, allowing Claude to directly interact with and control Jupyter Notebooks. This integration enables AI-assisted code execution, data analysis, visualization, and more.
- **[k8s-multicluster-mcp](https://github.com/razvanmacovei/k8s-multicluster-mcp)** - An MCP server for interact with multiple Kubernetes clusters simultaneously using multiple kubeconfig files.
- **[Keycloak MCP](https://github.com/ChristophEnglisch/keycloak-model-context-protocol)** - This MCP server enables natural language interaction with Keycloak for user and realm management including creating, deleting, and listing users and realms.
- **[Kibana MCP](https://github.com/TocharianOU/mcp-server-kibana.git)** (by TocharianOU) - A community-maintained MCP server implementation that allows any MCP-compatible client to access and manage Kibana instances through natural language or programmatic requests.
- **[Kibela](https://github.com/kiwamizamurai/mcp-kibela-server)** (by kiwamizamurai) - Interact with Kibela API.
- **[KiCad MCP](https://github.com/lamaalrajih/kicad-mcp)** - MCP server for KiCad on Mac, Windows, and Linux.
- **[kintone](https://github.com/macrat/mcp-server-kintone)** - Manage records and apps in [kintone](https://kintone.com) through LLM tools.
- **[Kokoro TTS](https://github.com/mberg/kokoro-tts-mcp)** - Use Kokoro text to speech to convert text to MP3s with optional autoupload to S3.
- **[Kong Konnect](https://github.com/Kong/mcp-konnect)** - A Model Context Protocol (MCP) server for interacting with Kong Konnect APIs, allowing AI assistants to query and analyze Kong Gateway configurations, traffic, and analytics.
- **[Kubernetes](https://github.com/Flux159/mcp-server-kubernetes)** - Connect to Kubernetes cluster and manage pods, deployments, and services.
- **[Kubernetes and OpenShift](https://github.com/manusa/kubernetes-mcp-server)** - A powerful Kubernetes MCP server with additional support for OpenShift. Besides providing CRUD operations for any Kubernetes resource, this server provides specialized tools to interact with your cluster.
- **[KubeSphere](https://github.com/kubesphere/ks-mcp-server)** - The KubeSphere MCP Server is a Model Context Protocol(MCP) server that provides integration with KubeSphere APIs, enabling to get resources from KubeSphere. Divided into four tools modules: Workspace Management, Cluster Management, User and Roles, Extensions Center.
- **[Langflow-DOC-QA-SERVER](https://github.com/GongRzhe/Langflow-DOC-QA-SERVER)** - A Model Context Protocol server for document Q&A powered by Langflow. It demonstrates core MCP concepts by providing a simple interface to query documents through a Langflow backend.
- **[Lark(Feishu)](https://github.com/kone-net/mcp_server_lark)** - A Model Context Protocol(MCP) server for Lark(Feishu) sheet, message, doc and etc.
- **[lean-lsp-mcp](https://github.com/oOo0oOo/lean-lsp-mcp)** - Interact with the [Lean theorem prover](https://lean-lang.org/) via the Language Server Protocol.
- **[Lightdash](https://github.com/syucream/lightdash-mcp-server)** - Interact with [Lightdash](https://www.lightdash.com/), a BI tool.
- **[LINE](https://github.com/amornpan/py-mcp-line)** (by amornpan) - Implementation for LINE Bot integration that enables Language Models to read and analyze LINE conversations through a standardized interface. Features asynchronous operation, comprehensive logging, webhook event handling, and support for various message types.
- **[Linear](https://github.com/tacticlaunch/mcp-linear)** - Interact with Linear project management system.
- **[Linear](https://github.com/jerhadf/linear-mcp-server)** - Allows LLM to interact with Linear's API for project management, including searching, creating, and updating issues.
- **[Linear (Go)](https://github.com/geropl/linear-mcp-go)** - Allows LLM to interact with Linear's API via a single static binary.
- **[Linear MCP](https://github.com/anoncam/linear-mcp)** - Full blown implementation of the Linear SDK to support comprehensive Linear management of projects, initiatives, issues, users, teams and states.
- **[LlamaCloud](https://github.com/run-llama/mcp-server-llamacloud)** (by marcusschiesser) - Integrate the data stored in a managed index on [LlamaCloud](https://cloud.llamaindex.ai/)
- **[lldb-mcp](https://github.com/stass/lldb-mcp)** - A Model Context Protocol server for LLDB that provides LLM-driven debugging.
- **[llm-context](https://github.com/cyberchitta/llm-context.py)** - Provides a repo-packing MCP tool with configurable profiles that specify file inclusion/exclusion patterns and optional prompts.
- **[Loki](https://github.com/scottlepp/loki-mcp)** - Golang based MCP Server to query logs from [Grafana Loki](https://github.com/grafana/loki).
- **[LottieFiles](https://github.com/junmer/mcp-server-lottiefiles)** - Searching and retrieving Lottie animations from [LottieFiles](https://lottiefiles.com/)
- **[lsp-mcp](https://github.com/Tritlo/lsp-mcp)** - Interact with Language Servers usint the Language Server Protocol to provide additional context information via hover, code actions and completions.
- **[Lspace](https://github.com/Lspace-io/lspace-server)** - Turn scattered ChatGPT/Claude/Cursor conversations into persistent, searchable knowledge.
- **[lucene-mcp-server](https://github.com/VivekKumarNeu/MCP-Lucene-Server)** - spring boot server using Lucene for fast document search and management.
- **[mac-messages-mcp](https://github.com/carterlasalle/mac_messages_mcp)** - An MCP server that securely interfaces with your iMessage database via the Model Context Protocol (MCP), allowing LLMs to query and analyze iMessage conversations. It includes robust phone number validation, attachment processing, contact management, group chat handling, and full support for sending and receiving messages.
- **[Maestro MCP](https://github.com/maestro-org/maestro-mcp)** - An MCP server for interacting with Bitcoin via the Maestro RPC API.
- **[MalwareBazaar_MCP](https://github.com/mytechnotalent/MalwareBazaar_MCP)** (by Kevin Thomas) - An AI-driven MCP server that autonomously interfaces with MalwareBazaar, delivering real-time threat intel and sample metadata for authorized cybersecurity research workflows.
- **[MariaDB](https://github.com/abel9851/mcp-server-mariadb)** - MariaDB database integration with configurable access controls in Python.
- **[Markdown2doc](https://github.com/Klavis-AI/klavis/tree/main/mcp_servers/pandoc)** - Convert between various file formats using Pandoc
- **[Markdownify](https://github.com/zcaceres/mcp-markdownify-server)** - MCP to convert almost anything to Markdown (PPTX, HTML, PDF, Youtube Transcripts and more)
- **[Markitdown](https://github.com/Klavis-AI/klavis/tree/main/mcp_servers/markitdown)** - Convert files to Markdown
- **[MasterGo](https://github.com/mastergo-design/mastergo-magic-mcp)** - The server designed to connect MasterGo design tools with AI models. It enables AI models to directly retrieve DSL data from MasterGo design files.
- **[Matlab-MCP-Tools](https://github.com/neuromechanist/matlab-mcp-tools)** - An MCP to write and execute MATLAB scripts, maintain workspace context between MCP calls, visualize plots, and perform section-by-section analysis of MATLAB code with full access to MATLAB's computational capabilities.
- **[Maton](https://github.com/maton-ai/agent-toolkit/tree/main/modelcontextprotocol)** - Connect to your SaaS tools like HubSpot, Salesforce, and more.
- **[MCP Compass](https://github.com/liuyoshio/mcp-compass)** - Suggest the right MCP server for your needs
- **[MCP Create](https://github.com/tesla0225/mcp-create)** - A dynamic MCP server management service that creates, runs, and manages Model Context Protocol servers on-the-fly.
- **[MCP Installer](https://github.com/anaisbetts/mcp-installer)** - This server is a server that installs other MCP servers for you.
- **[MCP Proxy Server](https://github.com/TBXark/mcp-proxy)** - An MCP proxy server that aggregates and serves multiple MCP resource servers through a single HTTP server.
- **[MCP Server Creator](https://github.com/GongRzhe/MCP-Server-Creator)** - A powerful Model Context Protocol (MCP) server that creates other MCP servers! This meta-server provides tools for dynamically generating FastMCP server configurations and Python code.
- **[MCP STDIO to Streamable HTTP Adapter](https://github.com/pyroprompts/mcp-stdio-to-streamable-http-adapter)** - Connect to Streamable HTTP MCP Servers even if the MCP Client only supports STDIO.
- **[mcp-containerd](https://github.com/jokemanfire/mcp-containerd)** - The containerd MCP implemented by Rust supports the operation of the CRI interface.
- **[MCP-Database-Server](https://github.com/executeautomation/mcp-database-server)** - Fastest way to interact with your Database such as SQL Server, SQLite and PostgreSQL
- **[mcp-grep](https://github.com/erniebrodeur/mcp-grep)** - Python-based MCP server that brings grep functionality to LLMs. Supports common grep features including pattern searching, case-insensitive matching, context lines, and recursive directory searches.
- **[mcp-k8s-go](https://github.com/strowk/mcp-k8s-go)** - Golang-based Kubernetes server for MCP to browse pods and their logs, events, namespaces and more. Built to be extensible.
- **[mcp-local-rag](https://github.com/nkapila6/mcp-local-rag)** - "primitive" RAG-like web search model context protocol (MCP) server that runs locally using Google's MediaPipe Text Embedder and DuckDuckGo Search.
- **[mcp-meme-sticky](https://github.com/nkapila6/mcp-meme-sticky)** - Make memes or stickers using MCP server for WhatsApp or Telegram.
- **[MCP-NixOS](https://github.com/utensils/mcp-nixos)** - A Model Context Protocol server that provides AI assistants with accurate, real-time information about NixOS packages, system options, Home Manager settings, and nix-darwin macOS configurations.
- **[mcp-open-library](https://github.com/8enSmith/mcp-open-library)** - A Model Context Protocol (MCP) server for the Open Library API that enables AI assistants to search for book and author information.
- **[mcp-proxy](https://github.com/sparfenyuk/mcp-proxy)** - Connect to MCP servers that run on SSE transport, or expose stdio servers as an SSE server.
- **[mcp-salesforce](https://github.com/lciesielski/mcp-salesforce-example)** - MCP server with basic demonstration of interactions with your Salesforce instance
- **[mcp-sanctions](https://github.com/madupay/mcp-sanctions)** - Screen individuals and organizations against global sanctions lists (OFAC, SDN, UN, etc). Query by prompt or document upload.
- **[mcp-server-leetcode](https://github.com/doggybee/mcp-server-leetcode)** - Practice and retrieve problems from LeetCode. Automate problem retrieval, solutions, and insights for coding practice and competitions.
- **[mcp-vision](https://github.com/groundlight/mcp-vision)** - A MCP server exposing HuggingFace computer vision models such as zero-shot object detection as tools, enhancing the vision capabilities of large language or vision-language models.
- **[mcp-weather](https://github.com/TimLukaHorstmann/mcp-weather)** - Accurate weather forecasts via the AccuWeather API (free tier available).
- **[mcp_weather](https://github.com/isdaniel/mcp_weather_server)** - Get weather information from https://api.open-meteo.com API.
- **[MCPIgnore Filesytem](https://github.com/CyberhavenInc/filesystem-mcpignore)** - A Data Security First filesystem MCP server that implements .mcpignore to prevent MCP clients from accessing sensitive data.
- **[MediaWiki MCP adapter](https://github.com/lucamauri/MediaWiki-MCP-adapter)** - A custom Model Context Protocol adapter for MediaWiki and WikiBase APIs
- **[mem0-mcp](https://github.com/mem0ai/mem0-mcp)** - A Model Context Protocol server for Mem0, which helps with managing coding preferences.
- **[Membase](https://github.com/unibaseio/membase-mcp)** - Save and query your agent memory in distributed way by Membase.
- **[MetaTrader MCP](https://github.com/ariadng/metatrader-mcp-server)** - Enable AI LLMs to execute trades using MetaTrader 5 platform.
- **[Metricool MCP](https://github.com/metricool/mcp-metricool)** - A Model Context Protocol server that integrates with Metricool's social media analytics platform to retrieve performance metrics and schedule content across networks like Instagram, Facebook, Twitter, LinkedIn, TikTok and YouTube.
- **[Microsoft 365](https://github.com/merill/lokka)** - (by Merill) A Model Context Protocol (MCP) server for Microsoft 365. Includes support for all services including Teams, SharePoint, Exchange, OneDrive, Entra, Intune and more. See [Lokka](https://lokka.dev/) for more details.
- **[Microsoft 365](https://github.com/softeria/ms-365-mcp-server)** - MCP server that connects to Microsoft Office and the whole Microsoft 365 suite using Graph API (including Outlook/mail, files, Excel, calendar)
- **[Microsoft Teams](https://github.com/InditexTech/mcp-teams-server)** - MCP server that integrates Microsoft Teams messaging (read, post, mention, list members and threads) 
- **[Mifos X](https://github.com/openMF/mcp-mifosx)** - A MCP server for the Mifos X Open Source Banking useful for managing clients, loans, savings, shares, financial transactions and generating financial reports.
- **[Mikrotik](https://github.com/jeff-nasseri/mikrotik-mcp)** - Mikrotik MCP server which cover networking operations (IP, DHCP, Firewall, etc) 
- **[Mindmap](https://github.com/YuChenSSR/mindmap-mcp-server)** (by YuChenSSR) - A server that generates mindmaps from input containing markdown code.
- **[Minima](https://github.com/dmayboroda/minima)** - MCP server for RAG on local files
- **[Mobile MCP](https://github.com/mobile-next/mobile-mcp)** (by Mobile Next) - MCP server for Mobile(iOS/Android) automation, app scraping and development using physical devices or simulators/emulators.
- **[Monday.com](https://github.com/sakce/mcp-server-monday)** - MCP Server to interact with Monday.com boards and items.
- **[MongoDB](https://github.com/kiliczsh/mcp-mongo-server)** - A Model Context Protocol Server for MongoDB.
- **[MongoDB & Mongoose](https://github.com/nabid-pf/mongo-mongoose-mcp)** - MongoDB MCP Server with Mongoose Schema and Validation.
- **[MongoDB Lens](https://github.com/furey/mongodb-lens)** - Full Featured MCP Server for MongoDB Databases.
- **[Monzo](https://github.com/BfdCampos/monzo-mcp-bfdcampos)** - Access and manage your Monzo bank accounts through natural language, including balance checking, pot management, transaction listing, and transaction annotation across multiple account types (personal, joint, flex).
- **[Morningstar](https://github.com/Morningstar/morningstar-mcp-server)** - MCP Server to interact with Morningstar Research, Editorial and Datapoints
- **[MSSQL](https://github.com/aekanun2020/mcp-server/)** - MSSQL database integration with configurable access controls and schema inspection
- **[MSSQL](https://github.com/JexinSam/mssql_mcp_server)** (by jexin) - MCP Server for MSSQL database in Python
- **[MSSQL-MCP](https://github.com/daobataotie/mssql-mcp)** (by daobataotie) - MSSQL MCP that refer to the official website's SQLite MCP for modifications to adapt to MSSQL
- **[MSSQL-Python](https://github.com/amornpan/py-mcp-mssql)** (by amornpan) - A read-only Python implementation for MSSQL database access with enhanced security features, configurable access controls, and schema inspection capabilities. Focuses on safe database interaction through Python ecosystem.
- **[Multi-Model Advisor](https://github.com/YuChenSSR/multi-ai-advisor-mcp)** - A Model Context Protocol (MCP) server that orchestrates queries across multiple Ollama models, synthesizing their insights to deliver a comprehensive and multifaceted AI perspective on any given query.
- **[Multicluster-MCP-Sever](https://github.com/yanmxa/multicluster-mcp-server)** - The gateway for GenAI systems to interact with multiple Kubernetes clusters.
- **[MySQL](https://github.com/benborla/mcp-server-mysql)** (by benborla) - MySQL database integration in NodeJS with configurable access controls and schema inspection
- **[MySQL](https://github.com/designcomputer/mysql_mcp_server)** (by DesignComputer) - MySQL database integration in Python with configurable access controls and schema inspection
- **[n8n](https://github.com/leonardsellem/n8n-mcp-server)** - This MCP server provides tools and resources for AI assistants to manage n8n workflows and executions, including listing, creating, updating, and deleting workflows, as well as monitoring their execution status.
- **[Nacos MCP Router](https://github.com/nacos-group/nacos-mcp-router)** - This MCP(Model Context Protocol) Server provides tools to search, install, proxy other MCP servers.
- **[NASA](https://github.com/ProgramComputer/NASA-MCP-server)** (by ProgramComputer) - Access to a unified gateway of NASA's data sources including but not limited to APOD, NEO, EPIC, GIBS.
- **[Nasdaq Data Link](https://github.com/stefanoamorelli/nasdaq-data-link-mcp)** (by stefanoamorelli) - An MCP server to access, explore, and interact with Nasdaq Data Link's extensive and valuable financial and economic datasets.
- **[National Parks](https://github.com/KyrieTangSheng/mcp-server-nationalparks)** - The server provides latest information of park details, alerts, visitor centers, campgrounds, hiking trails, and events for U.S. National Parks.
- **[NAVER](https://github.com/pfldy2850/py-mcp-naver)** (by pfldy2850) - This MCP server provides tools to interact with various Naver services, such as searching blogs, news, books, and more.
- **[NBA](https://github.com/Taidgh-Robinson/nba-mcp-server)** - This MCP server provides tools to fetch recent and historical NBA games including basic and advanced statistics.
- **[Neo4j](https://github.com/da-okazaki/mcp-neo4j-server)** - A community built server that interacts with Neo4j Graph Database.
- **[Neovim](https://github.com/bigcodegen/mcp-neovim-server)** - An MCP Server for your Neovim session.
- **[Netbird](https://github.com/aantti/mcp-netbird)** - List and analyze Netbird network peers, groups, policies, and more.
- **[NocoDB](https://github.com/edwinbernadus/nocodb-mcp-server)** - Read and write access to NocoDB database.
- **[nomad-mcp](https://github.com/kocierik/mcp-nomad)** - A server that provides a set of tools for managing Nomad clusters through the MCP.
- **[Notion](https://github.com/suekou/mcp-notion-server)** (by suekou) - Interact with Notion API.
- **[Notion](https://github.com/v-3/notion-server)** (by v-3) - Notion MCP integration. Search, Read, Update, and Create pages through Claude chat.
- **[NS Travel Information](https://github.com/r-huijts/ns-mcp-server)** - Access Dutch Railways (NS) real-time train travel information and disruptions through the official NS API.
- **[ntfy-mcp](https://github.com/teddyzxcv/ntfy-mcp)** (by teddyzxcv) - The MCP server that keeps you informed by sending the notification on phone using ntfy
- **[ntfy-me-mcp](https://github.com/gitmotion/ntfy-me-mcp)** (by gitmotion) - An ntfy MCP server for sending/fetching ntfy notifications to your self-hosted ntfy server from AI Agents 📤 (supports secure token auth & more - use with npx or docker!)
- **[oatpp-mcp](https://github.com/oatpp/oatpp-mcp)** - C++ MCP integration for Oat++. Use [Oat++](https://oatpp.io) to build MCP servers.
- **[Obsidian Markdown Notes](https://github.com/calclavia/mcp-obsidian)** - Read and search through your Obsidian vault or any directory containing Markdown notes
- **[obsidian-mcp](https://github.com/StevenStavrakis/obsidian-mcp)** - (by Steven Stavrakis) An MCP server for Obsidian.md with tools for searching, reading, writing, and organizing notes.
- **[OceanBase](https://github.com/yuanoOo/oceanbase_mcp_server)** - (by yuanoOo) A Model Context Protocol (MCP) server that enables secure interaction with OceanBase databases.
- **[Office-PowerPoint-MCP-Server](https://github.com/GongRzhe/Office-PowerPoint-MCP-Server)** - A Model Context Protocol (MCP) server for creating, reading, and manipulating Microsoft PowerPoint documents.
- **[Office-Visio-MCP-Server](https://github.com/GongRzhe/Office-Visio-MCP-Server)** - A Model Context Protocol (MCP) server for creating, reading, and manipulating Microsoft Visio documents.
- **[Office-Word-MCP-Server](https://github.com/GongRzhe/Office-Word-MCP-Server)** - A Model Context Protocol (MCP) server for creating, reading, and manipulating Microsoft Word documents. 
- **[Okta](https://github.com/kapilduraphe/okta-mcp-server)** - Interact with Okta API.
- **[OneNote](https://github.com/rajvirtual/MCP-Servers/tree/master/onenote)** - (by Rajesh Vijay) An MCP server that connects to Microsoft OneNote using the Microsoft Graph API. Reading notebooks, sections, and pages from OneNote,Creating new notebooks, sections, and pages in OneNote.
- **[Open Strategy Partners Marketing Tools](https://github.com/open-strategy-partners/osp_marketing_tools)** - Content editing codes, value map, and positioning tools for product marketing.
- **[OpenAI WebSearch MCP](https://github.com/ConechoAI/openai-websearch-mcp)** - This is a Python-based MCP server that provides OpenAI `web_search` build-in tool.
- **[OpenAPI](https://github.com/snaggle-ai/openapi-mcp-server)** - Interact with [OpenAPI](https://www.openapis.org/) APIs.
- **[OpenAPI AnyApi](https://github.com/baryhuang/mcp-server-any-openapi)** - Interact with large [OpenAPI](https://www.openapis.org/) docs using built-in semantic search for endpoints. Allows for customizing the MCP server prefix.
- **[OpenAPI Schema](https://github.com/hannesj/mcp-openapi-schema)** - Allow LLMs to explore large [OpenAPI](https://www.openapis.org/) schemas without bloating the context.
- **[OpenAPI Schema Explorer](https://github.com/kadykov/mcp-openapi-schema-explorer)** - Token-efficient access to local or remote OpenAPI/Swagger specs via MCP Resources.
- **[OpenCTI](https://github.com/Spathodea-Network/opencti-mcp)** - Interact with OpenCTI platform to retrieve threat intelligence data including reports, indicators, malware and threat actors.
- **[OpenCV](https://github.com/GongRzhe/opencv-mcp-server)** - A MCP server providing OpenCV computer vision capabilities. This allows AI assistants and language models to access powerful computer vision tools.
- **[OpenDota](https://github.com/asusevski/opendota-mcp-server)** - Interact with OpenDota API to retrieve Dota 2 match data, player statistics, and more.
- **[OpenRPC](https://github.com/shanejonas/openrpc-mpc-server)** - Interact with and discover JSON-RPC APIs via [OpenRPC](https://open-rpc.org).
- **[OpenWeather](https://github.com/mschneider82/mcp-openweather)** - Interact with the free openweathermap API to get the current and forecast weather for a location.
- **[Oura Ring](https://github.com/rajvirtual/oura-mcp-server)** (by Rajesh Vijay) - MCP Server to access and analyze your Oura Ring data. It provides a structured way to fetch and understand your health metrics.
- **[Outline](https://github.com/Vortiago/mcp-outline)** - MCP Server to interact with [Outline](https://www.getoutline.com) knowledge base to search, read, create, and manage documents and their content, access collections, add comments, and manage document backlinks.
- **[pancakeswap-poolspy-mcp](https://github.com/kukapay/pancakeswap-poolspy-mcp)** - An MCP server that tracks newly created liquidity pools on Pancake Swap.
- **[Pandoc](https://github.com/vivekVells/mcp-pandoc)** - MCP server for seamless document format conversion using Pandoc, supporting Markdown, HTML, PDF, DOCX (.docx), csv and more.
- **[Paradex MCP](https://github.com/sv/mcp-paradex-py)** - MCP native server for interacting with Paradex platform, including fully features trading.
- **[Peacock for VS Code](https://github.com/johnpapa/peacock-mcp)** - MCP Server for the Peacock extension for VS Code, coloring your world, one Code editor at a time. The main goal of the project is to show how an MCP server can be used to interact with APIs.
- **[Phone MCP](https://github.com/hao-cyber/phone-mcp)** - 📱 A powerful plugin that lets you control your Android phone. Enables AI agents to perform complex tasks like automatically playing music based on weather or making calls and sending texts.
- **[PIF](https://github.com/hungryrobot1/MCP-PIF)** - A Personal Intelligence Framework (PIF), providing tools for file operations, structured reasoning, and journal-based documentation to support continuity and evolving human-AI collaboration across sessions.
- **[Pinecone](https://github.com/sirmews/mcp-pinecone)** - MCP server for searching and uploading records to Pinecone. Allows for simple RAG features, leveraging Pinecone's Inference API.
- **[Pinner MCP](https://github.com/safedep/pinner-mcp)** - A MCP server for pinning GitHub Actions and container base images to their immutable SHA hashes to prevent supply chain attacks.
- **[Placid.app](https://github.com/felores/placid-mcp-server)** - Generate image and video creatives using Placid.app templates
- **[Plane](https://github.com/kelvin6365/plane-mcp-server)** - This MCP Server will help you to manage projects and issues through Plane's API
- **[Playwright](https://github.com/executeautomation/mcp-playwright)** - This MCP Server will help you run browser automation and webscraping using Playwright
- **[Postman](https://github.com/shannonlal/mcp-postman)** - MCP server for running Postman Collections locally via Newman. Allows for simple execution of Postman Server and returns the results of whether the collection passed all the tests.
- **[Prefect](https://github.com/allen-munsch/mcp-prefect)** - MCP Server for workflow orchestration and ELT/ETL with Prefect Server, and Prefect Cloud [https://www.prefect.io/] using the `prefect` python client.
- **[Productboard](https://github.com/kenjihikmatullah/productboard-mcp)** - Integrate the Productboard API into agentic workflows via MCP.
- **[Prometheus](https://github.com/pab1it0/prometheus-mcp-server)** - Query and analyze Prometheus - open-source monitoring system.
- **[PubChem](https://github.com/sssjiang/pubchem_mcp_server)** - extract drug information from pubchem API.
- **[Pulumi](https://github.com/dogukanakkaya/pulumi-mcp-server)** - MCP Server to Interact with Pulumi API, creates and lists Stacks
- **[Puppeteer vision](https://github.com/djannot/puppeteer-vision-mcp)** - Use Puppeteer to browse a webpage and return a high quality Markdown. Use AI vision capabilities to handle cookies, captchas, and other interactive elements automatically.
- **[Pushover](https://github.com/ashiknesin/pushover-mcp)** - Send instant notifications to your devices using [Pushover.net](https://pushover.net/)
- **[pydantic/pydantic-ai/mcp-run-python](https://github.com/pydantic/pydantic-ai/tree/main/mcp-run-python)** - Run Python code in a secure sandbox via MCP tool calls, powered by Deno and Pyodide
- **[QGIS](https://github.com/jjsantos01/qgis_mcp)** - connects QGIS to Claude AI through the MCP. This integration enables prompt-assisted project creation, layer loading, code execution, and more.
- **[Qiniu MCP Server](https://github.com/qiniu/qiniu-mcp-server)** - The Model Context Protocol (MCP) Server built on Qiniu Cloud products supports users in accessing Qiniu Cloud Storage, intelligent multimedia services, and more through this MCP Server within the context of AI large model clients.
- **[Quarkus](https://github.com/quarkiverse/quarkus-mcp-servers)** - MCP servers for the Quarkus Java framework.
- **[QuickChart](https://github.com/GongRzhe/Quickchart-MCP-Server)** - A Model Context Protocol server for generating charts using QuickChart.io
- **[Qwen_Max](https://github.com/66julienmartin/MCP-server-Qwen_Max)** - A Model Context Protocol (MCP) server implementation for the Qwen models.
- **[RabbitMQ](https://github.com/kenliao94/mcp-server-rabbitmq)** - The MCP server that interacts with RabbitMQ to publish and consume messages.
- **[RAE](https://github.com/rae-api-com/rae-mcp)** - MPC Server to connect your preferred model with rae-api.com, Roya Academy of Spanish Dictionary
- **[RAG Local](https://github.com/renl/mcp-rag-local)** - This MCP server for storing and retrieving text passages locally based on their semantic meaning.
- **[RAG Web Browser](https://github.com/apify/mcp-server-rag-web-browser)** An MCP server for Apify's open-source RAG Web Browser [Actor](https://apify.com/apify/rag-web-browser) to perform web searches, scrape URLs, and return content in Markdown.
- **[Raindrop.io](https://github.com/hiromitsusasaki/raindrop-io-mcp-server)** - An integration that allows LLMs to interact with Raindrop.io bookmarks using the Model Context Protocol (MCP).
- **[Reaper](https://github.com/dschuler36/reaper-mcp-server)** - Interact with your [Reaper](https://www.reaper.fm/) (Digital Audio Workstation) projects.
- **[Redis](https://github.com/GongRzhe/REDIS-MCP-Server)** - Redis database operations and caching microservice server with support for key-value operations, expiration management, and pattern-based key listing.
- **[Redis](https://github.com/prajwalnayak7/mcp-server-redis)** MCP server to interact with Redis Server, AWS Memory DB, etc for caching or other use-cases where in-memory and key-value based storage is appropriate
- **[RedNote MCP](https://github.com/ifuryst/rednote-mcp)** - MCP server for accessing RedNote(XiaoHongShu, xhs) content
- **[Reed Jobs](https://github.com/kld3v/reed_jobs_mcp)** - Search and retrieve job listings from Reed.co.uk.
- **[Rememberizer AI](https://github.com/skydeckai/mcp-server-rememberizer)** - An MCP server designed for interacting with the Rememberizer data source, facilitating enhanced knowledge retrieval.
- **[Replicate](https://github.com/deepfates/mcp-replicate)** - Search, run and manage machine learning models on Replicate through a simple tool-based interface. Browse models, create predictions, track their status, and handle generated images.
- **[Resend](https://github.com/Klavis-AI/klavis/tree/main/mcp_servers/resend)** - Send email using Resend services
- **[Rijksmuseum](https://github.com/r-huijts/rijksmuseum-mcp)** - Interface with the Rijksmuseum API to search artworks, retrieve artwork details, access image tiles, and explore user collections.
- **[Riot Games](https://github.com/jifrozen0110/mcp-riot)** - MCP server for League of Legends – fetch player info, ranks, champion stats, and match history via Riot API.
- **[Rquest](https://github.com/xxxbrian/mcp-rquest)** - An MCP server providing realistic browser-like HTTP request capabilities with accurate TLS/JA3/JA4 fingerprints for bypassing anti-bot measures.
- **[Rust MCP Filesystem](https://github.com/rust-mcp-stack/rust-mcp-filesystem)** - Fast, asynchronous MCP server for efficient handling of various filesystem operations built with the power of Rust.
- **[Salesforce MCP](https://github.com/salesforce-mcp/salesforce-mcp)** -  Salesforce MCP server. Supports cloud version Salesforce-mcp.com and allows both data & metadata functions. 
- **[Salesforce MCP](https://github.com/smn2gnt/MCP-Salesforce)** - Interact with Salesforce Data and Metadata
- **[Salesforce MCP Server](https://github.com/tsmztech/mcp-server-salesforce)** - Comprehensive Salesforce integration with tools for querying records, executing Apex, managing fields/objects, and handling debug logs
- **[Scholarly](https://github.com/adityak74/mcp-scholarly)** - A MCP server to search for scholarly and academic articles.
- **[scrapling-fetch](https://github.com/cyberchitta/scrapling-fetch-mcp)** - Access text content from bot-protected websites. Fetches HTML/markdown from sites with anti-automation measures using Scrapling.
- **[SearXNG](https://github.com/ihor-sokoliuk/mcp-searxng)** - A Model Context Protocol Server for [SearXNG](https://docs.searxng.org)
- **[SearXNG](https://github.com/erhwenkuo/mcp-searxng)** - A MCP server provide web searching via [SearXNG](https://docs.searxng.org) & retrieve url as makrdown.
- **[SearXNG Public](https://github.com/pwilkin/mcp-searxng-public)** - A Model Context Protocol Server for retrieving data from public [SearXNG](https://docs.searxng.org) instances, with fallback support
- **[SEC EDGAR](https://github.com/stefanoamorelli/sec-edgar-mcp)** - (by Stefano Amorelli) A community Model Context Protocol Server to access financial filings and data through the U.S. Securities and Exchange Commission ([SEC](https://www.sec.gov/)) `Electronic Data Gathering, Analysis, and Retrieval` ([EDGAR](https://www.sec.gov/submit-filings/about-edgar)) database
- **[Serper](https://github.com/garymengcom/serper-mcp-server)** - An MCP server that performs Google searches using [Serper](https://serper.dev).
- **[ServiceNow](https://github.com/osomai/servicenow-mcp)** - A MCP server to interact with a ServiceNow instance
<<<<<<< HEAD
- **[Shell](https://github.com/sonirico/mcp-shell)** - Give hands to AI. MCP server to run shell commands securely, auditably, and on demand
=======
- **[ShaderToy](https://github.com/wilsonchenghy/ShaderToy-MCP)** - This MCP server lets LLMs to interact with the ShaderToy API, allowing LLMs to learn from compute shaders examples and enabling them to create complex GLSL shaders that they are previously not capable of.
>>>>>>> b3890668
- **[Shodan MCP](https://github.com/Hexix23/shodan-mcp)** - MCP server to interact with [Shodan](https://www.shodan.io/)
- **[Shopify](https://github.com/GeLi2001/shopify-mcp)** - MCP to interact with Shopify API including order, product, customers and so on.
- **[Simple Loki MCP](https://github.com/ghrud92/simple-loki-mcp)** - A simple MCP server to query Loki logs using logcli.
- **[Siri Shortcuts](https://github.com/dvcrn/mcp-server-siri-shortcuts)** - MCP to interact with Siri Shortcuts on macOS. Exposes all Shortcuts as MCP tools.
- **[Skyvern](https://github.com/Skyvern-AI/skyvern/tree/main/integrations/mcp)** - MCP to let Claude / Windsurf / Cursor / your LLM control the browser
- **[Slack](https://github.com/korotovsky/slack-mcp-server)** - The most powerful MCP server for Slack Workspaces. This integration supports both Stdio and SSE transports, proxy settings and does not require any permissions or bots being created or approved by Workspace admins 😏.
- **[Slidespeak](https://github.com/SlideSpeak/slidespeak-mcp)** - Create PowerPoint presentations using the [Slidespeak](https://slidespeak.com/) API.
- **[Smartlead](https://github.com/jean-technologies/smartlead-mcp-server-local)** - MCP to connect to Smartlead. Additional, tooling, functionality, and connection to workflow automation platforms also available.
- **[Snowflake](https://github.com/isaacwasserman/mcp-snowflake-server)** - This MCP server enables LLMs to interact with Snowflake databases, allowing for secure and controlled data operations.
- **[SoccerDataAPI](https://github.com/yeonupark/mcp-soccer-data)** - This MCP server provides real-time football match data based on the SoccerDataAPI.
- **[Solana Agent Kit](https://github.com/sendaifun/solana-agent-kit/tree/main/examples/agent-kit-mcp-server)** - This MCP server enables LLMs to interact with the Solana blockchain with help of Solana Agent Kit by SendAI, allowing for 40+ protcool actions and growing
- **[Solr MCP](https://github.com/mjochum64/mcp-solr-search)** - This MCP server offers a basic functionality to perform a search on Solr servers.
- **[Solver](https://github.com/szeider/mcp-solver)** - Solves constraint satisfaction and optimization problems . 
- **[Splunk](https://github.com/jkosik/mcp-server-splunk)** - Golang MCP server for Splunk (lists saved searches, alerts, indexes, macros...). Supports SSE and STDIO.
- **[Spotify](https://github.com/varunneal/spotify-mcp)** - This MCP allows an LLM to play and use Spotify.
- **[Spring Initializr](https://github.com/hpalma/springinitializr-mcp)** - This MCP allows an LLM to create Spring Boot projects with custom configurations. Instead of manually visiting start.spring.io, you can now ask your AI assistant to generate projects with specific dependencies, Java versions, and project structures.
- **[SSH](https://github.com/AiondaDotCom/mcp-ssh)** - Agent for managing and controlling SSH connections.
- **[SSH](https://github.com/classfang/ssh-mcp-server)** - An MCP server that can execute SSH commands remotely, upload files, download files, and so on.
- **[Standard Korean Dictionary](https://github.com/privetin/stdict)** - Search the dictionary using API
- **[Star Wars](https://github.com/johnpapa/mcp-starwars)** -MCP Server for the SWAPI Star Wars API. The main goal of the project is to show how an MCP server can be used to interact with APIs.
- **[Starknet MCP Server](https://github.com/mcpdotdirect/starknet-mcp-server)** - A comprehensive MCP server for interacting with the Starknet blockchain, providing tools for querying blockchain data, resolving StarknetIDs, and performing token transfers.
- **[Starwind UI](https://github.com/Boston343/starwind-ui-mcp/)** - This MCP provides relevant commands, documentation, and other information to allow LLMs to take full advantage of Starwind UI's open source Astro components.
<<<<<<< HEAD
- **[Stockfish](https://github.com/sonirico/mcp-stockfish)** - 🐟♟️ MCP server connecting AI systems to Stockfish chess engine
=======
- **[Stitch AI](https://github.com/StitchAI/stitch-ai-mcp/)** - Knowledge management system for AI agents with memory space creation and retrieval capabilities.
>>>>>>> b3890668
- **[Strava](https://github.com/r-huijts/strava-mcp)** - Connect to the Strava API to access activity data, athlete profiles, segments, and routes, enabling fitness tracking and analysis with Claude.
- **[Stripe](https://github.com/atharvagupta2003/mcp-stripe)** - This MCP allows integration with Stripe for handling payments, customers, and refunds.
- **[Substack/Medium](https://github.com/jonathan-politzki/mcp-writer-substack)** - Connect Claude to your Substack/Medium writing, enabling semantic search and analysis of your published content.
- **[System Health](https://github.com/thanhtung0201/mcp-remote-system-health)** - The MCP (Multi-Channel Protocol) System Health Monitoring is a robust, real-time monitoring solution designed to provide comprehensive health metrics and alerts for remote Linux servers.
- **[Talk To Figma](https://github.com/sonnylazuardi/cursor-talk-to-figma-mcp)** - This MCP server enables LLMs to interact with Figma, allowing them to read and modify designs programmatically.
- **[Tavily search](https://github.com/RamXX/mcp-tavily)** - An MCP server for Tavily's search & news API, with explicit site inclusions/exclusions
- **[TeamRetro](https://github.com/adepanges/teamretro-mcp-server)** - This MCP server allows LLMs to interact with TeamRetro, allowing LLMs to manage user, team, team member, retrospective, health check, action, agreement and fetch the reports.
- **[Telegram](https://github.com/chigwell/telegram-mcp)** - An MCP server that provides paginated chat reading, message retrieval, and message sending capabilities for Telegram through Telethon integration.
- **[Telegram-Client](https://github.com/chaindead/telegram-mcp)** - A Telegram API bridge that manages user data, dialogs, messages, drafts, read status, and more for seamless interactions.
- **[Tempo](https://github.com/scottlepp/tempo-mcp-server)** - An MCP server to query traces/spans from [Grafana Tempo](https://github.com/grafana/tempo).
- **[Teradata](https://github.com/arturborycki/mcp-teradata)** - his MCP server enables LLMs to interact with Teradata databases. This MCP Server support tools and prompts for multi task data analytics
- **[Terminal-Control](https://github.com/GongRzhe/terminal-controller-mcp)** - A MCP server that enables secure terminal command execution, directory navigation, and file system operations through a standardized interface.
- **[Terraform-Cloud](https://github.com/severity1/terraform-cloud-mcp)** - An MCP server that integrates AI assistants with the Terraform Cloud API, allowing you to manage your infrastructure through natural conversation.
- **[TFT-Match-Analyzer](https://github.com/GeLi2001/tft-mcp-server)** - MCP server for teamfight tactics match history & match details fetching, providing user the detailed context for every match.
- **[thegraph-mcp](https://github.com/kukapay/thegraph-mcp)** - An MCP server that powers AI agents with indexed blockchain data from The Graph.
- **[Things3 MCP](https://github.com/urbanogardun/things3-mcp)** - Things3 task management integration for macOS with comprehensive TODO, project, and tag management.
- **[Think MCP](https://github.com/Rai220/think-mcp)** - Enhances any agent's reasoning capabilities by integrating the think-tools, as described in [Anthropic's article](https://www.anthropic.com/engineering/claude-think-tool).
- **[Ticketmaster](https://github.com/delorenj/mcp-server-ticketmaster)** - Search for events, venues, and attractions through the Ticketmaster Discovery API
- **[TickTick](https://github.com/alexarevalo9/ticktick-mcp-server)** - A Model Context Protocol (MCP) server designed to integrate with the TickTick task management platform, enabling intelligent context-aware task operations and automation.
- **[TMDB](https://github.com/Laksh-star/mcp-server-tmdb)** - This MCP server integrates with The Movie Database (TMDB) API to provide movie information, search capabilities, and recommendations.
- **[Todoist](https://github.com/abhiz123/todoist-mcp-server)** - Interact with Todoist to manage your tasks.
- **[Todos](https://github.com/tomelliot/todos-mcp)** - A practical todo list manager to use with your favourite chatbot.
- **[token-minter-mcp](https://github.com/kukapay/token-minter-mcp)** - An MCP server providing tools for AI agents to mint ERC-20 tokens across multiple blockchains.
- **[token-revoke-mcp](https://github.com/kukapay/token-revoke-mcp)** - An MCP server for checking and revoking ERC-20 token allowances across multiple blockchains.
- **[Ton Blockchain MCP](https://github.com/devonmojito/ton-blockchain-mcp)** - An MCP server for interacting with Ton Blockchain.
- **[TouchDesigner](https://github.com/8beeeaaat/touchdesigner-mcp)** - An MCP server for TouchDesigner, enabling interaction with TouchDesigner projects, nodes, and parameters.
- **[Travel Planner](https://github.com/GongRzhe/TRAVEL-PLANNER-MCP-Server)** - Travel planning and itinerary management server integrating with Google Maps API for location search, place details, and route calculations.
- **[Trello MCP Server](https://github.com/lioarce01/trello-mcp-server)** - An MCP server that interact with user Trello boards, modifying them with prompting.
- **[Tripadvisor](https://github.com/pab1it0/tripadvisor-mcp)** - A MCP server that enables LLMs to interact with Tripadvisor API, supporting location data, reviews, and photos through standardized MCP interfaces
- **[Tsuki-Mcp-Filesystem-Server](https://github.com/yuutotsuki/tsuki_mcp_filesystem_server)** - A simple, fast, and fully MCP-compliant server for listing local filesystem files. Built with Python + FastAPI. Designed for OpenAI's Agent SDK via `resources/list`.
- **[Tyk API Management](https://github.com/TykTechnologies/tyk-dashboard-mcp)** - Chat with all of your organization's managed APIs and perform other API lifecycle operations, managing tokens, users, analytics, and more.
- **[Typesense](https://github.com/suhail-ak-s/mcp-typesense-server)** - A Model Context Protocol (MCP) server implementation that provides AI models with access to Typesense search capabilities. This server enables LLMs to discover, search, and analyze data stored in Typesense collections.
- **[uniswap-poolspy-mcp](https://github.com/kukapay/uniswap-poolspy-mcp)** - An MCP server that tracks newly created liquidity pools on Uniswap across nine blockchain networks.
- **[uniswap-trader-mcp](https://github.com/kukapay/uniswap-trader-mcp)** -An MCP server for AI agents to automate token swaps on Uniswap DEX across multiple blockchains.
- **[Unity Catalog](https://github.com/ognis1205/mcp-server-unitycatalog)** - An MCP server that enables LLMs to interact with Unity Catalog AI, supporting CRUD operations on Unity Catalog Functions and executing them as MCP tools.
- **[Unity Integration (Advanced)](https://github.com/quazaai/UnityMCPIntegration)** - Advanced Unity3d Game Engine MCP which supports ,Execution of Any Editor Related Code Directly Inside of Unity, Fetch Logs, Get Editor State and Allow File Access of the Project making it much more useful in Script Editing or asset creation.
- **[Unity3d Game Engine](https://github.com/CoderGamester/mcp-unity)** - An MCP server that enables LLMs to interact with Unity3d Game Engine, supporting access to a variety of the Unit's Editor engine tools (e.g. Console Logs, Test Runner logs, Editor functions, hierarchy state, etc) and executing them as MCP tools or gather them as resources.
- **[Unleash Integration (Feature Toggle)](https://github.com/cuongtl1992/unleash-mcp)** - A Model Context Protocol (MCP) server implementation that integrates with Unleash Feature Toggle system. Provide a bridge between LLM applications and Unleash feature flag system
- **[User Feedback](https://github.com/mrexodia/user-feedback-mcp)** - Simple MCP Server to enable a human-in-the-loop workflow in tools like Cline and Cursor.
- **[USPTO](https://github.com/riemannzeta/patent_mcp_server)** - MCP server for accessing United States Patent & Trademark Office data through its Open Data Protocol (ODP) API.
- **[Vectara](https://github.com/vectara/vectara-mcp)** - Query Vectara's trusted RAG-as-a-service platform.
- **[Vega-Lite](https://github.com/isaacwasserman/mcp-vegalite-server)** - Generate visualizations from fetched data using the VegaLite format and renderer.
- **[Vertica](https://github.com/nolleh/mcp-vertica)** - Vertica database integration in Python with configurable access controls and schema inspection
- **[Vibe Check](https://github.com/PV-Bhat/vibe-check-mcp-server)** - An MCP server leveraging an external oversight layer to "vibe check" agents, and also self-improve accuracy & user alignment over time. Prevents scope creep, code bloat, misalignment, misinterpretation, tunnel vision, and overcomplication.
- **[Video Editor](https://github.com/burningion/video-editing-mcp)** - A Model Context Protocol Server to add, edit, and search videos with [Video Jungle](https://www.video-jungle.com/).
- **[Video Still Capture](https://github.com/13rac1/videocapture-mcp)** - 📷 Capture video stills from an OpenCV-compatible webcam or other video source.
- **[Virtual location (Google Street View,etc.)](https://github.com/mfukushim/map-traveler-mcp)** - Integrates Google Map, Google Street View, PixAI, Stability.ai, ComfyUI API and Bluesky to provide a virtual location simulation in LLM (written in Effect.ts)
- **[VolcEngine TOS](https://github.com/dinghuazhou/sample-mcp-server-tos)** - A sample MCP server for VolcEngine TOS that flexibly get objects from TOS.
- **[Voyp](https://github.com/paulotaylor/voyp-mcp)** - VOYP MCP server for making calls using Artificial Intelligence.
- **[Wanaku MCP Router](https://github.com/wanaku-ai/wanaku/)** - The Wanaku MCP Router is a SSE-based MCP server that provides an extensible routing engine that allows integrating your enterprise systems with AI agents.
- **[weather-mcp-server](https://github.com/devilcoder01/weather-mcp-server)** - Get real-time weather data for any location using weatherapi.
- **[Webflow](https://github.com/kapilduraphe/webflow-mcp-server)** - Interfact with the Webflow APIs
- **[whale-tracker-mcp](https://github.com/kukapay/whale-tracker-mcp)**  -  A mcp server for tracking cryptocurrency whale transactions.
- **[WhatsApp MCP Server](https://github.com/lharries/whatsapp-mcp)** - MCP server for your personal WhatsApp handling individuals, groups, searching and sending.
- **[Whois MCP](https://github.com/bharathvaj-ganesan/whois-mcp)** - MCP server that performs whois lookup against domain, IP, ASN and TLD. 
- **[Wikidata MCP](https://github.com/zzaebok/mcp-wikidata)** - Wikidata MCP server that interact with Wikidata, by searching identifiers, extracting metadata, and executing sparql query.
- **[WildFly MCP](https://github.com/wildfly-extras/wildfly-mcp)** - WildFly MCP server that enables LLM to interact with running WildFly servers (retrieve metrics, logs, invoke operations, ...).
- **[Windows CLI](https://github.com/SimonB97/win-cli-mcp-server)** - MCP server for secure command-line interactions on Windows systems, enabling controlled access to PowerShell, CMD, and Git Bash shells.
- **[Workflowy](https://github.com/danield137/mcp-workflowy)** - A server that interacts with [workflowy](https://workflowy.com/).
- **[World Bank data API](https://github.com/anshumax/world_bank_mcp_server)** - A server that fetches data indicators available with the World Bank as part of their data API
- **[Wren Engine](https://github.com/Canner/wren-engine)** - The Semantic Engine for Model Context Protocol(MCP) Clients and AI Agents
- **[X (Twitter)](https://github.com/EnesCinr/twitter-mcp)** (by EnesCinr) - Interact with twitter API. Post tweets and search for tweets by query.
- **[X (Twitter)](https://github.com/vidhupv/x-mcp)** (by vidhupv) - Create, manage and publish X/Twitter posts directly through Claude chat.
- **[Xcode](https://github.com/r-huijts/xcode-mcp-server)** - MCP server that brings AI to your Xcode projects, enabling intelligent code assistance, file operations, project management, and automated development tasks.
- **[xcodebuild](https://github.com/ShenghaiWang/xcodebuild)**  - 🍎 Build iOS Xcode workspace/project and feed back errors to llm.
- **[Xero-mcp-server](https://github.com/john-zhang-dev/xero-mcp)** - Enabling clients to interact with Xero system for streamlined accounting, invoicing, and business operations.
- **[XiYan](https://github.com/XGenerationLab/xiyan_mcp_server)** - 🗄️ An MCP server that supports fetching data from a database using natural language queries, powered by XiyanSQL as the text-to-SQL LLM.
- **[XMind](https://github.com/apeyroux/mcp-xmind)** - Read and search through your XMind directory containing XMind files.
- **[yfinance](https://github.com/Adity-star/mcp-yfinance-server)** -💹The MCP YFinance Stock Server provides real-time and historical stock data in a standard format, powering dashboards, AI agents,and research tools with seamless financial insights.
- **[YNAB](https://github.com/ChuckBryan/ynabmcpserver)** - A Model Context Protocol (MCP) server for integrating with YNAB (You Need A Budget), allowing AI assistants to securely access and analyze your financial data.
- **[YouTube](https://github.com/Klavis-AI/klavis/tree/main/mcp_servers/youtube)** - Extract Youtube video information (with proxies support).
- **[YouTube](https://github.com/ZubeidHendricks/youtube-mcp-server)** - Comprehensive YouTube API integration for video management, Shorts creation, and analytics.
- **[YouTube Video Summarizer](https://github.com/nabid-pf/youtube-video-summarizer-mcp)** - Summarize lengthy youtube videos.
- **[Zoom](https://github.com/Prathamesh0901/zoom-mcp-server/tree/main)** - Create, update, read and delete your zoom meetings.

## 📚 Frameworks

These are high-level frameworks that make it easier to build MCP servers or clients.

### For servers

* **[EasyMCP](https://github.com/zcaceres/easy-mcp/)** (TypeScript)
- **[FastAPI to MCP auto generator](https://github.com/tadata-org/fastapi_mcp)** – A zero-configuration tool for automatically exposing FastAPI endpoints as MCP tools by **[Tadata](https://tadata.com/)**
* **[FastMCP](https://github.com/punkpeye/fastmcp)** (TypeScript)
* **[Foxy Contexts](https://github.com/strowk/foxy-contexts)** – A library to build MCP servers in Golang by **[strowk](https://github.com/strowk)**
* **[Higress MCP Server Hosting](https://github.com/alibaba/higress/tree/main/plugins/wasm-go/mcp-servers)** - A solution for hosting MCP Servers by extending the API Gateway (based on Envoy) with wasm plugins.
* **[MCP-Framework](https://mcp-framework.com)** Build MCP servers with elegance and speed in Typescript. Comes with a CLI to create your project with `mcp create app`. Get started with your first server in under 5 minutes by **[Alex Andru](https://github.com/QuantGeekDev)**
* **[Quarkus MCP Server SDK](https://github.com/quarkiverse/quarkus-mcp-server)** (Java)
* **[Spring AI MCP Server](https://docs.spring.io/spring-ai/reference/api/mcp/mcp-server-boot-starter-docs.html)** - Provides auto-configuration for setting up an MCP server in Spring Boot applications.
* **[Template MCP Server](https://github.com/mcpdotdirect/template-mcp-server)** - A CLI tool to create a new Model Context Protocol server project with TypeScript support, dual transport options, and an extensible structure

### For clients

* **[codemirror-mcp](https://github.com/marimo-team/codemirror-mcp)** - CodeMirror extension that implements the Model Context Protocol (MCP) for resource mentions and prompt commands
* **[Spring AI MCP Client](https://docs.spring.io/spring-ai/reference/api/mcp/mcp-client-boot-starter-docs.html)** - Provides auto-configuration for MCP client functionality in Spring Boot applications.

## 📚 Resources

Additional resources on MCP.

- **[AiMCP](https://www.aimcp.info)** - A collection of MCP clients&servers to find the right mcp tools by **[Hekmon](https://github.com/hekmon8)**
- **[Awesome Crypto MCP Servers by badkk](https://github.com/badkk/awesome-crypto-mcp-servers)** - A curated list of MCP servers by **[Luke Fan](https://github.com/badkk)**
- **[Awesome MCP Servers by appcypher](https://github.com/appcypher/awesome-mcp-servers)** - A curated list of MCP servers by **[Stephen Akinyemi](https://github.com/appcypher)**
- **[Awesome MCP Servers by punkpeye](https://github.com/punkpeye/awesome-mcp-servers)** (**[website](https://glama.ai/mcp/servers)**) - A curated list of MCP servers by **[Frank Fiegel](https://github.com/punkpeye)**
- **[Awesome MCP Servers by wong2](https://github.com/wong2/awesome-mcp-servers)** (**[website](https://mcpservers.org)**) - A curated list of MCP servers by **[wong2](https://github.com/wong2)**
- **[Awesome Remote MCP Servers by JAW9C](https://github.com/jaw9c/awesome-remote-mcp-servers)** - A curated list of **remote** MCP servers, including thier authentication support by **[JAW9C](https://github.com/jaw9c)**
- **[Discord Server](https://glama.ai/mcp/discord)** – A community discord server dedicated to MCP by **[Frank Fiegel](https://github.com/punkpeye)**
- **[Discord Server (ModelContextProtocol)](https://discord.gg/jHEGxQu2a5)** – Connect with developers, share insights, and collaborate on projects in an active Discord community dedicated to the Model Context Protocol by **[Alex Andru](https://github.com/QuantGeekDev)**
- <img height="12" width="12" src="https://raw.githubusercontent.com/klavis-ai/klavis/main/static/klavis-ai.png" alt="Klavis Logo" /> **[Klavis AI](https://www.klavis.ai)** - Open Source MCP Infra. Hosted MCP servers and MCP clients on Slack and Discord.
- **[MCP Badges](https://github.com/mcpx-dev/mcp-badges)** – Quickly highlight your MCP project with clear, eye-catching badges, by **[Ironben](https://github.com/nanbingxyz)**
- **[mcp-cli](https://github.com/wong2/mcp-cli)** - A CLI inspector for the Model Context Protocol by **[wong2](https://github.com/wong2)**
- **[mcp-dockmaster](https://mcp-dockmaster.com)** - An Open-Sourced UI to install and manage MCP servers for Windows, Linux and MacOS.
- **[mcp-get](https://mcp-get.com)** - Command line tool for installing and managing MCP servers by **[Michael Latman](https://github.com/michaellatman)**
- **[mcp-guardian](https://github.com/eqtylab/mcp-guardian)** - GUI application + tools for proxying / managing control of MCP servers by **[EQTY Lab](https://eqtylab.io)**
- **[MCP Linker](https://github.com/milisp/mcp-linker)** - A cross-platform Tauri GUI tool for one-click setup and management of MCP servers, supporting Claude Desktop, Cursor, Windsurf, VS Code, Cline, and Neovim.
- **[mcp-manager](https://github.com/zueai/mcp-manager)** - Simple Web UI to install and manage MCP servers for Claude Desktop by **[Zue](https://github.com/zueai)**
- **[MCP Marketplace Web Plugin](https://github.com/AI-Agent-Hub/mcp-marketplace)** MCP Marketplace is a small Web UX plugin to integrate with AI applications, Support various MCP Server API Endpoint (e.g pulsemcp.com/deepnlp.org and more). Allowing user to browse, paginate and select various MCP servers by different categories. [Pypi](https://pypi.org/project/mcp-marketplace) | [Maintainer](https://github.com/AI-Agent-Hub) | [Website](http://www.deepnlp.org/store/ai-agent/mcp-server)
- **[mcp.natoma.id](https://mcp.natoma.id)** – A Hosted MCP Platform to discover, install, manage and deploy MCP servers by **[Natoma Labs](https://www.natoma.id)**
- **[mcp.run](https://mcp.run)** - A hosted registry and control plane to install & run secure + portable MCP Servers.
- **[MCP Router](https://mcp-router.net)** – Free Windows and macOS app that simplifies MCP management while providing seamless app authentication and powerful log visualization by **[MCP Router](https://github.com/mcp-router/mcp-router)**
- **[MCP Servers Hub](https://github.com/apappascs/mcp-servers-hub)** (**[website](https://mcp-servers-hub-website.pages.dev/)**) - A curated list of MCP servers by **[apappascs](https://github.com/apappascs)**
- **[MCP Servers Rating and User Reviews](http://www.deepnlp.org/store/ai-agent/mcp-server)** - Website to rate MCP servers, write authentic user reviews, and [search engine for agent & mcp](http://www.deepnlp.org/search/agent)
- **[MCP X Community](https://x.com/i/communities/1861891349609603310)** – A X community for MCP by **[Xiaoyi](https://x.com/chxy)**
- **[MCPHub](https://github.com/Jeamee/MCPHub-Desktop)** – An Open Source macOS & Windows GUI Desktop app for discovering, installing and managing MCP servers by **[Jeamee](https://github.com/jeamee)**
- **[mcpm](https://github.com/pathintegral-institute/mcpm.sh)** ([website](https://mcpm.sh)) - MCP Manager (MCPM) is a Homebrew-like service for managing Model Context Protocol (MCP) servers across clients by **[Pathintegral](https://github.com/pathintegral-institute)**
- **[MCPVerse](https://mcpverse.dev)** - A portal for creating & hosting authenticated MCP servers and connecting to them securely.
- **[MCPWatch](https://github.com/kapilduraphe/mcp-watch)** - A comprehensive security scanner for Model Context Protocol (MCP) servers that detects vulnerabilities and security issues in your MCP server implementations.
- <img height="12" width="12" src="https://mkinf.io/favicon-lilac.png" alt="mkinf Logo" /> **[mkinf](https://mkinf.io)** - An Open Source registry of hosted MCP Servers to accelerate AI agent workflows.
- **[Open-Sourced MCP Servers Directory](https://github.com/chatmcp/mcp-directory)** - A curated list of MCP servers by **[mcpso](https://mcp.so)**
- <img height="12" width="12" src="https://opentools.com/favicon.ico" alt="OpenTools Logo" /> **[OpenTools](https://opentools.com)** - An open registry for finding, installing, and building with MCP servers by **[opentoolsteam](https://github.com/opentoolsteam)**
- **[PulseMCP](https://www.pulsemcp.com)** ([API](https://www.pulsemcp.com/api)) - Community hub & weekly newsletter for discovering MCP servers, clients, articles, and news by **[Tadas Antanavicius](https://github.com/tadasant)**, **[Mike Coughlin](https://github.com/macoughl)**, and **[Ravina Patel](https://github.com/ravinahp)**
- **[r/mcp](https://www.reddit.com/r/mcp)** – A Reddit community dedicated to MCP by **[Frank Fiegel](https://github.com/punkpeye)**
- **[r/modelcontextprotocol](https://www.reddit.com/r/modelcontextprotocol)** – A Model Context Protocol community Reddit page - discuss ideas, get answers to your questions, network with like-minded people, and showcase your projects! by **[Alex Andru](https://github.com/QuantGeekDev)**
- **[Smithery](https://smithery.ai/)** - A registry of MCP servers to find the right tools for your LLM agents by **[Henry Mao](https://github.com/calclavia)**
- **[Toolbase](https://gettoolbase.ai)** - Desktop application that manages tools and MCP servers with just a few clicks - no coding required by **[gching](https://github.com/gching)**
- **[ToolHive](https://github.com/StacklokLabs/toolhive)** - A lightweight utility designed to simplify the deployment and management of MCP servers, ensuring ease of use, consistency, and security through containerization by **[StacklokLabs](https://github.com/StacklokLabs)**

## 🚀 Getting Started

### Using MCP Servers in this Repository
Typescript-based servers in this repository can be used directly with `npx`.

For example, this will start the [Memory](src/memory) server:
```sh
npx -y @modelcontextprotocol/server-memory
```

Python-based servers in this repository can be used directly with [`uvx`](https://docs.astral.sh/uv/concepts/tools/) or [`pip`](https://pypi.org/project/pip/). `uvx` is recommended for ease of use and setup.

For example, this will start the [Git](src/git) server:
```sh
# With uvx
uvx mcp-server-git

# With pip
pip install mcp-server-git
python -m mcp_server_git
```

Follow [these](https://docs.astral.sh/uv/getting-started/installation/) instructions to install `uv` / `uvx` and [these](https://pip.pypa.io/en/stable/installation/) to install `pip`.

### Using an MCP Client
However, running a server on its own isn't very useful, and should instead be configured into an MCP client. For example, here's the Claude Desktop configuration to use the above server:

```json
{
  "mcpServers": {
    "memory": {
      "command": "npx",
      "args": ["-y", "@modelcontextprotocol/server-memory"]
    }
  }
}
```

Additional examples of using the Claude Desktop as an MCP client might look like:

```json
{
  "mcpServers": {
    "filesystem": {
      "command": "npx",
      "args": ["-y", "@modelcontextprotocol/server-filesystem", "/path/to/allowed/files"]
    },
    "git": {
      "command": "uvx",
      "args": ["mcp-server-git", "--repository", "path/to/git/repo"]
    },
    "github": {
      "command": "npx",
      "args": ["-y", "@modelcontextprotocol/server-github"],
      "env": {
        "GITHUB_PERSONAL_ACCESS_TOKEN": "<YOUR_TOKEN>"
      }
    },
    "postgres": {
      "command": "npx",
      "args": ["-y", "@modelcontextprotocol/server-postgres", "postgresql://localhost/mydb"]
    }
  }
}
```

## 🛠️ Creating Your Own Server

Interested in creating your own MCP server? Visit the official documentation at [modelcontextprotocol.io](https://modelcontextprotocol.io/introduction) for comprehensive guides, best practices, and technical details on implementing MCP servers.

## 🤝 Contributing

See [CONTRIBUTING.md](CONTRIBUTING.md) for information about contributing to this repository.

## 🔒 Security

See [SECURITY.md](SECURITY.md) for reporting security vulnerabilities.

## 📜 License

This project is licensed under the MIT License - see the [LICENSE](LICENSE) file for details.

## 💬 Community

- [GitHub Discussions](https://github.com/orgs/modelcontextprotocol/discussions)

## ⭐ Support

If you find MCP servers useful, please consider starring the repository and contributing new servers or improvements!

---

Managed by Anthropic, but built together with the community. The Model Context Protocol is open source and we encourage everyone to contribute their own servers and improvements!<|MERGE_RESOLUTION|>--- conflicted
+++ resolved
@@ -609,11 +609,8 @@
 - **[SEC EDGAR](https://github.com/stefanoamorelli/sec-edgar-mcp)** - (by Stefano Amorelli) A community Model Context Protocol Server to access financial filings and data through the U.S. Securities and Exchange Commission ([SEC](https://www.sec.gov/)) `Electronic Data Gathering, Analysis, and Retrieval` ([EDGAR](https://www.sec.gov/submit-filings/about-edgar)) database
 - **[Serper](https://github.com/garymengcom/serper-mcp-server)** - An MCP server that performs Google searches using [Serper](https://serper.dev).
 - **[ServiceNow](https://github.com/osomai/servicenow-mcp)** - A MCP server to interact with a ServiceNow instance
-<<<<<<< HEAD
 - **[Shell](https://github.com/sonirico/mcp-shell)** - Give hands to AI. MCP server to run shell commands securely, auditably, and on demand
-=======
 - **[ShaderToy](https://github.com/wilsonchenghy/ShaderToy-MCP)** - This MCP server lets LLMs to interact with the ShaderToy API, allowing LLMs to learn from compute shaders examples and enabling them to create complex GLSL shaders that they are previously not capable of.
->>>>>>> b3890668
 - **[Shodan MCP](https://github.com/Hexix23/shodan-mcp)** - MCP server to interact with [Shodan](https://www.shodan.io/)
 - **[Shopify](https://github.com/GeLi2001/shopify-mcp)** - MCP to interact with Shopify API including order, product, customers and so on.
 - **[Simple Loki MCP](https://github.com/ghrud92/simple-loki-mcp)** - A simple MCP server to query Loki logs using logcli.
@@ -636,11 +633,8 @@
 - **[Star Wars](https://github.com/johnpapa/mcp-starwars)** -MCP Server for the SWAPI Star Wars API. The main goal of the project is to show how an MCP server can be used to interact with APIs.
 - **[Starknet MCP Server](https://github.com/mcpdotdirect/starknet-mcp-server)** - A comprehensive MCP server for interacting with the Starknet blockchain, providing tools for querying blockchain data, resolving StarknetIDs, and performing token transfers.
 - **[Starwind UI](https://github.com/Boston343/starwind-ui-mcp/)** - This MCP provides relevant commands, documentation, and other information to allow LLMs to take full advantage of Starwind UI's open source Astro components.
-<<<<<<< HEAD
 - **[Stockfish](https://github.com/sonirico/mcp-stockfish)** - 🐟♟️ MCP server connecting AI systems to Stockfish chess engine
-=======
 - **[Stitch AI](https://github.com/StitchAI/stitch-ai-mcp/)** - Knowledge management system for AI agents with memory space creation and retrieval capabilities.
->>>>>>> b3890668
 - **[Strava](https://github.com/r-huijts/strava-mcp)** - Connect to the Strava API to access activity data, athlete profiles, segments, and routes, enabling fitness tracking and analysis with Claude.
 - **[Stripe](https://github.com/atharvagupta2003/mcp-stripe)** - This MCP allows integration with Stripe for handling payments, customers, and refunds.
 - **[Substack/Medium](https://github.com/jonathan-politzki/mcp-writer-substack)** - Connect Claude to your Substack/Medium writing, enabling semantic search and analysis of your published content.
