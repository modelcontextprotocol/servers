# Model Context Protocol servers

This repository is a collection of *reference implementations* for the [Model Context Protocol](https://modelcontextprotocol.io/) (MCP), as well as references
to community built servers and additional resources.

The servers in this repository showcase the versatility and extensibility of MCP, demonstrating how it can be used to give Large Language Models (LLMs) secure, controlled access to tools and data sources.
Each MCP server is implemented with either the [Typescript MCP SDK](https://github.com/modelcontextprotocol/typescript-sdk) or [Python MCP SDK](https://github.com/modelcontextprotocol/python-sdk).

> Note: Lists in this README are maintained in alphabetical order to minimize merge conflicts when adding new items.

## 🌟 Reference Servers

These servers aim to demonstrate MCP features and the TypeScript and Python SDKs.

- **[Everything](src/everything)** - Reference / test server with prompts, resources, and tools
- **[Fetch](src/fetch)** - Web content fetching and conversion for efficient LLM usage
- **[Filesystem](src/filesystem)** - Secure file operations with configurable access controls
- **[Git](src/git)** - Tools to read, search, and manipulate Git repositories
- **[Memory](src/memory)** - Knowledge graph-based persistent memory system
- **[Sequential Thinking](src/sequentialthinking)** - Dynamic and reflective problem-solving through thought sequences
- **[Time](src/time)** - Time and timezone conversion capabilities

### Archived

The following reference servers are now archived and can be found at [servers-archived](https://github.com/modelcontextprotocol/servers-archived).

- **[AWS KB Retrieval](https://github.com/modelcontextprotocol/servers-archived/tree/main/src/aws-kb-retrieval-server)** - Retrieval from AWS Knowledge Base using Bedrock Agent Runtime
- **[Brave Search](https://github.com/modelcontextprotocol/servers-archived/tree/main/src/brave-search)** - Web and local search using Brave's Search API
- **[EverArt](https://github.com/modelcontextprotocol/servers-archived/tree/main/src/everart)** - AI image generation using various models
- **[GitHub](https://github.com/modelcontextprotocol/servers-archived/tree/main/src/github)** - Repository management, file operations, and GitHub API integration
- **[GitLab](https://github.com/modelcontextprotocol/servers-archived/tree/main/src/gitlab)** - GitLab API, enabling project management
- **[Google Drive](https://github.com/modelcontextprotocol/servers-archived/tree/main/src/gdrive)** - File access and search capabilities for Google Drive
- **[Google Maps](https://github.com/modelcontextprotocol/servers-archived/tree/main/src/google-maps)** - Location services, directions, and place details
- **[PostgreSQL](https://github.com/modelcontextprotocol/servers-archived/tree/main/src/postgres)** - Read-only database access with schema inspection
- **[Puppeteer](https://github.com/modelcontextprotocol/servers-archived/tree/main/src/puppeteer)** - Browser automation and web scraping
- **[Redis](https://github.com/modelcontextprotocol/servers-archived/tree/main/src/redis)** - Interact with Redis key-value stores
- **[Sentry](https://github.com/modelcontextprotocol/servers-archived/tree/main/src/sentry)** - Retrieving and analyzing issues from Sentry.io
- **[Slack](https://github.com/modelcontextprotocol/servers-archived/tree/main/src/slack)** - Channel management and messaging capabilities
- **[Sqlite](https://github.com/modelcontextprotocol/servers-archived/tree/main/src/sqlite)** - Database interaction and business intelligence capabilities

## 🤝 Third-Party Servers

### 🎖️ Official Integrations

Official integrations are maintained by companies building production ready MCP servers for their platforms.

- <img height="12" width="12" src="https://www.21st.dev/favicon.ico" alt="21st.dev Logo" /> **[21st.dev Magic](https://github.com/21st-dev/magic-mcp)** - Create crafted UI components inspired by the best 21st.dev design engineers.
- <img height="12" width="12" src="https://invoxx-public-bucket.s3.eu-central-1.amazonaws.com/frontend-resources/adfin-logo-small.svg" alt="Adfin Logo" /> **[Adfin](https://github.com/Adfin-Engineering/mcp-server-adfin)** - The only platform you need to get paid - all payments in one place, invoicing and accounting reconciliations with [Adfin](https://www.adfin.com/).
- <img height="12" width="12" src="https://www.agentql.com/favicon/favicon.png" alt="AgentQL Logo" /> **[AgentQL](https://github.com/tinyfish-io/agentql-mcp)** - Enable AI agents to get structured data from unstructured web with [AgentQL](https://www.agentql.com/).
- <img height="12" width="12" src="https://agentrpc.com/favicon.ico" alt="AgentRPC Logo" /> **[AgentRPC](https://github.com/agentrpc/agentrpc)** - Connect to any function, any language, across network boundaries using [AgentRPC](https://www.agentrpc.com/).
- **[Agentset](https://github.com/agentset-ai/mcp-server)** - RAG for your knowledge base connected to [Agentset](https://agentset.ai).
- <img height="12" width="12" src="https://aiven.io/favicon.ico" alt="Aiven Logo" /> **[Aiven](https://github.com/Aiven-Open/mcp-aiven)** - Navigate your [Aiven projects](https://go.aiven.io/mcp-server) and interact with the PostgreSQL®, Apache Kafka®, ClickHouse® and OpenSearch® services
- <img height="12" width="12" src="https://www.alation.com/resource-center/download/7p3vnbbznfiw/34FMtBTex5ppvs2hNYa9Fc/c877c37e88e5339878658697c46d2d58/Alation-Logo-Bug-Primary.svg" alt="Alation Logo" /> **[Alation](https://github.com/Alation/alation-ai-agent-sdk)** - Unlock the power of the enterprise Data Catalog by harnessing tools provided by the Alation MCP server.
- <img height="12" width="12" src="https://www.algolia.com/files/live/sites/algolia-assets/files/icons/algolia-logo-for-favicon.svg" alt="Algolia Logo" /> **[Algolia MCP](https://github.com/algolia/mcp-node)** Algolia MCP Server exposes a natural language interface to query, inspect, and manage Algolia indices and configs. Useful for monitoring, debugging and optimizing search performance within your agentic workflows. See [demo](https://www.youtube.com/watch?v=UgCOLcDI9Lg).
- <img height="12" width="12" src="https://img.alicdn.com/imgextra/i4/O1CN01epkXwH1WLAXkZfV6N_!!6000000002771-2-tps-200-200.png" alt="Alibaba Cloud AnalyticDB for MySQL Logo" /> **[Alibaba Cloud AnalyticDB for MySQL](https://github.com/aliyun/alibabacloud-adb-mysql-mcp-server)** - Connect to a [AnalyticDB for MySQL](https://www.alibabacloud.com/en/product/analyticdb-for-mysql) cluster for getting database or table metadata, querying and analyzing data.It will be supported to add the openapi for cluster operation in the future.
- <img height="12" width="12" src="https://github.com/aliyun/alibabacloud-adbpg-mcp-server/blob/master/images/AnalyticDB.png" alt="Alibaba Cloud AnalyticDB for PostgreSQL Logo" /> **[Alibaba Cloud AnalyticDB for PostgreSQL](https://github.com/aliyun/alibabacloud-adbpg-mcp-server)** - An MCP server to connect to [AnalyticDB for PostgreSQL](https://github.com/aliyun/alibabacloud-adbpg-mcp-server) instances, query and analyze data.
- <img height="12" width="12" src="https://img.alicdn.com/imgextra/i3/O1CN0101UWWF1UYn3rAe3HU_!!6000000002530-2-tps-32-32.png" alt="DataWorks Logo" /> **[Alibaba Cloud DataWorks](https://github.com/aliyun/alibabacloud-dataworks-mcp-server)** - A Model Context Protocol (MCP) server that provides tools for AI, allowing it to interact with the [DataWorks](https://www.alibabacloud.com/help/en/dataworks/) Open API through a standardized interface. This implementation is based on the Alibaba Cloud Open API and enables AI agents to perform cloud resources operations seamlessly.
- <img height="12" width="12" src="https://opensearch-shanghai.oss-cn-shanghai.aliyuncs.com/ouhuang/aliyun-icon.png" alt="Alibaba Cloud OpenSearch Logo" /> **[Alibaba Cloud OpenSearch](https://github.com/aliyun/alibabacloud-opensearch-mcp-server)** - This MCP server equips AI Agents with tools to interact with [OpenSearch](https://help.aliyun.com/zh/open-search/?spm=5176.7946605.J_5253785160.6.28098651AaYZXC) through a standardized and extensible interface.
- <img height="12" width="12" src="https://github.com/aliyun/alibaba-cloud-ops-mcp-server/blob/master/image/alibaba-cloud.png" alt="Alibaba Cloud OPS Logo" /> **[Alibaba Cloud OPS](https://github.com/aliyun/alibaba-cloud-ops-mcp-server)** - Manage the lifecycle of your Alibaba Cloud resources with [CloudOps Orchestration Service](https://www.alibabacloud.com/en/product/oos) and Alibaba Cloud OpenAPI.
- <img height="12" width="12" src="https://github.com/aliyun/alibabacloud-rds-openapi-mcp-server/blob/main/assets/alibabacloudrds.png" alt="Alibaba Cloud RDS MySQL Logo" /> **[Alibaba Cloud RDS](https://github.com/aliyun/alibabacloud-rds-openapi-mcp-server)** - An MCP server designed to interact with the Alibaba Cloud RDS OpenAPI, enabling programmatic management of RDS resources via an LLM.
- <img height="12" width="12" src="https://files.alpaca.markets/webassets/favicon-32x32.png" alt="Alpaca Logo" /> **[Alpaca](https://github.com/alpacahq/alpaca-mcp-server)** – Alpaca's MCP server lets you trade stocks and options, analyze market data, and build strategies through [Alpaca's Trading API](https://alpaca.markets/)
- <img height="12" width="12" src="https://www.alphavantage.co/logo.png/" alt="AlphaVantage Logo" /> **[AlphaVantage](https://github.com/calvernaz/alphavantage)** - Connect to 100+ APIs for financial market data, including stock prices, fundamentals, and more from [AlphaVantage](https://www.alphavantage.co)
- <img height="12" width="12" src="https://doris.apache.org/images/favicon.ico" alt="Apache Doris Logo" /> **[Apache Doris](https://github.com/apache/doris-mcp-server)** - MCP Server For [Apache Doris](https://doris.apache.org/), an MPP-based real-time data warehouse.
- <img height="12" width="12" src="https://iotdb.apache.org/img/logo.svg" alt="Apache IoTDB Logo" /> **[Apache IoTDB](https://github.com/apache/iotdb-mcp-server)** - MCP Server for [Apache IoTDB](https://github.com/apache/iotdb) database and its tools
- <img height="12" width="12" src="https://apify.com/favicon.ico" alt="Apify Logo" /> **[Apify](https://github.com/apify/actors-mcp-server)** - [Actors MCP Server](https://apify.com/apify/actors-mcp-server): Use 3,000+ pre-built cloud tools to extract data from websites, e-commerce, social media, search engines, maps, and more
- <img height="12" width="12" src="https://2052727.fs1.hubspotusercontent-na1.net/hubfs/2052727/cropped-cropped-apimaticio-favicon-1-32x32.png" alt="APIMatic Logo" /> **[APIMatic MCP](https://github.com/apimatic/apimatic-validator-mcp)** - APIMatic MCP Server is used to validate OpenAPI specifications using [APIMatic](https://www.apimatic.io/). The server processes OpenAPI files and returns validation summaries by leveraging APIMatic's API.
- <img height="12" width="12" src="https://apollo-server-landing-page.cdn.apollographql.com/_latest/assets/favicon.png" alt="Apollo Graph Logo" /> **[Apollo MCP Server](https://github.com/apollographql/apollo-mcp-server/)** - Connect your GraphQL APIs to AI agents
- <img height="12" width="12" src="https://phoenix.arize.com/wp-content/uploads/2023/04/cropped-Favicon-32x32.png" alt="Arize-Phoenix Logo" /> **[Arize Phoenix](https://github.com/Arize-ai/phoenix/tree/main/js/packages/phoenix-mcp)** - Inspect traces, manage prompts, curate datasets, and run experiments using [Arize Phoenix](https://github.com/Arize-ai/phoenix), an open-source AI and LLM observability tool.
- <img height="12" width="12" src="https://731523176-files.gitbook.io/~/files/v0/b/gitbook-x-prod.appspot.com/o/spaces%2FaVUBXRZbpAgtjYf5HsvO%2Fuploads%2FaRRrVVocXCTr6GkepfCx%2Flogo_color.svg?alt=media&token=3ba24089-0ab2-421f-a9d9-41f2f94f954a" alt="Armor Logo" /> **[Armor Crypto MCP](https://github.com/armorwallet/armor-crypto-mcp)** - MCP to interface with multiple blockchains, staking, DeFi, swap, bridging, wallet management, DCA, Limit Orders, Coin Lookup, Tracking and more.
- <img height="12" width="12" src="https://console.asgardeo.io/app/libs/themes/wso2is/assets/images/branding/favicon.ico" alt="Asgardeo Logo" /> **[Asgardeo](https://github.com/asgardeo/asgardeo-mcp-server)** - MCP server to interact with your [Asgardeo](https://wso2.com/asgardeo) organization through LLM tools.
- <img height="12" width="12" src="https://www.datastax.com/favicon-32x32.png" alt="DataStax logo" /> **[Astra DB](https://github.com/datastax/astra-db-mcp)** - Comprehensive tools for managing collections and documents in a [DataStax Astra DB](https://www.datastax.com/products/datastax-astra) NoSQL database with a full range of operations such as create, update, delete, find, and associated bulk actions.
- <img height="12" width="12" src="https://assets.atlan.com/assets/atlan-a-logo-blue-background.png" alt="Atlan Logo" /> **[Atlan](https://github.com/atlanhq/agent-toolkit/tree/main/modelcontextprotocol)** - The Atlan Model Context Protocol server allows you to interact with the [Atlan](https://www.atlan.com/) services through multiple tools.
- <img height="12" width="12" src="https://resources.audiense.com/hubfs/favicon-1.png" alt="Audiense Logo" /> **[Audiense Insights](https://github.com/AudienseCo/mcp-audiense-insights)** - Marketing insights and audience analysis from [Audiense](https://www.audiense.com/products/audiense-insights) reports, covering demographic, cultural, influencer, and content engagement analysis.
- <img height="12" width="12" src="https://cdn.auth0.com/website/website/favicons/auth0-favicon.svg" alt="Auth0 Logo" /> **[Auth0](https://github.com/auth0/auth0-mcp-server)** - MCP server for interacting with your Auth0 tenant, supporting creating and modifying actions, applications, forms, logs, resource servers, and more.
- <img height="12" width="12" src="https://firstorder.ai/favicon_auth.ico" alt="Authenticator App Logo" /> **[Authenticator App · 2FA](https://github.com/firstorderai/authenticator_mcp)** - A secure MCP (Model Context Protocol) server that enables AI agents to interact with the Authenticator App.
- <img height="12" width="12" src="https://a0.awsstatic.com/libra-css/images/site/fav/favicon.ico" alt="AWS Logo" /> **[AWS](https://github.com/awslabs/mcp)** -  Specialized MCP servers that bring AWS best practices directly to your development workflow.
- <img height="12" width="12" src="https://axiom.co/favicon.ico" alt="Axiom Logo" /> **[Axiom](https://github.com/axiomhq/mcp-server-axiom)** - Query and analyze your Axiom logs, traces, and all other event data in natural language
- <img height="12" width="12" src="https://cdn-dynmedia-1.microsoft.com/is/content/microsoftcorp/acom_social_icon_azure" alt="Microsoft Azure Logo" /> **[Azure](https://github.com/Azure/azure-mcp)** - The Azure MCP Server gives MCP Clients access to key Azure services and tools like Azure Storage, Cosmos DB, the Azure CLI, and more.
- <img height="12" width="12" src="https://www.bankless.com/favicon.ico" alt="Bankless Logo" /> **[Bankless Onchain](https://github.com/bankless/onchain-mcp)** - Query Onchain data, like ERC20 tokens, transaction history, smart contract state.
- <img height="12" width="12" src="https://bicscan.io/favicon.png" alt="BICScan Logo" /> **[BICScan](https://github.com/ahnlabio/bicscan-mcp)** - Risk score / asset holdings of EVM blockchain address (EOA, CA, ENS) and even domain names.
- <img height="12" width="12" src="https://web-cdn.bitrise.io/favicon.ico" alt="Bitrise Logo" /> **[Bitrise](https://github.com/bitrise-io/bitrise-mcp)** - Chat with your builds, CI, and [more](https://bitrise.io/blog/post/chat-with-your-builds-ci-and-more-introducing-the-bitrise-mcp-server).
- <img height="12" width="12" src="https://boldsign.com/favicon.ico" alt="BoldSign Logo" /> **[BoldSign](https://github.com/boldsign/boldsign-mcp)** - Search, request, and manage e-signature contracts effortlessly with [BoldSign](https://boldsign.com/).
- <img height="12" width="12" src="https://boost.space/favicon.ico" alt="Boost.space Logo" /> **[Boost.space](https://github.com/boostspace/boostspace-mcp-server)** - An MCP server integrating with [Boost.space](https://boost.space) for centralized, automated business data from 2000+ sources.
- <img height="12" width="12" src="https://www.box.com/favicon.ico" alt="Box Logo" /> **[Box](https://github.com/box-community/mcp-server-box)** - Interact with the Intelligent Content Management platform through Box AI.
- <img height="12" width="12" src="https://browserbase.com/favicon.ico" alt="Browserbase Logo" /> **[Browserbase](https://github.com/browserbase/mcp-server-browserbase)** - Automate browser interactions in the cloud (e.g. web navigation, data extraction, form filling, and more)
- <img height="12" width="12" src="https://browserstack.wpenginepowered.com/wp-content/themes/browserstack/img/favicons/favicon.ico" alt="BrowserStack Logo" /> **[BrowserStack](https://github.com/browserstack/mcp-server)** - Access BrowserStack's [Test Platform](https://www.browserstack.com/test-platform) to debug, write and fix tests, do accessibility testing and more.
- <img height="12" width="12" src="https://builtwith.com/favicon.ico" alt="BuiltWith Logo" /> **[BuiltWith](https://github.com/builtwith/mcp)** - Identify the technology stack behind any website.
- <img height="12" width="12" src="https://portswigger.net/favicon.ico" alt="PortSwigger Logo" /> **[Burp Suite](https://github.com/PortSwigger/mcp-server)** - MCP Server extension allowing AI clients to connect to [Burp Suite](https://portswigger.net)
- <img height="12" width="12" src="https://campertunity.com/assets/icon/favicon.ico" alt="Campertunity Logo" /> **[Campertunity](https://github.com/campertunity/mcp-server)** - Search campgrounds around the world on campertunity, check availability, and provide booking links.
- <img height="12" width="12" src="https://play.cartesia.ai/icon.png" alt="Cartesia logo" /> **[Cartesia](https://github.com/cartesia-ai/cartesia-mcp)** - Connect to the [Cartesia](https://cartesia.ai/) voice platform to perform text-to-speech, voice cloning etc. 
- <img height="12" width="12" src="https://www.cashfree.com/favicon.ico" alt="Cashfree logo" /> **[Cashfree](https://github.com/cashfree/cashfree-mcp)** - [Cashfree Payments](https://www.cashfree.com/) official MCP server.
- <img height="12" width="12" src="https://www.chargebee.com/static/resources/brand/favicon.png" alt="Chargebee Logo" /> **[Chargebee](https://github.com/chargebee/agentkit/tree/main/modelcontextprotocol)** - MCP Server that connects AI agents to [Chargebee platform](https://www.chargebee.com).
- <img height="12" width="12" src="https://cheqd.io/wp-content/uploads/2023/03/logo_cheqd_favicon.png" alt="Cheqd Logo" /> **[Cheqd](https://github.com/cheqd/mcp-toolkit)** - Enable AI Agents to be trusted, verified, prevent fraud, protect your reputation, and more through [cheqd's](https://cheqd.io) Trust Registries and Credentials.
- <img height="12" width="12" src="https://cdn.chiki.studio/brand/logo.png" alt="Chiki StudIO Logo" /> **[Chiki StudIO](https://chiki.studio/galimybes/mcp/)** - Create your own configurable MCP servers purely via configuration (no code), with instructions, prompts, and tools support.
- <img height="12" width="12" src="https://trychroma.com/_next/static/media/chroma-logo.ae2d6e4b.svg" alt="Chroma Logo" /> **[Chroma](https://github.com/chroma-core/chroma-mcp)** - Embeddings, vector search, document storage, and full-text search with the open-source AI application database
- <img height="12" width="12" src="https://www.chronulus.com/favicon/chronulus-logo-blue-on-alpha-square-128x128.ico" alt="Chronulus AI Logo" /> **[Chronulus AI](https://github.com/ChronulusAI/chronulus-mcp)** - Predict anything with Chronulus AI forecasting and prediction agents.
- <img height="12" width="12" src="https://circleci.com/favicon.ico" alt="CircleCI Logo" /> **[CircleCI](https://github.com/CircleCI-Public/mcp-server-circleci)** - Enable AI Agents to fix build failures from CircleCI.
- <img height="12" width="12" src="https://clickhouse.com/favicon.ico" alt="ClickHouse Logo" /> **[ClickHouse](https://github.com/ClickHouse/mcp-clickhouse)** - Query your [ClickHouse](https://clickhouse.com/) database server.
- <img height="12" width="12" src="https://cdn.simpleicons.org/cloudflare" /> **[Cloudflare](https://github.com/cloudflare/mcp-server-cloudflare)** - Deploy, configure & interrogate your resources on the Cloudflare developer platform (e.g. Workers/KV/R2/D1)
- <img height="12" width="12" src="https://app.codacy.com/static/images/favicon-16x16.png" alt="Codacy Logo" /> **[Codacy](https://github.com/codacy/codacy-mcp-server/)** - Interact with [Codacy](https://www.codacy.com) API to query code quality issues, vulnerabilities, and coverage insights about your code.
- <img height="12" width="12" src="https://codelogic.com/wp-content/themes/codelogic/assets/img/favicon.png" alt="CodeLogic Logo" /> **[CodeLogic](https://github.com/CodeLogicIncEngineering/codelogic-mcp-server)** - Interact with [CodeLogic](https://codelogic.com), a Software Intelligence platform that graphs complex code and data architecture dependencies, to boost AI accuracy and insight.
- <img height="12" width="12" src="https://www.comet.com/favicon.ico" alt="Comet Logo" /> **[Comet Opik](https://github.com/comet-ml/opik-mcp)** - Query and analyze your [Opik](https://github.com/comet-ml/opik) logs, traces, prompts and all other telemtry data from your LLMs in natural language.
- <img height="12" width="12" src="https://www.confluent.io/favicon.ico" alt="Confluent Logo" /> **[Confluent](https://github.com/confluentinc/mcp-confluent)** - Interact with Confluent Kafka and Confluent Cloud REST APIs.
- <img src="https://contrastsecurity.com/favicon.ico" alt="Contrast Security" width="12" height="12"> **[Contrast Security](https://github.com/Contrast-Security-OSS/mcp-contrast)** - Brings Contrast's vulnerability and SCA data into your coding agent to quickly remediate vulnerabilities.
- <img height="12" width="12" src="https://www.convex.dev/favicon.ico" alt="Convex Logo" /> **[Convex](https://stack.convex.dev/convex-mcp-server)** - Introspect and query your apps deployed to Convex.
- <img height="12" width="12" src="https://avatars.githubusercontent.com/u/605755?s=200&v=4" alt="Couchbase Logo" /> **[Couchbase](https://github.com/Couchbase-Ecosystem/mcp-server-couchbase)** - Interact with the data stored in Couchbase clusters.
- <img height="12" width="12" src="https://github.com/user-attachments/assets/b256f9fa-2020-4b37-9644-c77229ef182b" alt="CRIC 克而瑞 LOGO"> **[CRIC Wuye AI](https://github.com/wuye-ai/mcp-server-wuye-ai)** - Interact with capabilities of the CRIC Wuye AI platform, an intelligent assistant specifically for the property management industry.
- <img height="12" width="12" src="http://app.itsdart.com/static/img/favicon.png" alt="Dart Logo" /> **[Dart](https://github.com/its-dart/dart-mcp-server)** - Interact with task, doc, and project data in [Dart](https://itsdart.com), an AI-native project management tool
- <img height="12" width="12" src="https://datahub.com/wp-content/uploads/2025/04/cropped-Artboard-1-32x32.png" alt="DataHub Logo" /> **[DataHub](https://github.com/acryldata/mcp-server-datahub)** - Search your data assets, traverse data lineage, write SQL queries, and more using [DataHub](https://datahub.com/) metadata.
- <img height="12" width="12" src="https://debugg.ai/favicon.svg" alt="Debugg AI Logo" /> **[Debugg.AI](https://github.com/debugg-ai/debugg-ai-mcp)** - Zero-Config, Fully AI-Managed End-to-End Testing for any code gen platform via [Debugg.AI](https://debugg.ai) remote browsing test agents.
- <img height="12" width="12" src="https://www.deepl.com/img/logo/deepl-logo-blue.svg" alt="DeepL Logo" /> **[DeepL](https://github.com/DeepLcom/deepl-mcp-server)** - Translate or rewrite text with [DeepL](https://deepl.com)'s very own AI models using [the DeepL API](https://developers.deepl.com/docs)
- <img height="12" width="12" src="https://defang.io/_next/static/media/defang-icon-dark-colour.25f95b77.svg" alt="Defang Logo" /> **[Defang](https://github.com/DefangLabs/defang/blob/main/src/pkg/mcp/README.md)** - Deploy your project to the cloud seamlessly with the [Defang](https://www.defang.io) platform without leaving your integrated development environment
- <img height="12" width="12" src="https://www.devhub.com/img/upload/favicon-196x196-dh.png" alt="DevHub Logo" /> **[DevHub](https://github.com/devhub/devhub-cms-mcp)** - Manage and utilize website content within the [DevHub](https://www.devhub.com) CMS platform
- <img height="12" width="12" src="https://devrev.ai/favicon.ico" alt="DevRev Logo" /> **[DevRev](https://github.com/devrev/mcp-server)** - An MCP server to integrate with DevRev APIs to search through your DevRev Knowledge Graph where objects can be imported from diff. Sources listed [here](https://devrev.ai/docs/import#available-sources).
- <img height="12" width="12" src="https://dexpaprika.com/favicon.ico" alt="DexPaprika Logo" /> **[DexPaprika (CoinPaprika)](https://github.com/coinpaprika/dexpaprika-mcp)** - Access real-time DEX data, liquidity pools, token information, and trading analytics across multiple blockchain networks with [DexPaprika](https://dexpaprika.com) by CoinPaprika.
- <img height="12" width="12" src="https://avatars.githubusercontent.com/u/204530939?s=200&v=4" alt="Dumpling AI Logo" /> **[Dumpling AI](https://github.com/Dumpling-AI/mcp-server-dumplingai)** - Access data, web scraping, and document conversion APIs by [Dumpling AI](https://www.dumplingai.com/)
- <img height="12" width="12" src="https://avatars.githubusercontent.com/u/58178984" alt="Dynatrace Logo" /> **[Dynatrace](https://github.com/dynatrace-oss/dynatrace-mcp)** - Manage and interact with the [Dynatrace Platform ](https://www.dynatrace.com/platform) for real-time observability and monitoring.
- <img height="12" width="12" src="https://e2b.dev/favicon.ico" alt="E2B Logo" /> **[E2B](https://github.com/e2b-dev/mcp-server)** - Run code in secure sandboxes hosted by [E2B](https://e2b.dev)
- <img height="12" width="12" src="https://www.edgee.cloud/favicon.ico" alt="Edgee Logo" /> **[Edgee](https://github.com/edgee-cloud/mcp-server-edgee)** - Deploy and manage [Edgee](https://www.edgee.cloud) components and projects
- <img height="12" width="12" src="https://static.edubase.net/media/brand/favicon/favicon-32x32.png" alt="EduBase Logo" /> **[EduBase](https://github.com/EduBase/MCP)** - Interact with [EduBase](https://www.edubase.net), a comprehensive e-learning platform with advanced quizzing, exam management, and content organization capabilities
- <img height="12" width="12" src="https://www.elastic.co/favicon.ico" alt="Elasticsearch Logo" /> **[Elasticsearch](https://github.com/elastic/mcp-server-elasticsearch)** - Query your data in [Elasticsearch](https://www.elastic.co/elasticsearch)
- <img height="12" width="12" src="https://esignatures.com/favicon.ico" alt="eSignatures Logo" /> **[eSignatures](https://github.com/esignaturescom/mcp-server-esignatures)** - Contract and template management for drafting, reviewing, and sending binding contracts.
- <img height="12" width="12" src="https://exa.ai/images/favicon-32x32.png" alt="Exa Logo" /> **[Exa](https://github.com/exa-labs/exa-mcp-server)** - Search Engine made for AIs by [Exa](https://exa.ai)
- <img height="12" width="12" src="https://fewsats.com/favicon.svg" alt="Fewsats Logo" /> **[Fewsats](https://github.com/Fewsats/fewsats-mcp)** - Enable AI Agents to purchase anything in a secure way using [Fewsats](https://fewsats.com)
- <img height="12" width="12" src="https://fibery.io/favicon.svg" alt="Fibery Logo" /> **[Fibery](https://github.com/Fibery-inc/fibery-mcp-server)** - Perform queries and entity operations in your [Fibery](https://fibery.io) workspace.
- <img height="12" width="12" src="https://financialdatasets.ai/favicon.ico" alt="Financial Datasets Logo" /> **[Financial Datasets](https://github.com/financial-datasets/mcp-server)** - Stock market API made for AI agents
- <img height="12" width="12" src="https://firecrawl.dev/favicon.ico" alt="Firecrawl Logo" /> **[Firecrawl](https://github.com/mendableai/firecrawl-mcp-server)** - Extract web data with [Firecrawl](https://firecrawl.dev)
- <img height="12" width="12" src="https://avatars.githubusercontent.com/u/100200663?s=200&v=4" alt="Firefly Logo" /> **[Firefly](https://github.com/gofireflyio/firefly-mcp)** - Integrates, discovers, manages, and codifies cloud resources with [Firefly](https://firefly.ai).
- <img height="12" width="12" src="https://fireproof.storage/favicon.ico" alt="Fireproof Logo" /> **[Fireproof](https://github.com/fireproof-storage/mcp-database-server)** - Immutable ledger database with live synchronization
- <img height="12" width="12" src="https://forevervm.com/icon.png" alt="ForeverVM Logo" /> **[ForeverVM](https://github.com/jamsocket/forevervm/tree/main/javascript/mcp-server)** - Run Python in a code sandbox.
- <img height="12" width="12" src="https://app.gibsonai.com/favicon.ico" alt="GibsonAI Logo" /> **[GibsonAI](https://github.com/GibsonAI/mcp)** - AI-Powered Cloud databases: Build, migrate, and deploy database instances with AI
- <img height="12" width="12" src="https://gitea.com/assets/img/favicon.svg" alt="Gitea Logo" /> **[Gitea](https://gitea.com/gitea/gitea-mcp)** - Interact with Gitea instances with MCP.
- <img height="12" width="12" src="https://gitee.com/favicon.ico" alt="Gitee Logo" /> **[Gitee](https://github.com/oschina/mcp-gitee)** - Gitee API integration, repository, issue, and pull request management, and more.
- <img height="12" width="12" src="https://github.githubassets.com/assets/GitHub-Mark-ea2971cee799.png" alt="GitHub Logo" /> **[Github](https://github.com/github/github-mcp-server)** - GitHub's official MCP Server
- <img height="12" width="12" src="https://app.glean.com/images/favicon3-196x196.png" alt="Glean Logo" /> **[Glean](https://github.com/gleanwork/mcp-server)** - Enterprise search and chat using Glean's API.
- <img height="12" width="12" src="https://cdn.jsdelivr.net/gh/jsdelivr/globalping-media@refs/heads/master/icons/android-chrome-192x192.png" alt="Globalping Logo" /> **[Globalping](https://github.com/jsdelivr/globalping-mcp-server)** - Access a network of thousands of probes to run network commands like ping, traceroute, mtr, http and DNS resolve.
- <img height="12" width="12" src="https://gnucleus.ai/favicon.ico" alt="gNucleus Logo" /> **[gNucleus Text-To-CAD](https://github.com/gNucleus/text-to-cad-mcp)** - Generate CAD parts and assemblies from text using gNucleus AI models.
- <img height="12" width="12" src="https://cdn.prod.website-files.com/6605a2979ff17b2cd1939cd4/6605a460de47e7596ed84f06_icon256.png" alt="gotoHuman Logo" /> **[gotoHuman](https://github.com/gotohuman/gotohuman-mcp-server)** - Human-in-the-loop platform - Allow AI agents and automations to send requests for approval to your [gotoHuman](https://www.gotohuman.com) inbox.
- <img height="12" width="12" src="https://grafana.com/favicon.ico" alt="Grafana Logo" /> **[Grafana](https://github.com/grafana/mcp-grafana)** - Search dashboards, investigate incidents and query datasources in your Grafana instance
- <img height="12" width="12" src="https://grafbase.com/favicon.ico" alt="Grafbase Logo" /> **[Grafbase](https://github.com/grafbase/grafbase/tree/main/crates/mcp)** - Turn your GraphQL API into an efficient MCP server with schema intelligence in a single command.
- <img height="12" width="12" src="https://framerusercontent.com/images/KCOWBYLKunDff1Dr452y6EfjiU.png" alt="Graphlit Logo" /> **[Graphlit](https://github.com/graphlit/graphlit-mcp-server)** - Ingest anything from Slack to Gmail to podcast feeds, in addition to web crawling, into a searchable [Graphlit](https://www.graphlit.com) project.
- <img height="12" width="12" src="https://greptime.com/favicon.ico" alt="Greptime Logo" /> **[GreptimeDB](https://github.com/GreptimeTeam/greptimedb-mcp-server)** - Provides AI assistants with a secure and structured way to explore and analyze data in [GreptimeDB](https://github.com/GreptimeTeam/greptimedb).
- <img height="12" width="12" src="https://gyazo.com/favicon.ico" alt="Gyazo Logo" /> **[Gyazo](https://github.com/nota/gyazo-mcp-server)** - Search, fetch, upload, and interact with Gyazo images, including metadata and OCR data.
- <img height="12" width="12" src="https://www.herokucdn.com/favicons/favicon.ico" alt="Heroku Logo" /> **[Heroku](https://github.com/heroku/heroku-mcp-server)** - Interact with the Heroku Platform through LLM-driven tools for managing apps, add-ons, dynos, databases, and more.
- <img height="12" width="12" src="https://img.alicdn.com/imgextra/i3/O1CN01d9qrry1i6lTNa2BRa_!!6000000004364-2-tps-218-200.png" alt="Hologres Logo" /> **[Hologres](https://github.com/aliyun/alibabacloud-hologres-mcp-server)** - Connect to a [Hologres](https://www.alibabacloud.com/en/product/hologres) instance, get table metadata, query and analyze data.
- <img height="12" width="12" src="https://www.honeycomb.io/favicon.ico" alt="Honeycomb Logo" /> **[Honeycomb](https://github.com/honeycombio/honeycomb-mcp)** Allows [Honeycomb](https://www.honeycomb.io/) Enterprise customers to query and analyze their data, alerts, dashboards, and more; and cross-reference production behavior with the codebase.
- <img height="12" width="12" src="https://static.hsinfrastatic.net/StyleGuideUI/static-3.438/img/sprocket/favicon-32x32.png" alt="HubSpot Logo" /> **[HubSpot](https://developer.hubspot.com/mcp)** - Connect, manage, and interact with [HubSpot](https://www.hubspot.com/) CRM data
- <img height="12" width="12" src="https://hunter.io/favicon.ico" alt="Hunter Logo" /> **[Hunter](https://github.com/hunter-io/hunter-mcp)** - Interact with the [Hunter API](https://hunter.io) to get B2B data using natural language.
- <img height="12" width="12" src="https://hyperbrowser-assets-bucket.s3.us-east-1.amazonaws.com/Hyperbrowser-logo.png" alt="Hyperbrowsers23 Logo" /> **[Hyperbrowser](https://github.com/hyperbrowserai/mcp)** - [Hyperbrowser](https://www.hyperbrowser.ai/) is the next-generation platform empowering AI agents and enabling effortless, scalable browser automation.
- **[IBM wxflows](https://github.com/IBM/wxflows/tree/main/examples/mcp/javascript)** - Tool platform by IBM to build, test and deploy tools for any data source
- <img height="12" width="12" src="https://www.getinboxzero.com/icon.png" alt="Inbox Zero Logo" /> **[Inbox Zero](https://github.com/elie222/inbox-zero/tree/main/apps/mcp-server)** - AI personal assistant for email [Inbox Zero](https://www.getinboxzero.com)
- <img height="12" width="12" src="https://inkeep.com/favicon.ico" alt="Inkeep Logo" /> **[Inkeep](https://github.com/inkeep/mcp-server-python)** - RAG Search over your content powered by [Inkeep](https://inkeep.com)
- <img height="12" width="12" src="https://integration.app/favicon.ico" alt="Integration App Icon" /> **[Integration App](https://github.com/integration-app/mcp-server)** - Interact with any other SaaS applications on behalf of your customers.
- <img height="12" width="12" src="https://cdn.simpleicons.org/jetbrains" /> **[JetBrains](https://github.com/JetBrains/mcp-jetbrains)** – Work on your code with JetBrains IDEs
- <img height="12" width="12" src="https://speedmedia.jfrog.com/08612fe1-9391-4cf3-ac1a-6dd49c36b276/media.jfrog.com/wp-content/uploads/2019/04/20131046/Jfrog16-1.png" alt="JFrog Logo" /> **[JFrog](https://github.com/jfrog/mcp-jfrog)** - Model Context Protocol (MCP) Server for the [JFrog](https://jfrog.com/) Platform API, enabling repository management, build tracking, release lifecycle management, and more.
- <img height="12" width="12" src="https://kagi.com/favicon.ico" alt="Kagi Logo" /> **[Kagi Search](https://github.com/kagisearch/kagimcp)** - Search the web using Kagi's search API
- <img height="12" width="12" src="https://connection.keboola.com/favicon.ico" alt="Keboola Logo" /> **[Keboola](https://github.com/keboola/keboola-mcp-server)** - Build robust data workflows, integrations, and analytics on a single intuitive platform.
- <img height="12" width="12" src="https://keywordspeopleuse.com/favicon.ico" alt="KeywordsPeopleUse Logo" /> **[KeywordsPeopleUse.com](https://github.com/data-skunks/kpu-mcp)** - Find questions people ask online with [KeywordsPeopleUse](https://keywordspeopleuse.com).
- <img height="12" width="12" src="https://raw.githubusercontent.com/klavis-ai/klavis/main/static/klavis-ai.png" alt="Klavis Logo" /> **[Klavis ReportGen](https://github.com/Klavis-AI/klavis/tree/main/mcp_servers/report_generation)** - Create professional reports from a simple user query.
- <img height="12" width="12" src="https://www.kurrent.io/favicon.ico" alt="Kurrent Logo" /> **[KurrentDB](https://github.com/kurrent-io/mcp-server)** - This is a simple MCP server to help you explore data and prototype projections faster on top of KurrentDB.
- <img height="12" width="12" src="https://avatars.githubusercontent.com/u/187484914" alt="KWDB Logo" /> **[KWDB](https://github.com/KWDB/kwdb-mcp-server)** - Reading, writing, querying, modifying data, and performing DDL operations with data in your KWDB Database.
- <img height="12" width="12" src="https://labelstud.io/favicon-16x16.png" alt="Label Studio Logo" /> **[Label Studio](https://github.com/HumanSignal/label-studio-mcp-server)** - Open Source data labeling platform.
- <img src="https://avatars.githubusercontent.com/u/188884511?s=48&v=4" alt="Lambda Capture" width="12" height="12"> **[Lambda Capture](https://github.com/lambda-capture/mcp-server)** - Macroeconomic Forecasts & Semantic Context from Federal Reserve, Bank of England, ECB.
- <img height="12" width="12" src="https://langfuse.com/favicon.ico" alt="Langfuse Logo" /> **[Langfuse Prompt Management](https://github.com/langfuse/mcp-server-langfuse)** - Open-source tool for collaborative editing, versioning, evaluating, and releasing prompts.
- <img height="12" width="12" src="https://laratranslate.com/favicon.ico" alt="Lara Translate Logo" /> **[Lara Translate](https://github.com/translated/lara-mcp)** - MCP Server for Lara Translate API, enabling powerful translation capabilities with support for language detection and context-aware translations.
- <img height="12" width="12" src="https://www.launchdarkly.com/favicon.ico" alt="LaunchDarkly Logo" /> **[LaunchDarkly](https://github.com/launchdarkly/mcp-server)** - LaunchDarkly is a continuous delivery platform that provides feature flags as a service and allows developers to iterate quickly and safely.
- <img height="12" width="12" src="https://linear.app/favicon.ico" alt="Linear Logo" /> **[Linear](https://linear.app/docs/mcp)** - Search, create, and update Linear issues, projects, and comments.
- <img height="12" width="12" src="https://lingo.dev/favicon.ico" alt="Lingo.dev Logo" /> **[Lingo.dev](https://github.com/lingodotdev/lingo.dev/blob/main/mcp.md)** - Make your AI agent speak every language on the planet, using [Lingo.dev](https://lingo.dev) Localization Engine.
- <img height="12" width="12" src="https://ligo.ertiqah.com/favicon.avif" alt="LiGo Logo" /> **[LinkedIn MCP Runner](https://github.com/ertiqah/linkedin-mcp-runner)** - Write, edit, and schedule LinkedIn posts right from ChatGPT and Claude with [LiGo](https://ligo.ertiqah.com/).
- <img height="12" width="12" src="https://litmus.io/favicon.ico" alt="Litmus.io Logo" /> **[Litmus.io](https://github.com/litmusautomation/litmus-mcp-server)** - Official MCP server for configuring [Litmus](https://litmus.io) Edge for Industrial Data Collection, Edge Analytics & Industrial AI.
- <img height="12" width="12" src="https://liveblocks.io/favicon.ico" alt="Liveblocks Logo" /> **[Liveblocks](https://github.com/liveblocks/liveblocks-mcp-server)** - Ready‑made features for AI & human collaboration—use this to develop your [Liveblocks](https://liveblocks.io) app quicker.
- <img height="12" width="12" src="https://logfire.pydantic.dev/favicon.ico" alt="Logfire Logo" /> **[Logfire](https://github.com/pydantic/logfire-mcp)** - Provides access to OpenTelemetry traces and metrics through Logfire.
- <img height="12" width="12" src="https://make.magicmealkits.com/favicon.ico" alt="Magic Meal Kits Logo" /> **[Magic Meal Kits](https://github.com/pureugong/mmk-mcp)** - Unleash Make's Full Potential by [Magic Meal Kits](https://make.magicmealkits.com/)
- <img height="12" width="12" src="https://www.mailgun.com/favicon.ico" alt="Mailgun Logo" /> **[Mailgun](https://github.com/mailgun/mailgun-mcp-server)** - Interact with Mailgun API.
- <img height="12" width="12" src="https://www.make.com/favicon.ico" alt="Make Logo" /> **[Make](https://github.com/integromat/make-mcp-server)** - Turn your [Make](https://www.make.com/) scenarios into callable tools for AI assistants.
- <img height="14" width="14" src="https://raw.githubusercontent.com/rust-mcp-stack/mcp-discovery/refs/heads/main/docs/_media/mcp-discovery-logo.png" alt="mcp-discovery logo" /> **[MCP Discovery](https://github.com/rust-mcp-stack/mcp-discovery)** - A lightweight CLI tool built in Rust for discovering MCP server capabilities.
- <img height="12" width="12" src="https://googleapis.github.io/genai-toolbox/favicons/favicon.ico" alt="MCP Toolbox for Databases Logo" /> **[MCP Toolbox for Databases](https://github.com/googleapis/genai-toolbox)** - Open source MCP server specializing in easy, fast, and secure tools for Databases. Supports  AlloyDB, BigQuery, Bigtable, Cloud SQL, Dgraph, MySQL, Neo4j, Postgres, Spanner, and more.
- <img height="12" width="12" src="https://www.meilisearch.com/favicon.ico" alt="Meilisearch Logo" /> **[Meilisearch](https://github.com/meilisearch/meilisearch-mcp)** - Interact & query with Meilisearch (Full-text & semantic search API)
- <img height="12" width="12" src="https://memgraph.com/favicon.png" alt="Memgraph Logo" /> **[Memgraph](https://github.com/memgraph/mcp-memgraph)** - Query your data in [Memgraph](https://memgraph.com/) graph database.
- <img height="12" width="12" src="https://www.mercadopago.com/favicon.ico" alt="MercadoPago Logo" /> **[Mercado Pago](https://mcp.mercadopago.com/)** - Mercado Pago's official MCP server.
- <img height="12" width="12" src="https://metoro.io/static/images/logos/Metoro.svg" alt="Metoro Logo" /> **[Metoro](https://github.com/metoro-io/metoro-mcp-server)** - Query and interact with kubernetes environments monitored by Metoro
- <img height="12" width="12" src="https://claritystatic.azureedge.net/images/logo.ico" alt="Microsoft Clarity Logo"/> **[Microsoft Clarity](https://github.com/microsoft/clarity-mcp-server)** - Official MCP Server to get your behavioral analytics data and insights from [Clarity](https://clarity.microsoft.com)
- <img height="12" width="12" src="https://www.microsoft.com/favicon.ico" alt="microsoft.com favicon" /> **[Microsoft Docs](https://github.com/microsoftdocs/mcp)** - An MCP server that provides structured access to Microsoft’s official documentation. Retrieves accurate, authoritative, and context-aware technical content for code generation, question answering, and workflow grounding.
- <img height="12" width="12" src="https://conn-afd-prod-endpoint-bmc9bqahasf3grgk.b01.azurefd.net/releases/v1.0.1735/1.0.1735.4099/commondataserviceforapps/icon.png" alt="Microsoft Dataverse Logo" /> **[Microsoft Dataverse](https://go.microsoft.com/fwlink/?linkid=2320176)** - Chat over your business data using NL - Discover tables, run queries, retrieve data, insert or update records, and execute custom prompts grounded in business knowledge and context.
- <img height="12" width="12" src="https://milvus.io/favicon-32x32.png" /> **[Milvus](https://github.com/zilliztech/mcp-server-milvus)** - Search, Query and interact with data in your Milvus Vector Database.
- <img height="12" width="12" src="https://console.gomomento.com/favicon.ico" /> **[Momento](https://github.com/momentohq/mcp-momento)** - Momento Cache lets you quickly improve your performance, reduce costs, and handle load at any scale.
- <img height="12" width="12" src="https://www.mongodb.com/favicon.ico" /> **[MongoDB](https://github.com/mongodb-js/mongodb-mcp-server)** - Both MongoDB Community Server and MongoDB Atlas are supported.
- <img height="12" width="12" src="https://www.motherduck.com/favicon.ico" alt="MotherDuck Logo" /> **[MotherDuck](https://github.com/motherduckdb/mcp-server-motherduck)** - Query and analyze data with MotherDuck and local DuckDB
- <img height="12" width="12" src="https://avatars.githubusercontent.com/u/38020270" alt="NanoVMs Logo" /> **[NanoVMs](https://github.com/nanovms/ops-mcp)** - Easily Build and Deploy unikernels to any cloud.
- <img height="12" width="12" src="https://needle-ai.com/images/needle-logo-orange-2-rounded.png" alt="Needle AI Logo" /> **[Needle](https://github.com/needle-ai/needle-mcp)** - Production-ready RAG out of the box to search and retrieve data from your own documents.
- <img height="12" width="12" src="https://neo4j.com/favicon.ico" alt="Neo4j Logo" /> **[Neo4j](https://github.com/neo4j-contrib/mcp-neo4j/)** - Neo4j graph database server (schema + read/write-cypher) and separate graph database backed memory
- <img height="12" width="12" src="https://avatars.githubusercontent.com/u/183852044?s=48&v=4" alt="Neon Logo" /> **[Neon](https://github.com/neondatabase/mcp-server-neon)** - Interact with the Neon serverless Postgres platform
- <img height="12" width="12" src="https://www.netdata.cloud/favicon-32x32.png" alt="Netdata Logo" /> **[Netdata](https://github.com/netdata/netdata/blob/master/src/web/mcp/README.md)** - Discovery, exploration, reporting and root cause analysis using all observability data, including metrics, logs, systems, containers, processes, and network connections
- <img height="12" width="12" src="https://www.netlify.com/favicon/icon.svg" alt="Netlify Logo" /> **[Netlify](https://docs.netlify.com/welcome/build-with-ai/netlify-mcp-server/)** - Create, build, deploy, and manage your websites with Netlify web platform.
- <img height="12" width="12" src="https://www.thenile.dev/favicon.ico" alt="Nile Logo" /> **[Nile](https://github.com/niledatabase/nile-mcp-server)** - An MCP server that talks to Nile - Postgres re-engineered for B2B apps. Manage and query databases, tenants, users, auth using LLMs
- <img height="12" width="12" src="https://avatars.githubusercontent.com/u/208441832?s=400&v=4" alt="Nodit Logo" /> **[Nodit](https://github.com/noditlabs/nodit-mcp-server)** - Official Nodit MCP Server enabling access to multi-chain RPC Nodes and Data APIs for blockchain data.
- <img height="12" width="12" src="https://avatars.githubusercontent.com/u/4792552?s=200&v=4" alt="Notion Logo" /> **[Notion](https://github.com/makenotion/notion-mcp-server#readme)** - This project implements an MCP server for the Notion API.
- <img height="12" width="12" src="https://www.nutrient.io/assets/images/logos/nutrient.svg" alt="Nutrient Logo" /> **[Nutrient](https://github.com/PSPDFKit/nutrient-dws-mcp-server)** - Create, Edit, Sign, Extract Documents using Natural Language
- <img height="12" width="12" src="https://nx.dev/favicon/favicon.svg" alt="Nx Logo" /> **[Nx](https://github.com/nrwl/nx-console/blob/master/apps/nx-mcp)** - Makes [Nx's understanding](https://nx.dev/features/enhance-AI) of your codebase accessible to LLMs, providing insights into the codebase architecture, project relationships and runnable tasks thus allowing AI to make precise code suggestions.
- <img height="12" width="12" src="https://avatars.githubusercontent.com/u/82347605?s=48&v=4" alt="OceanBase Logo" /> **[OceanBase](https://github.com/oceanbase/mcp-oceanbase)** - MCP Server for OceanBase database and its tools
- <img height="12" width="12" src="https://docs.octagonagents.com/logo.svg" alt="Octagon Logo" /> **[Octagon](https://github.com/OctagonAI/octagon-mcp-server)** - Deliver real-time investment research with extensive private and public market data.
- <img height="12" width="12" src="https://octoeverywhere.com/img/logo.png" alt="OctoEverywhere Logo" /> **[OctoEverywhere](https://github.com/OctoEverywhere/mcp)** - A 3D Printing MCP server that allows for querying for live state, webcam snapshots, and 3D printer control.
- <img height="12" width="12" src="https://avatars.githubusercontent.com/u/211697972" alt="Offorte Logo" /> **[Offorte](https://github.com/offorte/offorte-mcp-server#readme)** - Offorte Proposal Software official MCP server enables creation and sending of business proposals.
- <img height="12" width="12" src="https://maps.olakrutrim.com/favicon.ico" alt="Ola Maps" /> **[OlaMaps](https://pypi.org/project/ola-maps-mcp-server)** - Official Ola Maps MCP Server for services like geocode, directions, place details and many more.
- <img height="12" width="12" src="https://static.onlyoffice.com/images/favicon.ico" alt="ONLYOFFICE DocSpace" /> **[ONLYOFFICE DocSpace](https://github.com/ONLYOFFICE/docspace-mcp)** - Interact with [ONLYOFFICE DocSpace](https://www.onlyoffice.com/docspace.aspx) API to create rooms, manage files and folders.
- <img height="12" width="12" src="https://op.gg/favicon.ico" alt="OP.GG Logo" /> **[OP.GG](https://github.com/opgginc/opgg-mcp)** - Access real-time gaming data across popular titles like League of Legends, TFT, and Valorant, offering champion analytics, esports schedules, meta compositions, and character statistics.
- <img height="12" width="12" src="https://app.opslevel.com/favicon.ico" alt="OpsLevel" /> **[OpsLevel](https://github.com/opslevel/opslevel-mcp)** - Official MCP Server for [OpsLevel](https://www.opslevel.com).
- <img height="12" width="12" src="https://oxylabs.io/favicon.ico" alt="Oxylabs Logo" /> **[Oxylabs](https://github.com/oxylabs/oxylabs-mcp)** - Scrape websites with Oxylabs Web API, supporting dynamic rendering and parsing for structured data extraction.
- <img height="12" width="12" src="https://developer.paddle.com/favicon.svg" alt="Paddle Logo" /> **[Paddle](https://github.com/PaddleHQ/paddle-mcp-server)** - Interact with the Paddle API. Manage product catalog, billing and subscriptions, and reports.
- <img height="12" width="12" src="https://secure.pagos.ai/favicon.svg" alt="Pagos Logo" /> **[Pagos](https://github.com/pagos-ai/pagos-mcp)** - Interact with the Pagos API. Query Credit Card BIN Data with more to come.
- <img height="12" width="12" src="https://paiml.com/favicon.ico" alt="PAIML Logo" /> **[PAIML MCP Agent Toolkit](https://github.com/paiml/paiml-mcp-agent-toolkit)** - Professional project scaffolding toolkit with zero-configuration AI context generation, template generation for Rust/Deno/Python projects, and hybrid neuro-symbolic code analysis.
- **[Patronus AI](https://github.com/patronus-ai/patronus-mcp-server)** - Test, evaluate, and optimize AI agents and RAG apps
- <img height="12" width="12" src="https://www.paypalobjects.com/webstatic/icon/favicon.ico" alt="PayPal Logo" /> **[PayPal](https://mcp.paypal.com)** - PayPal's official MCP server.
- <img height="12" width="12" src="https://www.perplexity.ai/favicon.ico" alt="Perplexity Logo" /> **[Perplexity](https://github.com/ppl-ai/modelcontextprotocol)** - An MCP server that connects to Perplexity's Sonar API, enabling real-time web-wide research in conversational AI.
- <img height="12" width="12" src="https://avatars.githubusercontent.com/u/54333248" /> **[Pinecone](https://github.com/pinecone-io/pinecone-mcp)** - [Pinecone](https://docs.pinecone.io/guides/operations/mcp-server)'s developer MCP Server assist developers in searching documentation and managing data within their development environment.
- <img height="12" width="12" src="https://avatars.githubusercontent.com/u/54333248" /> **[Pinecone Assistant](https://github.com/pinecone-io/assistant-mcp)** - Retrieves context from your [Pinecone Assistant](https://docs.pinecone.io/guides/assistant/mcp-server) knowledge base.
- **[PostHog](https://github.com/posthog/mcp)** - Interact with PostHog analytics, feature flags, error tracking and more with the official PostHog MCP server.
- <img height="12" width="12" src="https://www.prisma.io/images/favicon-32x32.png" alt="Prisma Logo" /> **[Prisma](https://www.prisma.io/docs/postgres/mcp-server)** - Create and manage Prisma Postgres databases
- <img src="https://www.pubnub.com/favicon/favicon-32x32.png" alt="PubNub" width="12" height="12"> **[PubNub](https://github.com/pubnub/pubnub-mcp-server)** - Retrieves context for developing with PubNub SDKs and calling APIs.
- <img height="12" width="12" src="https://www.pulumi.com/images/favicon.ico" alt="Pulumi Logo" /> **[Pulumi](https://github.com/pulumi/mcp-server)** - Deploy and manage cloud infrastructure using [Pulumi](https://pulumi.com).
- <img height="12" width="12" src="https://pure.md/favicon.png" alt="Pure.md Logo" /> **[Pure.md](https://github.com/puremd/puremd-mcp)** - Reliably access web content in markdown format with [pure.md](https://pure.md) (bot detection avoidance, proxy rotation, and headless JS rendering built in).
- <img height="12" width="12" src="https://put.io/images/favicon.ico" alt="Put.io Logo" /> **[Put.io](https://github.com/putdotio/putio-mcp-server)** - Interact with your Put.io account to download torrents.
- <img height="12" width="12" src="https://qdrant.tech/img/brand-resources-logos/logomark.svg" /> **[Qdrant](https://github.com/qdrant/mcp-server-qdrant/)** - Implement semantic memory layer on top of the Qdrant vector search engine
- <img height="12" width="12" src="https://avatars.githubusercontent.com/u/165178062" alt="Ragie Logo" /> **[Ragie](https://github.com/ragieai/ragie-mcp-server/)** - Retrieve context from your [Ragie](https://www.ragie.ai) (RAG) knowledge base connected to integrations like Google Drive, Notion, JIRA and more.
- <img height="12" width="12" src="https://www.ramp.com/favicon.ico" /> **[Ramp](https://github.com/ramp-public/ramp-mcp)** - Interact with [Ramp](https://ramp.com)'s Developer API to run analysis on your spend and gain insights leveraging LLMs
- **[Raygun](https://github.com/MindscapeHQ/mcp-server-raygun)** - Interact with your crash reporting and real using monitoring data on your Raygun account
- <img height="12" width="12" src="https://framerusercontent.com/images/CU1m0xFonUl76ZeaW0IdkQ0M.png" alt="Razorpay Logo" /> **[Razorpay](https://github.com/razorpay/razorpay-mcp-server)** - Razorpay's official MCP server
- <img height="12" width="12" src="https://www.recraft.ai/favicons/icon.svg" alt="Recraft Logo" /> **[Recraft](https://github.com/recraft-ai/mcp-recraft-server)** - Generate raster and vector (SVG) images using [Recraft](https://recraft.ai). Also you can edit, upscale images, create your own styles, and vectorize raster images
- <img height="12" width="12" src="https://avatars.githubusercontent.com/u/1529926" alt="Redis Logo" /> **[Redis](https://github.com/redis/mcp-redis/)** - The Redis official MCP Server offers an interface to manage and search data in Redis.
- <img height="12" width="12" src="https://avatars.githubusercontent.com/u/1529926" alt="Redis Logo" /> **[Redis Cloud API](https://github.com/redis/mcp-redis-cloud/)** - The Redis Cloud API MCP Server allows you to manage your Redis Cloud resources using natural language.
- <img src="https://avatars.githubusercontent.com/u/149024635" alt="Reexpress" width="12" height="12"> **[Reexpress](https://github.com/ReexpressAI/reexpress_mcp_server)** - Enable Similarity-Distance-Magnitude statistical verification for your search, software, and data science workflows
- <img height="12" width="12" src="https://www.rember.com/favicon.ico" alt="Rember Logo" /> **[Rember](https://github.com/rember/rember-mcp)** - Create spaced repetition flashcards in [Rember](https://rember.com) to remember anything you learn in your chats
- <img height="12" width="12" src="https://ui.rilldata.com/favicon.png" alt="Rill Data Logo" /> **[Rill Data](https://docs.rilldata.com/explore/mcp)** - Interact with Rill Data to query and analyze your data.
- <img height="12" width="12" src="https://riza.io/favicon.ico" alt="Riza logo" /> **[Riza](https://github.com/riza-io/riza-mcp)** - Arbitrary code execution and tool-use platform for LLMs by [Riza](https://riza.io)
- <img height="12" width="12" src="https://cdn.prod.website-files.com/66b7de6a233c04f4dac200a6/66bed52680d689629483c18b_faviconV2%20(2).png" alt="Root Signals Logo" /> **[Root Signals](https://github.com/root-signals/root-signals-mcp)** - Improve and quality control your outputs with evaluations using LLM-as-Judge
- <img height="12" width="12" src="https://scrapi.tech/favicon.ico" alt="ScrAPI Logo" /> **[ScrAPI](https://github.com/DevEnterpriseSoftware/scrapi-mcp)** - Web scraping using [ScrAPI](https://scrapi.tech). Extract website content that is difficult to access because of bot detection, captchas or even geolocation restrictions.
- <img height="12" width="12" src="https://screenshotone.com/favicon.ico" alt="ScreenshotOne Logo" /> **[ScreenshotOne](https://github.com/screenshotone/mcp/)** - Render website screenshots with [ScreenshotOne](https://screenshotone.com/)
- <img height="12" width="12" src="https://semgrep.dev/favicon.ico" alt="Semgrep Logo" /> **[Semgrep](https://github.com/semgrep/mcp)** - Enable AI agents to secure code with [Semgrep](https://semgrep.dev/).
- <img height="12" width="12" src="https://pics.fatwang2.com/56912e614b35093426c515860f9f2234.svg" alt="Search1API Logo" /> **[Search1API](https://github.com/fatwang2/search1api-mcp)** - One API for Search, Crawling, and Sitemaps
- <img height="12" width="12" src="https://cdn.prod.website-files.com/6372338e5477e047032b37a5/64f85e6388a2a5c8c9525b4d_favLogo.png" alt="Shortcut Logo" /> **[Shortcut](https://github.com/useshortcut/mcp-server-shortcut)** - Access and implement all of your projects and tasks (Stories) from [Shortcut](https://shortcut.com/).
- <img height="12" width="12" src="https://www.singlestore.com/favicon-32x32.png?v=277b9cbbe31e8bc416504cf3b902d430"/> **[SingleStore](https://github.com/singlestore-labs/mcp-server-singlestore)** - Interact with the SingleStore database platform
- <img height="12" width="12" src="https://app.snyk.io/bundle/favicon-faj49uD9.png" alt="Snyk Logo" /> **[Snyk](https://github.com/snyk/snyk-ls/blob/main/mcp_extension/README.md)** - Enhance security posture by embedding [Snyk](https://snyk.io/) vulnerability scanning directly into agentic workflows.
- <img height="12" width="12" src="https://www.starrocks.io/favicon.ico" alt="StarRocks Logo" /> **[StarRocks](https://github.com/StarRocks/mcp-server-starrocks)** - Interact with [StarRocks](https://www.starrocks.io/)
- <img height="12" width="12" src="https://stripe.com/favicon.ico" alt="Stripe Logo" /> **[Stripe](https://github.com/stripe/agent-toolkit)** - Interact with Stripe API
- <img height="12" width="12" src="https://tavily.com/favicon.ico" alt="Tavily Logo" /> **[Tavily](https://github.com/tavily-ai/tavily-mcp)** - Search engine for AI agents (search + extract) powered by [Tavily](https://tavily.com/)
- <img height="12" width="12" src="https://raw.githubusercontent.com/hashicorp/terraform-mcp-server/main/public/images/Terraform-LogoMark_onDark.svg" alt="Terraform Logo" /> **[Terraform](https://github.com/hashicorp/terraform-mcp-server)** - Seamlessly integrate with Terraform ecosystem, enabling advanced automation and interaction capabilities for Infrastructure as Code (IaC) development powered by [Terraform](https://www.hashicorp.com/en/products/terraform)
- <img height="12" width="12" src="https://thirdweb.com/favicon.ico" alt="Thirdweb Logo" /> **[Thirdweb](https://github.com/thirdweb-dev/ai/tree/main/python/thirdweb-mcp)** - Read/write to over 2k blockchains, enabling data querying, contract analysis/deployment, and transaction execution, powered by [Thirdweb](https://thirdweb.com/)
- <img height="12" width="12" src="https://tianji.msgbyte.com/img/dark-brand.svg" alt="Tianji Logo" /> **[Tianji](https://github.com/msgbyte/tianji/tree/master/apps/mcp-server)** - Interact with Tianji platform whatever selfhosted or cloud platform, powered by [Tianji](https://tianji.msgbyte.com/).
- <img height="12" width="12" src="https://www.pingcap.com/favicon.ico" alt="TiDB Logo" /> **[TiDB](https://github.com/pingcap/pytidb)** - MCP Server to interact with TiDB database platform.
- <img height="12" width="12" src="https://www.tinybird.co/favicon.ico" alt="Tinybird Logo" /> **[Tinybird](https://github.com/tinybirdco/mcp-tinybird)** - Interact with Tinybird serverless ClickHouse platform
- <img height="12" width="12" src="https://b2729162.smushcdn.com/2729162/wp-content/uploads/2023/10/cropped-Favicon-1-192x192.png?lossy=1&strip=1&webp=1" alt="Tldv Logo" /> **[Tldv](https://gitlab.com/tldv/tldv-mcp-server)** - Connect your AI agents to Google-Meet, Zoom & Microsoft Teams through [tl;dv](https://tldv.io)
- <img height="12" width="12" src="https://images.thetradeagent.ai/trade_agent/logo.svg" alt="Trade Agent Logo" /> **[Trade Agent](https://github.com/Trade-Agent/trade-agent-mcp)** - Execute stock and crypto trades on your brokerage via [Trade Agent](https://thetradeagent.ai)
- <img height="12" width="12" src="https://www.twilio.com/content/dam/twilio-com/core-assets/social/favicon-16x16.png" alt="Twilio Logo" /> **[Twilio](https://github.com/twilio-labs/mcp)** - Interact with [Twilio](https://www.twilio.com/en-us) APIs to send SMS messages, manage phone numbers, configure your account, and more.
- <img height="12" width="12" src="https://unifai.network/favicon.ico" alt="UnifAI Logo" /> **[UnifAI](https://github.com/unifai-network/unifai-mcp-server)** - Dynamically search and call tools using [UnifAI Network](https://unifai.network)
- <img height="12" width="12" src="https://framerusercontent.com/images/plcQevjrOYnyriuGw90NfQBPoQ.jpg" alt="Unstructured Logo" /> **[Unstructured](https://github.com/Unstructured-IO/UNS-MCP)** - Set up and interact with your unstructured data processing workflows in [Unstructured Platform](https://unstructured.io)
- <img height="12" width="12" src="https://upstash.com/icons/favicon-32x32.png" alt="Upstash Logo" /> **[Upstash](https://github.com/upstash/mcp-server)** - Manage Redis databases and run Redis commands on [Upstash](https://upstash.com/) with natural language.
- <img src="https://www.vantage.sh/favicon.ico" alt="Vantage" width="12" height="12"> **[Vantage](https://github.com/vantage-sh/vantage-mcp-server)** - Interact with your organization's cloud cost spend.
- <img height="12" width="12" src="https://mcp.variflight.com/favicon.ico" alt="VariFlight Logo" /> **[VariFlight](https://github.com/variflight/variflight-mcp)** - VariFlight's official MCP server provides tools to query flight information, weather data, comfort metrics, the lowest available fares, and other civil aviation-related data.
- <img height="12" width="12" src="https://docs.octagonagents.com/logo.svg" alt="Octagon Logo" /> **[VCAgents](https://github.com/OctagonAI/octagon-vc-agents)** - Interact with investor agents—think Wilson or Thiel—continuously updated with market intel.
- **[Vectorize](https://github.com/vectorize-io/vectorize-mcp-server/)** - [Vectorize](https://vectorize.io) MCP server for advanced retrieval, Private Deep Research, Anything-to-Markdown file extraction and text chunking.
- <img height="12" width="12" src="https://static.verbwire.com/favicon-16x16.png" alt="Verbwire Logo" /> **[Verbwire](https://github.com/verbwire/verbwire-mcp-server)** - Deploy smart contracts, mint NFTs, manage IPFS storage, and more through the Verbwire API
- <img height="12" width="12" src="https://verodat.io/assets/favicon-16x16.png" alt="Verodat Logo" /> **[Verodat](https://github.com/Verodat/verodat-mcp-server)** - Interact with Verodat AI Ready Data platform
- <img height="12" width="12" src="https://www.veyrax.com/favicon.ico" alt="VeyraX Logo" /> **[VeyraX](https://github.com/VeyraX/veyrax-mcp)** - Single tool to control all 100+ API integrations, and UI components
- <img height="12" width="12" src="https://avatars.githubusercontent.com/u/174736222?s=200&v=4" alt="VictoriaMetrics Logo" /> **[VictoriaMetrics](https://github.com/VictoriaMetrics-Community/mcp-victoriametrics)** - Comprehensive integration with [VictoriaMetrics APIs](https://docs.victoriametrics.com/victoriametrics/url-examples/) and [documentation](https://docs.victoriametrics.com/) for monitoring, observability, and debugging tasks related to your VictoriaMetrics instances.
- <img height="12" width="12" src="https://wavespeed.ai/logo.webp" alt="WaveSpeed Logo" /> **[WaveSpeed](https://github.com/WaveSpeedAI/mcp-server)** - WaveSpeed MCP server providing AI agents with image and video generation capabilities.
- <img height="12" width="12" src="https://waystation.ai/images/logo.svg" alt="WayStation Logo" /> **[WayStation](https://github.com/waystation-ai/mcp)** - Universal MCP server to connect to popular productivity tools such as Notion, Monday, AirTable, and many more
- <img height="12" width="12" src="https://www.webflow.com/favicon.ico" alt="Webflow Logo"> **[Webflow](https://github.com/webflow/mcp-server)** - Interact with Webflow sites, pages, and collections
- <img height="12" width="12" src="https://www.xero.com/favicon.ico" alt="Xero Logo" /> **[Xero](https://github.com/XeroAPI/xero-mcp-server)** - Interact with the accounting data in your business using our official MCP server
- <img height="12" width="12" src="https://storage.yandexcloud.net/ydb-www-prod-site-assets/favicon-202305/favicon.ico" alt="YDB Logo" /> **[YDB](https://github.com/ydb-platform/ydb-mcp)** - Query [YDB](https://ydb.tech/) databases
- <img height="12" width="12" src="https://www.yugabyte.com/favicon-16x16.png" alt="YugabyteDB Logo" /> **[YugabyteDB](https://github.com/yugabyte/yugabytedb-mcp-server)** -  MCP Server to interact with your [YugabyteDB](https://www.yugabyte.com/) database
- <img height="12" width="12" src="https://avatars.githubusercontent.com/u/14069894" alt="Yunxin Logo" /> **[Yunxin](https://github.com/netease-im/yunxin-mcp-server)** - An MCP server that connects to Yunxin's IM/RTC/DATA Open-API
- <img height="12" width="12" src="https://cdn.zapier.com/zapier/images/favicon.ico" alt="Zapier Logo" /> **[Zapier](https://zapier.com/mcp)** - Connect your AI Agents to 8,000 apps instantly.
- **[ZenML](https://github.com/zenml-io/mcp-zenml)** - Interact with your MLOps and LLMOps pipelines through your [ZenML](https://www.zenml.io) MCP server
- <img height="12" width="12" src="https://zizai.work/images/logo.jpg" alt="ZIZAI Logo" /> **[ZIZAI Recruitment](https://github.com/zaiwork/mcp)** - Interact with the next-generation intelligent recruitment platform for employees and employers, powered by [ZIZAI Recruitment](https://zizai.work).

### 🌎 Community Servers

A growing set of community-developed and maintained servers demonstrates various applications of MCP across different domains.

> **Note:** Community servers are **untested** and should be used at **your own risk**. They are not affiliated with or endorsed by Anthropic.
- **[1Panel](https://github.com/1Panel-dev/mcp-1panel)** - MCP server implementation that provides 1Panel interaction.
- **[A2A](https://github.com/GongRzhe/A2A-MCP-Server)** - An MCP server that bridges the Model Context Protocol (MCP) with the Agent-to-Agent (A2A) protocol, enabling MCP-compatible AI assistants (like Claude) to seamlessly interact with A2A agents.
- **[Ableton Live](https://github.com/Simon-Kansara/ableton-live-mcp-server)** - an MCP server to control Ableton Live.
- **[Ableton Live](https://github.com/ahujasid/ableton-mcp)** (by ahujasid) - Ableton integration allowing prompt enabled music creation.
- **[Actor Critic Thinking](https://github.com/aquarius-wing/actor-critic-thinking-mcp)** - Actor-critic thinking for performance evaluation
- **[AI Agent Marketplace Index](https://github.com/AI-Agent-Hub/ai-agent-marketplace-index-mcp)** - MCP server to search more than 5000+ AI agents and tools of various categories from [AI Agent Marketplace Index](http://www.deepnlp.org/store/ai-agent) and monitor traffic of AI Agents.
- **[Airbnb](https://github.com/openbnb-org/mcp-server-airbnb)** - Provides tools to search Airbnb and get listing details.
- **[Airflow](https://github.com/yangkyeongmo/mcp-server-apache-airflow)** - A MCP Server that connects to [Apache Airflow](https://airflow.apache.org/) using official python client.
- **[Airtable](https://github.com/domdomegg/airtable-mcp-server)** - Read and write access to [Airtable](https://airtable.com/) databases, with schema inspection.
- **[Airtable](https://github.com/felores/airtable-mcp)** - Airtable Model Context Protocol Server.
- **[Algorand](https://github.com/GoPlausible/algorand-mcp)** - A comprehensive MCP server for tooling interactions (40+) and resource accessibility (60+) plus many useful prompts for interacting with the Algorand blockchain.
- **[Amadeus](https://github.com/donghyun-chae/mcp-amadeus)** (by donghyun-chae) - An MCP server to access, explore, and interact with Amadeus Flight Offers Search API for retrieving detailed flight options, including airline, times, duration, and pricing data.
- **[Amazon Ads](https://github.com/MarketplaceAdPros/amazon-ads-mcp-server)** - MCP Server that provides interaction capabilities with Amazon Advertising through [MarketplaceAdPros](https://marketplaceadpros.com)/
- **[Anki](https://github.com/scorzeth/anki-mcp-server)** - An MCP server for interacting with your [Anki](https://apps.ankiweb.net) decks and cards.
- **[AntV Chart](https://github.com/antvis/mcp-server-chart)** - A Model Context Protocol server for generating 15+ visual charts using [AntV](https://github.com/antvis).
- **[Any Chat Completions](https://github.com/pyroprompts/any-chat-completions-mcp)** - Interact with any OpenAI SDK Compatible Chat Completions API like OpenAI, Perplexity, Groq, xAI and many more.
- **[Apache Gravitino(incubating)](https://github.com/datastrato/mcp-server-gravitino)** - Allow LLMs to explore metadata of structured data and unstructured data with Gravitino, and perform data governance tasks including tagging/classification.
- **[APIWeaver](https://github.com/GongRzhe/APIWeaver)** - An MCP server that dynamically creates MCP  servers from web API configurations. This allows you to easily integrate any REST API, GraphQL endpoint, or web service into an MCP-compatible tool that can be used by AI assistants like Claude.
- **[Apple Books](https://github.com/vgnshiyer/apple-books-mcp)** - Interact with your library on Apple Books, manage your book collection, summarize highlights, notes, and much more.
- **[Apple Calendar](https://github.com/Omar-v2/mcp-ical)** - An MCP server that allows you to interact with your MacOS Calendar through natural language, including features such as event creation, modification, schedule listing, finding free time slots etc.
- **[Apple Script](https://github.com/peakmojo/applescript-mcp)** - MCP server that lets LLM run AppleScript code to to fully control anything on Mac, no setup needed.
- **[Aranet4](https://github.com/diegobit/aranet4-mcp-server)** - MCP Server to manage your Aranet4 CO2 sensor. Fetch data and store in a local SQLite. Ask questions about historical data.
- **[ArangoDB](https://github.com/ravenwits/mcp-server-arangodb)** - MCP Server that provides database interaction capabilities through [ArangoDB](https://arangodb.com/).
- **[Arduino](https://github.com/vishalmysore/choturobo)** - MCP Server that enables AI-powered robotics using Claude AI and Arduino (ESP32) for real-world automation and interaction with robots.
- **[arXiv API](https://github.com/prashalruchiranga/arxiv-mcp-server)** - An MCP server that enables interacting with the arXiv API using natural language.
- **[arxiv-latex-mcp](https://github.com/takashiishida/arxiv-latex-mcp)** - MCP server that fetches and processes arXiv LaTeX sources for precise interpretation of mathematical expressions in papers.
- **[Atlassian](https://github.com/sooperset/mcp-atlassian)** - Interact with Atlassian Cloud products (Confluence and Jira) including searching/reading Confluence spaces/pages, accessing Jira issues, and project metadata.
- **[Atlassian Server (by phuc-nt)](https://github.com/phuc-nt/mcp-atlassian-server)** - An MCP server that connects AI agents (Cline, Claude Desktop, Cursor, etc.) to Atlassian Jira & Confluence, enabling data queries and actions through the Model Context Protocol.
- **[Attestable MCP](https://github.com/co-browser/attestable-mcp-server)** - An MCP server running inside a trusted execution environment (TEE) via Gramine, showcasing remote attestation using [RA-TLS](https://gramine.readthedocs.io/en/stable/attestation.html). This allows an MCP client to verify the server before conencting.
- **[Audius](https://github.com/glassBead-tc/audius-mcp-atris)** - Audius + AI = Atris. Interact with fans, stream music, tip your favorite artists, and more on Audius: all through Claude.
- **[AWS](https://github.com/rishikavikondala/mcp-server-aws)** - Perform operations on your AWS resources using an LLM.
- **[AWS Athena](https://github.com/lishenxydlgzs/aws-athena-mcp)** - A MCP server for AWS Athena to run SQL queries on Glue Catalog.
- **[AWS Cognito](https://github.com/gitCarrot/mcp-server-aws-cognito)** - A MCP server that connects to AWS Cognito for authentication and user management.
- **[AWS Cost Explorer](https://github.com/aarora79/aws-cost-explorer-mcp-server)** - Optimize your AWS spend (including Amazon Bedrock spend) with this MCP server by examining spend across regions, services, instance types and foundation models ([demo video](https://www.youtube.com/watch?v=WuVOmYLRFmI&feature=youtu.be)).
- **[AWS Resources Operations](https://github.com/baryhuang/mcp-server-aws-resources-python)** - Run generated python code to securely query or modify any AWS resources supported by boto3.
- **[AWS S3](https://github.com/aws-samples/sample-mcp-server-s3)** - A sample MCP server for AWS S3 that flexibly fetches objects from S3 such as PDF documents.
- **[Azure ADX](https://github.com/pab1it0/adx-mcp-server)** - Query and analyze Azure Data Explorer databases.
- **[Azure DevOps](https://github.com/Vortiago/mcp-azure-devops)** - An MCP server that provides a bridge to Azure DevOps services, enabling AI assistants to query and manage work items.
- **[Azure MCP Hub](https://github.com/Azure-Samples/mcp)** - A curated list of all MCP servers and related resources for Azure developers by **[Arun Sekhar](https://github.com/achandmsft)**
- **[Azure OpenAI DALL-E 3 MCP Server](https://github.com/jacwu/mcp-server-aoai-dalle3)** - A MCP server for Azure OpenAI DALL-E 3 service to generate image from text.
- **[Azure Wiki Search](https://github.com/coder-linping/azure-wiki-search-server)** - An MCP that enables AI to query the wiki hosted on Azure Devops Wiki.
- **[Baidu AI Search](https://github.com/baidubce/app-builder/tree/master/python/mcp_server/ai_search)** - Web search with Baidu Cloud's AI Search
- **[BambooHR MCP](https://github.com/encoreshao/bamboohr-mcp)** - An MCP server that interfaces with the BambooHR APIs, providing access to employee data, time tracking, and HR management features.
- **[Base Free USDC Transfer](https://github.com/magnetai/mcp-free-usdc-transfer)** - Send USDC on [Base](https://base.org) for free using Claude AI! Built with [Coinbase CDP](https://docs.cdp.coinbase.com/mpc-wallet/docs/welcome).
- **[Basic Memory](https://github.com/basicmachines-co/basic-memory)** - Local-first knowledge management system that builds a semantic graph from Markdown files, enabling persistent memory across conversations with LLMs.
- **[BigQuery](https://github.com/LucasHild/mcp-server-bigquery)** (by LucasHild) - This server enables LLMs to inspect database schemas and execute queries on BigQuery.
- **[BigQuery](https://github.com/ergut/mcp-bigquery-server)** (by ergut) - Server implementation for Google BigQuery integration that enables direct BigQuery database access and querying capabilities
- **[Bilibili](https://github.com/wangshunnn/bilibili-mcp-server)** - This MCP server provides tools to fetch Bilibili user profiles, video metadata, search videos, and more.
- **[Bing Web Search API](https://github.com/leehanchung/bing-search-mcp)** (by hanchunglee) - Server implementation for Microsoft Bing Web Search API.
- **[Bitable MCP](https://github.com/lloydzhou/bitable-mcp)** (by lloydzhou) - MCP server provides access to Lark Bitable through the Model Context Protocol. It allows users to interact with Bitable tables using predefined tools.
- **[Blender](https://github.com/ahujasid/blender-mcp)** (by ahujasid) - Blender integration allowing prompt enabled 3D scene creation, modeling and manipulation.
- **[BreakoutRoom](https://github.com/agree-able/room-mcp)** - Agents accomplishing goals together in p2p rooms 
- **[browser-use](https://github.com/co-browser/browser-use-mcp-server)** (by co-browser) - browser-use MCP server with dockerized playwright + chromium + vnc. supports stdio & resumable http.
- **[BrowserLoop](https://github.com/mattiasw/browserloop)** - An MCP server for taking screenshots of web pages using Playwright. Supports high-quality capture with configurable formats, viewport sizes, cookie-based authentication, and both full page and element-specific screenshots.
- **[Bsc-mcp](https://github.com/TermiX-official/bsc-mcp)** The first MCP server that serves as the bridge between AI and BNB Chain, enabling AI agents to execute complex on-chain operations through seamless integration with the BNB Chain, including transfer, swap, launch, security check on any token and even more.
- **[BVG MCP Server - (Unofficial) ](https://github.com/svkaizoku/mcp-bvg)** - Unofficial MCP server for Berliner Verkehrsbetriebe Api. 
- **[Calculator](https://github.com/githejie/mcp-server-calculator)** - This server enables LLMs to use calculator for precise numerical calculations.
- **[Calendly](https://github.com/universal-mcp/calendly)** - Calendly MCP server from **[agentr](https://agentr.dev/)** that provides support for managing events and scheduling via Calendly.
- **[CCTV VMS MCP](https://github.com/jyjune/mcp_vms)** - A Model Context Protocol (MCP) server designed to connect to a CCTV recording program (VMS) to retrieve recorded and live video streams. It also provides tools to control the VMS software, such as showing live or playback dialogs for specific channels at specified times.
- **[CFBD API](https://github.com/lenwood/cfbd-mcp-server)** - An MCP server for the [College Football Data API](https://collegefootballdata.com/).
- **[ChatMCP](https://github.com/AI-QL/chat-mcp)** – An Open Source Cross-platform GUI Desktop application compatible with Linux, macOS, and Windows, enabling seamless interaction with MCP servers across dynamically selectable LLMs, by **[AIQL](https://github.com/AI-QL)**
- **[ChatSum](https://github.com/mcpso/mcp-server-chatsum)** - Query and Summarize chat messages with LLM. by [mcpso](https://mcp.so)
- **[Chess.com](https://github.com/pab1it0/chess-mcp)** - Access Chess.com player data, game records, and other public information through standardized MCP interfaces, allowing AI assistants to search and analyze chess information.
- **[ChessPal Chess Engine (stockfish)](https://github.com/wilson-urdaneta/chesspal-mcp-engine)** - A Stockfish-powered chess engine exposed as an MCP server. Calculates best moves and supports both HTTP/SSE and stdio transports.
- **[Chroma](https://github.com/privetin/chroma)** - Vector database server for semantic document search and metadata filtering, built on Chroma
- **[Claude Thread Continuity](https://github.com/peless/claude-thread-continuity)** - Persistent memory system enabling Claude Desktop conversations to resume with full context across sessions. Maintains conversation history, project states, and user preferences for seamless multi-session workflows.
- **[ClaudePost](https://github.com/ZilongXue/claude-post)** - ClaudePost enables seamless email management for Gmail, offering secure features like email search, reading, and sending.
- **[ClickUp](https://github.com/TaazKareem/clickup-mcp-server)** - MCP server for ClickUp task management, supporting task creation, updates, bulk operations, and markdown descriptions.
- **[Cloudinary](https://github.com/felores/cloudinary-mcp-server)** - Cloudinary Model Context Protocol Server to upload media to Cloudinary and get back the media link and details.
- **[Coda](https://github.com/universal-mcp/coda)** - Coda.io MCP server from **[agentr](https://agentr.dev/)** that provides support for reading and writing data to Coda docs and tables.
- **[code-assistant](https://github.com/stippi/code-assistant)** - A coding assistant MCP server that allows to explore a code-base and make changes to code. Should be used with trusted repos only (insufficient protection against prompt injections).
- **[code-executor](https://github.com/bazinga012/mcp_code_executor)** - An MCP server that allows LLMs to execute Python code within a specified Conda environment.
- **[code-sandbox-mcp](https://github.com/Automata-Labs-team/code-sandbox-mcp)** - An MCP server to create secure code sandbox environment for executing code within Docker containers.
- **[cognee-mcp](https://github.com/topoteretes/cognee/tree/main/cognee-mcp)** - GraphRAG memory server with customizable ingestion, data processing and search
- **[coin_api_mcp](https://github.com/longmans/coin_api_mcp)** - Provides access to [coinmarketcap](https://coinmarketcap.com/) cryptocurrency data.
- **[CoinMarketCap](https://github.com/shinzo-labs/coinmarketcap-mcp)** - Implements the complete [CoinMarketCap](https://coinmarketcap.com/) API for accessing cryptocurrency market data, exchange information, and other blockchain-related metrics.
- **[commands](https://github.com/g0t4/mcp-server-commands)** - Run commands and scripts. Just like in a terminal.
- **[Computer-Use - Remote MacOS Use](https://github.com/baryhuang/mcp-remote-macos-use)** - Open-source out-of-the-box alternative to OpenAI Operator, providing a full desktop experience and optimized for using remote macOS machines as autonomous AI agents.
- **[consul-mcp](https://github.com/kocierik/consul-mcp-server)** - A consul MCP server for service management, health check and Key-Value Store
- **[Contentful-mcp](https://github.com/ivo-toby/contentful-mcp)** - Read, update, delete, publish content in your [Contentful](https://contentful.com) space(s) from this MCP Server.
- **[context-portal](https://github.com/GreatScottyMac/context-portal)** - Context Portal (ConPort) is a memory bank database system that effectively builds a project-specific knowledge graph, capturing entities like decisions, progress, and architecture, along with their relationships. This serves as a powerful backend for Retrieval Augmented Generation (RAG), enabling AI assistants to access precise, up-to-date project information.
- **[CreateveAI Nexus](https://github.com/spgoodman/createveai-nexus-server)** - Open-Source Bridge Between AI Agents and Enterprise Systems, with simple custom API plug-in capabilities (including close compatibility with ComfyUI nodes), support for Copilot Studio's MCP agent integations, and support for Azure deployment in secure environments with secrets stored in Azure Key Vault, as well as straightforward on-premises deployment.
- **[Creatify](https://github.com/TSavo/creatify-mcp)** - MCP Server that exposes Creatify AI API capabilities for AI video generation, including avatar videos, URL-to-video conversion, text-to-speech, and AI-powered editing tools.
- **[Cronlytic](https://github.com/Cronlytic/cronlytic-mcp-server)** - Create CRUD operations for serverless cron jobs through [Cronlytic](https://cronlytic.com) MCP Server
- **[crypto-feargreed-mcp](https://github.com/kukapay/crypto-feargreed-mcp)**  -  Providing real-time and historical Crypto Fear & Greed Index data.
- **[crypto-indicators-mcp](https://github.com/kukapay/crypto-indicators-mcp)**  -  An MCP server providing a range of cryptocurrency technical analysis indicators and strategies.
- **[crypto-sentiment-mcp](https://github.com/kukapay/crypto-sentiment-mcp)**  -  An MCP server that delivers cryptocurrency sentiment analysis to AI agents.
- **[cryptopanic-mcp-server](https://github.com/kukapay/cryptopanic-mcp-server)** - Providing latest cryptocurrency news to AI agents, powered by CryptoPanic.
- **[Cursor MCP Installer](https://github.com/matthewdcage/cursor-mcp-installer)** - A tool to easily install and configure other MCP servers within Cursor IDE, with support for npm packages, local directories, and Git repositories.
- **[Dappier](https://github.com/DappierAI/dappier-mcp)** - Connect LLMs to real-time, rights-cleared, proprietary data from trusted sources. Access specialized models for Real-Time Web Search, News, Sports, Financial Data, Crypto, and premium publisher content. Explore data models at [marketplace.dappier.com](https://marketplace.dappier.com/marketplace).
- **[Data Exploration](https://github.com/reading-plus-ai/mcp-server-data-exploration)** - MCP server for autonomous data exploration on .csv-based datasets, providing intelligent insights with minimal effort. NOTE: Will execute arbitrary Python code on your machine, please use with caution!
- **[Databricks](https://github.com/JordiNeil/mcp-databricks-server)** - Allows LLMs to run SQL queries, list and get details of jobs executions in a Databricks account.
- **[Databricks Genie](https://github.com/yashshingvi/databricks-genie-MCP)** - A server that connects to the Databricks Genie, allowing LLMs to ask natural language questions, run SQL queries, and interact with Databricks conversational agents.
- **[Databricks Smart SQL](https://github.com/RafaelCartenet/mcp-databricks-server)** - Leveraging Databricks Unity Catalog metadata, perform smart efficient SQL queries to solve Ad-hoc queries and explore data.
- **[Datadog](https://github.com/GeLi2001/datadog-mcp-server)** - Datadog MCP Server for application tracing, monitoring, dashboard, incidents queries built on official datadog api.
- **[Dataset Viewer](https://github.com/privetin/dataset-viewer)** - Browse and analyze Hugging Face datasets with features like search, filtering, statistics, and data export
- **[DaVinci Resolve](https://github.com/samuelgursky/davinci-resolve-mcp)** - MCP server integration for DaVinci Resolve providing powerful tools for video editing, color grading, media management, and project control.
- **[DBHub](https://github.com/bytebase/dbhub/)** - Universal database MCP server connecting to MySQL, PostgreSQL, SQLite, DuckDB and etc.
- **[Deebo](https://github.com/snagasuri/deebo-prototype)** – Agentic debugging MCP server that helps AI coding agents delegate and fix hard bugs through isolated multi-agent hypothesis testing.
- **[Deep Research](https://github.com/reading-plus-ai/mcp-server-deep-research)** - Lightweight MCP server offering Grok/OpenAI/Gemini/Perplexity-style automated deep research exploration and structured reporting.
- **[DeepSeek MCP Server](https://github.com/DMontgomery40/deepseek-mcp-server)** - Model Context Protocol server integrating DeepSeek's advanced language models, in addition to [other useful API endpoints](https://github.com/DMontgomery40/deepseek-mcp-server?tab=readme-ov-file#features)
- **[deepseek-thinker-mcp](https://github.com/ruixingshi/deepseek-thinker-mcp)** - A MCP (Model Context Protocol) provider Deepseek reasoning content to MCP-enabled AI Clients, like Claude Desktop. Supports access to Deepseek's thought processes from the Deepseek API service or from a local Ollama server.
- **[Deepseek_R1](https://github.com/66julienmartin/MCP-server-Deepseek_R1)** - A Model Context Protocol (MCP) server implementation connecting Claude Desktop with DeepSeek's language models (R1/V3)
- **[Descope](https://github.com/descope-sample-apps/descope-mcp-server)** - An MCP server to integrate with [Descope](https://descope.com) to search audit logs, manage users, and more.
- **[DesktopCommander](https://github.com/wonderwhy-er/DesktopCommanderMCP)** - Let AI edit and manage files on your computer, run terminal commands, and connect to remote servers via SSH - all powered by one of the most popular local MCP servers.
- **[DevDb](https://github.com/damms005/devdb-vscode?tab=readme-ov-file#mcp-configuration)** - An MCP server that runs right inside the IDE, for connecting to MySQL, Postgres, SQLite, and MSSQL databases.
- **[Dicom](https://github.com/ChristianHinge/dicom-mcp)** - An MCP server to query and retrieve medical images and for parsing and reading dicom-encapsulated documents (pdf etc.). 
- **[Dify](https://github.com/YanxingLiu/dify-mcp-server)** - A simple implementation of an MCP server for dify workflows.
- **[Discogs](https://github.com/cswkim/discogs-mcp-server)** - A MCP server that connects to the Discogs API for interacting with your music collection.
- **[Discord](https://github.com/v-3/discordmcp)** - A MCP server to connect to Discord guilds through a bot and read and write messages in channels
- **[Discord](https://github.com/SaseQ/discord-mcp)** - A MCP server, which connects to Discord through a bot, and provides comprehensive integration with Discord.
- **[Discord](https://github.com/Klavis-AI/klavis/tree/main/mcp_servers/discord)** - For Discord API integration by Klavis AI
- **[Discourse](https://github.com/AshDevFr/discourse-mcp-server)** - A MCP server to search Discourse posts on a Discourse forum.
- **[Docker](https://github.com/ckreiling/mcp-server-docker)** - Integrate with Docker to manage containers, images, volumes, and networks.
- **[Docs](https://github.com/da1z/docsmcp)** - Enable documentation access for the AI agent, supporting llms.txt and other remote or local files.
- **[Dodo Payments](https://github.com/dodopayments/dodopayments-node/tree/main/packages/mcp-server)** - Enables AI agents to securely perform payment operations via a lightweight, serverless-compatible interface to the [Dodo Payments](https://dodopayments.com) API.
- **[DPLP](https://github.com/szeider/mcp-dblp)**  - Searches the [DBLP](https://dblp.org) computer science bibliography database.
- **[Drupal](https://github.com/Omedia/mcp-server-drupal)** - Server for interacting with [Drupal](https://www.drupal.org/project/mcp) using STDIO transport layer.
- **[dune-analytics-mcp](https://github.com/kukapay/dune-analytics-mcp)** -  A mcp server that bridges Dune Analytics data to AI agents.
- **[DynamoDB-Toolbox](https://www.dynamodbtoolbox.com/docs/databases/actions/mcp-toolkit)** - Leverages your Schemas and Access Patterns to interact with your [DynamoDB](https://aws.amazon.com/dynamodb) Database using natural language.
- **[eBook-mcp](https://github.com/onebirdrocks/ebook-mcp)** - A lightweight MCP server that allows LLMs to read and interact with your personal PDF and EPUB ebooks. Ideal for building AI reading assistants or chat-based ebook interfaces.
- **[EdgeOne Pages MCP](https://github.com/TencentEdgeOne/edgeone-pages-mcp)** - An MCP service for deploying HTML content to EdgeOne Pages and obtaining a publicly accessible URL.
- **[Edwin](https://github.com/edwin-finance/edwin/tree/main/examples/mcp-server)** - MCP server for edwin SDK - enabling AI agents to interact with DeFi protocols across EVM, Solana and other blockchains.
- **[eechat](https://github.com/Lucassssss/eechat)** - An open-source, cross-platform desktop application that seamlessly connects with MCP servers, across Linux, macOS, and Windows.
- **[Elasticsearch](https://github.com/cr7258/elasticsearch-mcp-server)** - MCP server implementation that provides Elasticsearch interaction.
- **[ElevenLabs](https://github.com/mamertofabian/elevenlabs-mcp-server)** - A server that integrates with ElevenLabs text-to-speech API capable of generating full voiceovers with multiple voices.
- **[Email](https://github.com/Shy2593666979/mcp-server-email)** - This server enables users to send emails through various email providers, including Gmail, Outlook, Yahoo, Sina, Sohu, 126, 163, and QQ Mail. It also supports attaching files from specified directories, making it easy to upload attachments along with the email content.
- **[Email SMTP](https://github.com/egyptianego17/email-mcp-server)** - A simple MCP server that lets your AI agent send emails and attach files through SMTP.
- **[Enhance Prompt](https://github.com/FelixFoster/mcp-enhance-prompt)** - An MCP service for enhance you prompt.
- **[Ergo Blockchain MCP](https://github.com/marctheshark3/ergo-mcp)** -An MCP server to integrate Ergo Blockchain Node and Explorer APIs for checking address balances, analyzing transactions, viewing transaction history, performing forensic analysis of addresses, searching for tokens, and monitoring network status.
- **[Eunomia](https://github.com/whataboutyou-ai/eunomia-MCP-server)** - Extension of the Eunomia framework that connects Eunomia instruments with MCP servers
- **[Everything Search](https://github.com/mamertofabian/mcp-everything-search)** - Fast file searching capabilities across Windows (using [Everything SDK](https://www.voidtools.com/support/everything/sdk/)), macOS (using mdfind command), and Linux (using locate/plocate command).
- **[EVM MCP Server](https://github.com/mcpdotdirect/evm-mcp-server)** - Comprehensive blockchain services for 30+ EVM networks, supporting native tokens, ERC20, NFTs, smart contracts, transactions, and ENS resolution.
- **[Excel](https://github.com/haris-musa/excel-mcp-server)** - Excel manipulation including data reading/writing, worksheet management, formatting, charts, and pivot table.
- **[Fabric MCP](https://github.com/aci-labs/ms-fabric-mcp)** - Microsoft Fabric MCP server to accelerate working in your Fabric Tenant with the help of your favorite LLM models.
- **[fabric-mcp-server](https://github.com/adapoet/fabric-mcp-server)** - The fabric-mcp-server is an MCP server that integrates [Fabric](https://github.com/danielmiessler/fabric) patterns with [Cline](https://cline.bot/), exposing them as tools for AI-driven task execution and enhancing Cline's capabilities.
- **[Facebook Ads](https://github.com/gomarble-ai/facebook-ads-mcp-server)** - MCP server acting as an interface to the Facebook Ads, enabling programmatic access to Facebook Ads data and management features.
- **[Fantasy PL](https://github.com/rishijatia/fantasy-pl-mcp)** - Give your coding agent direct access to up-to date Fantasy Premier League data
- **[fastn.ai – Unified API MCP Server](https://github.com/fastnai/mcp-fastn)** - A remote, dynamic MCP server with a unified API that connects to 1,000+ tools, actions, and workflows, featuring built-in authentication and monitoring.
- **[FDIC BankFind MCP Server - (Unofficial)](https://github.com/clafollett/fdic-bank-find-mcp-server)** - The is a MCPserver that brings the power of FDIC BankFind APIs straight to your AI tools and workflows. Structured U.S. banking data, delivered with maximum vibes. 😎📊
- **[Federal Reserve Economic Data (FRED)](https://github.com/stefanoamorelli/fred-mcp-server)** (by Stefano Amorelli) - Community developed MCP server to interact with the Federal Reserve Economic Data.
- **[Fetch](https://github.com/zcaceres/fetch-mcp)** - A server that flexibly fetches HTML, JSON, Markdown, or plaintext.
- **[Figma](https://github.com/GLips/Figma-Context-MCP)** - Give your coding agent direct access to Figma file data, helping it one-shot design implementation.
- **[Fingertip](https://github.com/fingertip-com/fingertip-mcp)** - MCP server for Fingertip.com to search and create new sites.
- **[Firebase](https://github.com/gannonh/firebase-mcp)** - Server to interact with Firebase services including Firebase Authentication, Firestore, and Firebase Storage.
- **[FireCrawl](https://github.com/vrknetha/mcp-server-firecrawl)** - Advanced web scraping with JavaScript rendering, PDF support, and smart rate limiting
- **[FitBit MCP Server](https://github.com/NitayRabi/fitbit-mcp)** - An MCP server that connects to FitBit API using a token obtained from OAuth flow.
- **[FlightRadar24](https://github.com/sunsetcoder/flightradar24-mcp-server)** - A Claude Desktop MCP server that helps you track flights in real-time using Flightradar24 data.
- **[Flyworks Avatar](https://github.com/Flyworks-AI/flyworks-mcp)** - Fast and free zeroshot lipsync MCP server.
- **[Foursquare](https://github.com/foursquare/foursquare-places-mcp)** - Enable your agent to recommend places around the world with the [Foursquare Places API](https://location.foursquare.com/products/places-api/)
- **[freqtrade-mcp](https://github.com/kukapay/freqtrade-mcp)** - An MCP server that integrates with the Freqtrade cryptocurrency trading bot.
- **[GDB](https://github.com/pansila/mcp_server_gdb)** - A GDB/MI protocol server based on the MCP protocol, providing remote application debugging capabilities with AI assistants.
- **[Ghost](https://github.com/MFYDev/ghost-mcp)** - A Model Context Protocol (MCP) server for interacting with Ghost CMS through LLM interfaces like Claude.
- **[Git](https://github.com/geropl/git-mcp-go)** - Allows LLM to interact with a local git repository, incl. optional push support.
- **[Github Actions](https://github.com/ko1ynnky/github-actions-mcp-server)** - A Model Context Protocol (MCP) server for interacting with Github Actions.
- **[GitHub Enterprise MCP](https://github.com/ddukbg/github-enterprise-mcp)** - A Model Context Protocol (MCP) server for interacting with GitHub Enterprise.
- **[GitMCP](https://github.com/idosal/git-mcp)** - gitmcp.io is a generic remote MCP server to connect to ANY GitHub repository or project documentation effortlessly
- **[Glean](https://github.com/longyi1207/glean-mcp-server)** - A server that uses Glean API to search and chat.
- **[Gmail](https://github.com/GongRzhe/Gmail-MCP-Server)** - A Model Context Protocol (MCP) server for Gmail integration in Claude Desktop with auto authentication support.
- **[Gmail Headless](https://github.com/baryhuang/mcp-headless-gmail)** - Remote hostable MCP server that can get and send Gmail messages without local credential or file system setup.
- **[Gnuradio](https://github.com/yoelbassin/gnuradioMCP)** - An MCP server for GNU Radio that enables LLMs to autonomously create and modify RF .grc flowcharts.
- **[Goal Story](https://github.com/hichana/goalstory-mcp)** - a Goal Tracker and Visualization Tool for personal and professional development.
- **[GOAT](https://github.com/goat-sdk/goat/tree/main/typescript/examples/by-framework/model-context-protocol)** - Run more than +200 onchain actions on any blockchain including Ethereum, Solana and Base.
- **[Godot](https://github.com/Coding-Solo/godot-mcp)** - A MCP server providing comprehensive Godot engine integration for project editing, debugging, and scene management.
- **[Golang Filesystem Server](https://github.com/mark3labs/mcp-filesystem-server)** - Secure file operations with configurable access controls built with Go!
- **[Goodnews](https://github.com/VectorInstitute/mcp-goodnews)** - A simple MCP server that delivers curated positive and uplifting news stories.
- **[Google Analytics](https://github.com/surendranb/google-analytics-mcp)** - Google Analytics MCP Server to bring data across 200+ dimensions & metrics for LLMs to analyse.
- **[Google Calendar](https://github.com/v-3/google-calendar)** - Integration with Google Calendar to check schedules, find time, and add/delete events
- **[Google Calendar](https://github.com/nspady/google-calendar-mcp)** - Google Calendar MCP Server for managing Google calendar events. Also supports searching for events by attributes like title and location.
- **[Google Custom Search](https://github.com/adenot/mcp-google-search)** - Provides Google Search results via the Google Custom Search API
- **[Google Sheets](https://github.com/xing5/mcp-google-sheets)** - Access and editing data to your Google Sheets.
- **[Google Sheets](https://github.com/rohans2/mcp-google-sheets)** - A MCP Server written in TypeScript to access and edit data in your Google Sheets.
- **[Google Tasks](https://github.com/zcaceres/gtasks-mcp)** - Google Tasks API Model Context Protocol Server.
- **[Google Vertex AI Search](https://github.com/ubie-oss/mcp-vertexai-search)** - Provides Google Vertex AI Search results by grounding a Gemini model with your own private data
- **[Google Workspace](https://github.com/taylorwilsdon/google_workspace_mcp)** - Comprehensive Google Workspace MCP with full support for Calendar, Drive, Gmail, and Docs using Streamable HTTP or SSE transport.
- **[GraphQL](https://github.com/drestrepom/mcp_graphql)** - Comprehensive GraphQL API integration that automatically exposes each GraphQL query as a separate tool.
- **[GraphQL Schema](https://github.com/hannesj/mcp-graphql-schema)** - Allow LLMs to explore large GraphQL schemas without bloating the context.
- **[Hashing MCP Server](https://github.com/kanad13/MCP-Server-for-Hashing)** - MCP Server with cryptographic hashing functions e.g. SHA256, MD5, etc.
- **[HDW LinkedIn](https://github.com/horizondatawave/hdw-mcp-server)** - Access to profile data and management of user account with [HorizonDataWave.ai](https://horizondatawave.ai/).
- **[Helm Chart CLI](https://github.com/jeff-nasseri/helm-chart-cli-mcp)** - Helm MCP provides a bridge between AI assistants and the Helm package manager for Kubernetes. It allows AI assistants to interact with Helm through natural language requests, executing commands like installing charts, managing repositories, and more.
- **[Heurist Mesh Agent](https://github.com/heurist-network/heurist-mesh-mcp-server)** - Access specialized web3 AI agents for blockchain analysis, smart contract security, token metrics, and blockchain interactions through the [Heurist Mesh network](https://github.com/heurist-network/heurist-agent-framework/tree/main/mesh).
- **[Holaspirit](https://github.com/syucream/holaspirit-mcp-server)** - Interact with [Holaspirit](https://www.holaspirit.com/).
- **[Home Assistant](https://github.com/tevonsb/homeassistant-mcp)** - Interact with [Home Assistant](https://www.home-assistant.io/) including viewing and controlling lights, switches, sensors, and all other Home Assistant entities.
- **[Home Assistant](https://github.com/voska/hass-mcp)** - Docker-ready MCP server for Home Assistant with entity management, domain summaries, automation support, and guided conversations. Includes pre-built container images for easy installation.
- **[HubSpot](https://github.com/buryhuang/mcp-hubspot)** - HubSpot CRM integration for managing contacts and companies. Create and retrieve CRM data directly through Claude chat.
- **[HuggingFace Spaces](https://github.com/evalstate/mcp-hfspace)** - Server for using HuggingFace Spaces, supporting Open Source Image, Audio, Text Models and more. Claude Desktop mode for easy integration.
- **[Human-In-the-Loop](https://github.com/GongRzhe/Human-In-the-Loop-MCP-Server)** - A powerful MCP Server that enables AI assistants like Claude to interact with humans through intuitive GUI dialogs. This server bridges the gap between automated AI processes and human decision-making by providing real-time user input tools, choices, confirmations, and feedback mechanisms.
- **[Human-use](https://github.com/RapidataAI/human-use)** - Instant human feedback through an MCP, have your AI interact with humans around the world. Powered by [Rapidata](https://www.rapidata.ai/)
- **[Hyperliquid](https://github.com/mektigboy/server-hyperliquid)** - An MCP server implementation that integrates the Hyperliquid SDK for exchange data.
- **[hyprmcp](https://github.com/stefanoamorelli/hyprmcp)** (by Stefano Amorelli) - Lightweight MCP server for `hyprland`.
- **[iFlytek SparkAgent Platform](https://github.com/iflytek/ifly-spark-agent-mcp)** - This is a simple example of using MCP Server to invoke the task chain of the  iFlytek SparkAgent Platform.
- **[iFlytek Workflow](https://github.com/iflytek/ifly-workflow-mcp-server)** - Connect to iFlytek Workflow via the MCP server and run your own Agent.
- **[Image Generation](https://github.com/GongRzhe/Image-Generation-MCP-Server)** - This MCP server provides image generation capabilities using the Replicate Flux model.
- **[iMCP](https://github.com/loopwork-ai/iMCP)** - A macOS app that provides an MCP server for your iMessage, Reminders, and other Apple services.
- **[InfluxDB](https://github.com/idoru/influxdb-mcp-server)** - Run queries against InfluxDB OSS API v2.
- **[Inoyu](https://github.com/sergehuber/inoyu-mcp-unomi-server)** - Interact with an Apache Unomi CDP customer data platform to retrieve and update customer profiles
- **[interactive-mcp](https://github.com/ttommyth/interactive-mcp)** - Enables interactive LLM workflows by adding local user prompts and chat capabilities directly into the MCP loop.
- **[Intercom](https://github.com/raoulbia-ai/mcp-server-for-intercom)** - An MCP-compliant server for retrieving customer support tickets from Intercom. This tool enables AI assistants like Claude Desktop and Cline to access and analyze your Intercom support tickets.
- **[iOS Simulator](https://github.com/InditexTech/mcp-server-simulator-ios-idb)** - A Model Context Protocol (MCP) server that enables LLMs to interact with iOS simulators (iPhone, iPad, etc.) through natural language commands.
- **[iTerm MCP](https://github.com/ferrislucas/iterm-mcp)** - Integration with iTerm2 terminal emulator for macOS, enabling LLMs to execute and monitor terminal commands.
- **[iTerm MCP Server](https://github.com/rishabkoul/iTerm-MCP-Server)** - A Model Context Protocol (MCP) server implementation for iTerm2 terminal integration. Able to manage multiple iTerm Sessions.
- **[Java Decompiler](https://github.com/idachev/mcp-javadc)** - Decompile Java bytecode into readable source code from .class files, package names, or JAR archives using CFR decompiler
- **[JavaFX](https://github.com/mcpso/mcp-server-javafx)** - Make drawings using a JavaFX canvas
- **[JavaFX](https://github.com/quarkiverse/quarkus-mcp-servers/tree/main/jfx)** - Make drawings using a JavaFX canvas
- **[JDBC](https://github.com/quarkiverse/quarkus-mcp-servers/tree/main/jdbc)** - Connect to any JDBC-compatible database and query, insert, update, delete, and more. Supports MySQL, PostgreSQL, Oracle, SQL Server, sqllite and [more](https://github.com/quarkiverse/quarkus-mcp-servers/tree/main/jdbc#supported-jdbc-variants).
- **[JMeter](https://github.com/QAInsights/jmeter-mcp-server)** - Run load testing using Apache JMeter via MCP-compliant tools.
- **[Job Searcher](https://github.com/0xDAEF0F/job-searchoor)** - A FastMCP server that provides tools for retrieving and filtering job listings based on time period, keywords, and remote work preferences.
- **[jobswithgpt](https://github.com/jobswithgpt/mcp)** - Job search MCP using jobswithgpt which indexes 500K+ public job listings and refreshed continously.
- **[JSON](https://github.com/GongRzhe/JSON-MCP-Server)** - JSON handling and processing server with advanced query capabilities using JSONPath syntax and support for array, string, numeric, and date operations.
- **[JSON2Video MCP](https://github.com/omergocmen/json2video-mcp-server)** - A Model Context Protocol (MCP) server implementation for programmatically generating videos using the json2video API. This server exposes powerful video generation and status-checking tools for use with LLMs, agents, or any MCP-compatible client.
- **[jupiter-mcp](https://github.com/kukapay/jupiter-mcp)** - An MCP server for executing token swaps on the Solana blockchain using Jupiter's new Ultra API.
- **[Jupyter Notebook](https://github.com/jjsantos01/jupyter-notebook-mcp)** - connects Jupyter Notebook to Claude AI, allowing Claude to directly interact with and control Jupyter Notebooks. This integration enables AI-assisted code execution, data analysis, visualization, and more.
- **[k8s-multicluster-mcp](https://github.com/razvanmacovei/k8s-multicluster-mcp)** - An MCP server for interact with multiple Kubernetes clusters simultaneously using multiple kubeconfig files.
- **[Keycloak MCP](https://github.com/ChristophEnglisch/keycloak-model-context-protocol)** - This MCP server enables natural language interaction with Keycloak for user and realm management including creating, deleting, and listing users and realms.
- **[Kibana MCP](https://github.com/TocharianOU/mcp-server-kibana.git)** (by TocharianOU) - A community-maintained MCP server implementation that allows any MCP-compatible client to access and manage Kibana instances through natural language or programmatic requests.
- **[Kibela](https://github.com/kiwamizamurai/mcp-kibela-server)** (by kiwamizamurai) - Interact with Kibela API.
- **[KiCad MCP](https://github.com/lamaalrajih/kicad-mcp)** - MCP server for KiCad on Mac, Windows, and Linux.
- **[kintone](https://github.com/macrat/mcp-server-kintone)** - Manage records and apps in [kintone](https://kintone.com) through LLM tools.
- **[Kokoro TTS](https://github.com/mberg/kokoro-tts-mcp)** - Use Kokoro text to speech to convert text to MP3s with optional autoupload to S3.
- **[Kong Konnect](https://github.com/Kong/mcp-konnect)** - A Model Context Protocol (MCP) server for interacting with Kong Konnect APIs, allowing AI assistants to query and analyze Kong Gateway configurations, traffic, and analytics.
- **[Kubernetes](https://github.com/Flux159/mcp-server-kubernetes)** - Connect to Kubernetes cluster and manage pods, deployments, and services.
- **[Kubernetes and OpenShift](https://github.com/manusa/kubernetes-mcp-server)** - A powerful Kubernetes MCP server with additional support for OpenShift. Besides providing CRUD operations for any Kubernetes resource, this server provides specialized tools to interact with your cluster.
- **[KubeSphere](https://github.com/kubesphere/ks-mcp-server)** - The KubeSphere MCP Server is a Model Context Protocol(MCP) server that provides integration with KubeSphere APIs, enabling to get resources from KubeSphere. Divided into four tools modules: Workspace Management, Cluster Management, User and Roles, Extensions Center.
- **[Langflow-DOC-QA-SERVER](https://github.com/GongRzhe/Langflow-DOC-QA-SERVER)** - A Model Context Protocol server for document Q&A powered by Langflow. It demonstrates core MCP concepts by providing a simple interface to query documents through a Langflow backend.
- **[Lark(Feishu)](https://github.com/kone-net/mcp_server_lark)** - A Model Context Protocol(MCP) server for Lark(Feishu) sheet, message, doc and etc.
- **[lean-lsp-mcp](https://github.com/oOo0oOo/lean-lsp-mcp)** - Interact with the [Lean theorem prover](https://lean-lang.org/) via the Language Server Protocol.
- **[Lightdash](https://github.com/syucream/lightdash-mcp-server)** - Interact with [Lightdash](https://www.lightdash.com/), a BI tool.
- **[LINE](https://github.com/amornpan/py-mcp-line)** (by amornpan) - Implementation for LINE Bot integration that enables Language Models to read and analyze LINE conversations through a standardized interface. Features asynchronous operation, comprehensive logging, webhook event handling, and support for various message types.
- **[Linear](https://github.com/tacticlaunch/mcp-linear)** - Interact with Linear project management system.
- **[Linear](https://github.com/jerhadf/linear-mcp-server)** - Allows LLM to interact with Linear's API for project management, including searching, creating, and updating issues.
- **[Linear (Go)](https://github.com/geropl/linear-mcp-go)** - Allows LLM to interact with Linear's API via a single static binary.
- **[Linear MCP](https://github.com/anoncam/linear-mcp)** - Full blown implementation of the Linear SDK to support comprehensive Linear management of projects, initiatives, issues, users, teams and states.
- **[LlamaCloud](https://github.com/run-llama/mcp-server-llamacloud)** (by marcusschiesser) - Integrate the data stored in a managed index on [LlamaCloud](https://cloud.llamaindex.ai/)
- **[lldb-mcp](https://github.com/stass/lldb-mcp)** - A Model Context Protocol server for LLDB that provides LLM-driven debugging.
- **[llm-context](https://github.com/cyberchitta/llm-context.py)** - Provides a repo-packing MCP tool with configurable profiles that specify file inclusion/exclusion patterns and optional prompts.
- **[Loki](https://github.com/scottlepp/loki-mcp)** - Golang based MCP Server to query logs from [Grafana Loki](https://github.com/grafana/loki).
- **[LottieFiles](https://github.com/junmer/mcp-server-lottiefiles)** - Searching and retrieving Lottie animations from [LottieFiles](https://lottiefiles.com/)
- **[lsp-mcp](https://github.com/Tritlo/lsp-mcp)** - Interact with Language Servers usint the Language Server Protocol to provide additional context information via hover, code actions and completions.
- **[Lspace](https://github.com/Lspace-io/lspace-server)** - Turn scattered ChatGPT/Claude/Cursor conversations into persistent, searchable knowledge.
- **[lucene-mcp-server](https://github.com/VivekKumarNeu/MCP-Lucene-Server)** - spring boot server using Lucene for fast document search and management.
- **[mac-messages-mcp](https://github.com/carterlasalle/mac_messages_mcp)** - An MCP server that securely interfaces with your iMessage database via the Model Context Protocol (MCP), allowing LLMs to query and analyze iMessage conversations. It includes robust phone number validation, attachment processing, contact management, group chat handling, and full support for sending and receiving messages.
- **[Maestro MCP](https://github.com/maestro-org/maestro-mcp)** - An MCP server for interacting with Bitcoin via the Maestro RPC API.
- **[MalwareBazaar_MCP](https://github.com/mytechnotalent/MalwareBazaar_MCP)** (by Kevin Thomas) - An AI-driven MCP server that autonomously interfaces with MalwareBazaar, delivering real-time threat intel and sample metadata for authorized cybersecurity research workflows.
- **[MariaDB](https://github.com/abel9851/mcp-server-mariadb)** - MariaDB database integration with configurable access controls in Python.
- **[Markdown2doc](https://github.com/Klavis-AI/klavis/tree/main/mcp_servers/pandoc)** - Convert between various file formats using Pandoc
- **[Markdownify](https://github.com/zcaceres/mcp-markdownify-server)** - MCP to convert almost anything to Markdown (PPTX, HTML, PDF, Youtube Transcripts and more)
- **[Markitdown](https://github.com/Klavis-AI/klavis/tree/main/mcp_servers/markitdown)** - Convert files to Markdown
- **[MasterGo](https://github.com/mastergo-design/mastergo-magic-mcp)** - The server designed to connect MasterGo design tools with AI models. It enables AI models to directly retrieve DSL data from MasterGo design files.
- **[Matlab-MCP-Tools](https://github.com/neuromechanist/matlab-mcp-tools)** - An MCP to write and execute MATLAB scripts, maintain workspace context between MCP calls, visualize plots, and perform section-by-section analysis of MATLAB code with full access to MATLAB's computational capabilities.
- **[Maton](https://github.com/maton-ai/agent-toolkit/tree/main/modelcontextprotocol)** - Connect to your SaaS tools like HubSpot, Salesforce, and more.
- **[MCP Compass](https://github.com/liuyoshio/mcp-compass)** - Suggest the right MCP server for your needs
- **[MCP Create](https://github.com/tesla0225/mcp-create)** - A dynamic MCP server management service that creates, runs, and manages Model Context Protocol servers on-the-fly.
- **[MCP Installer](https://github.com/anaisbetts/mcp-installer)** - This server is a server that installs other MCP servers for you.
- **[MCP Proxy Server](https://github.com/TBXark/mcp-proxy)** - An MCP proxy server that aggregates and serves multiple MCP resource servers through a single HTTP server.
- **[MCP Server Creator](https://github.com/GongRzhe/MCP-Server-Creator)** - A powerful Model Context Protocol (MCP) server that creates other MCP servers! This meta-server provides tools for dynamically generating FastMCP server configurations and Python code.
- **[MCP STDIO to Streamable HTTP Adapter](https://github.com/pyroprompts/mcp-stdio-to-streamable-http-adapter)** - Connect to Streamable HTTP MCP Servers even if the MCP Client only supports STDIO.
- **[mcp-containerd](https://github.com/jokemanfire/mcp-containerd)** - The containerd MCP implemented by Rust supports the operation of the CRI interface.
- **[MCP-Database-Server](https://github.com/executeautomation/mcp-database-server)** - Fastest way to interact with your Database such as SQL Server, SQLite and PostgreSQL
- **[mcp-grep](https://github.com/erniebrodeur/mcp-grep)** - Python-based MCP server that brings grep functionality to LLMs. Supports common grep features including pattern searching, case-insensitive matching, context lines, and recursive directory searches.
- **[mcp-k8s-go](https://github.com/strowk/mcp-k8s-go)** - Golang-based Kubernetes server for MCP to browse pods and their logs, events, namespaces and more. Built to be extensible.
- **[mcp-local-rag](https://github.com/nkapila6/mcp-local-rag)** - "primitive" RAG-like web search model context protocol (MCP) server that runs locally using Google's MediaPipe Text Embedder and DuckDuckGo Search.
- **[mcp-meme-sticky](https://github.com/nkapila6/mcp-meme-sticky)** - Make memes or stickers using MCP server for WhatsApp or Telegram.
- **[MCP-NixOS](https://github.com/utensils/mcp-nixos)** - A Model Context Protocol server that provides AI assistants with accurate, real-time information about NixOS packages, system options, Home Manager settings, and nix-darwin macOS configurations.
- **[mcp-open-library](https://github.com/8enSmith/mcp-open-library)** - A Model Context Protocol (MCP) server for the Open Library API that enables AI assistants to search for book and author information.
- **[mcp-proxy](https://github.com/sparfenyuk/mcp-proxy)** - Connect to MCP servers that run on SSE transport, or expose stdio servers as an SSE server.
- **[mcp-salesforce](https://github.com/lciesielski/mcp-salesforce-example)** - MCP server with basic demonstration of interactions with your Salesforce instance
- **[mcp-sanctions](https://github.com/madupay/mcp-sanctions)** - Screen individuals and organizations against global sanctions lists (OFAC, SDN, UN, etc). Query by prompt or document upload.
- **[mcp-server-leetcode](https://github.com/doggybee/mcp-server-leetcode)** - Practice and retrieve problems from LeetCode. Automate problem retrieval, solutions, and insights for coding practice and competitions.
- **[mcp-vision](https://github.com/groundlight/mcp-vision)** - A MCP server exposing HuggingFace computer vision models such as zero-shot object detection as tools, enhancing the vision capabilities of large language or vision-language models.
- **[mcp-weather](https://github.com/TimLukaHorstmann/mcp-weather)** - Accurate weather forecasts via the AccuWeather API (free tier available).
- **[mcp_weather](https://github.com/isdaniel/mcp_weather_server)** - Get weather information from https://api.open-meteo.com API.
- **[MCPIgnore Filesytem](https://github.com/CyberhavenInc/filesystem-mcpignore)** - A Data Security First filesystem MCP server that implements .mcpignore to prevent MCP clients from accessing sensitive data.
- **[MediaWiki MCP adapter](https://github.com/lucamauri/MediaWiki-MCP-adapter)** - A custom Model Context Protocol adapter for MediaWiki and WikiBase APIs
- **[mem0-mcp](https://github.com/mem0ai/mem0-mcp)** - A Model Context Protocol server for Mem0, which helps with managing coding preferences.
- **[Membase](https://github.com/unibaseio/membase-mcp)** - Save and query your agent memory in distributed way by Membase.
- **[MetaTrader MCP](https://github.com/ariadng/metatrader-mcp-server)** - Enable AI LLMs to execute trades using MetaTrader 5 platform.
- **[Metricool MCP](https://github.com/metricool/mcp-metricool)** - A Model Context Protocol server that integrates with Metricool's social media analytics platform to retrieve performance metrics and schedule content across networks like Instagram, Facebook, Twitter, LinkedIn, TikTok and YouTube.
- **[Microsoft 365](https://github.com/merill/lokka)** - (by Merill) A Model Context Protocol (MCP) server for Microsoft 365. Includes support for all services including Teams, SharePoint, Exchange, OneDrive, Entra, Intune and more. See [Lokka](https://lokka.dev/) for more details.
- **[Microsoft 365](https://github.com/softeria/ms-365-mcp-server)** - MCP server that connects to Microsoft Office and the whole Microsoft 365 suite using Graph API (including Outlook/mail, files, Excel, calendar)
- **[Microsoft Teams](https://github.com/InditexTech/mcp-teams-server)** - MCP server that integrates Microsoft Teams messaging (read, post, mention, list members and threads) 
- **[Mifos X](https://github.com/openMF/mcp-mifosx)** - A MCP server for the Mifos X Open Source Banking useful for managing clients, loans, savings, shares, financial transactions and generating financial reports.
- **[Mikrotik](https://github.com/jeff-nasseri/mikrotik-mcp)** - Mikrotik MCP server which cover networking operations (IP, DHCP, Firewall, etc) 
- **[Mindmap](https://github.com/YuChenSSR/mindmap-mcp-server)** (by YuChenSSR) - A server that generates mindmaps from input containing markdown code.
- **[Minima](https://github.com/dmayboroda/minima)** - MCP server for RAG on local files
- **[Mobile MCP](https://github.com/mobile-next/mobile-mcp)** (by Mobile Next) - MCP server for Mobile(iOS/Android) automation, app scraping and development using physical devices or simulators/emulators.
- **[Monday.com](https://github.com/sakce/mcp-server-monday)** - MCP Server to interact with Monday.com boards and items.
- **[MongoDB](https://github.com/kiliczsh/mcp-mongo-server)** - A Model Context Protocol Server for MongoDB.
- **[MongoDB & Mongoose](https://github.com/nabid-pf/mongo-mongoose-mcp)** - MongoDB MCP Server with Mongoose Schema and Validation.
- **[MongoDB Lens](https://github.com/furey/mongodb-lens)** - Full Featured MCP Server for MongoDB Databases.
- **[Monzo](https://github.com/BfdCampos/monzo-mcp-bfdcampos)** - Access and manage your Monzo bank accounts through natural language, including balance checking, pot management, transaction listing, and transaction annotation across multiple account types (personal, joint, flex).
- **[Morningstar](https://github.com/Morningstar/morningstar-mcp-server)** - MCP Server to interact with Morningstar Research, Editorial and Datapoints
- **[MSSQL](https://github.com/aekanun2020/mcp-server/)** - MSSQL database integration with configurable access controls and schema inspection
- **[MSSQL](https://github.com/JexinSam/mssql_mcp_server)** (by jexin) - MCP Server for MSSQL database in Python
- **[MSSQL-MCP](https://github.com/daobataotie/mssql-mcp)** (by daobataotie) - MSSQL MCP that refer to the official website's SQLite MCP for modifications to adapt to MSSQL
- **[MSSQL-Python](https://github.com/amornpan/py-mcp-mssql)** (by amornpan) - A read-only Python implementation for MSSQL database access with enhanced security features, configurable access controls, and schema inspection capabilities. Focuses on safe database interaction through Python ecosystem.
- **[Multi-Model Advisor](https://github.com/YuChenSSR/multi-ai-advisor-mcp)** - A Model Context Protocol (MCP) server that orchestrates queries across multiple Ollama models, synthesizing their insights to deliver a comprehensive and multifaceted AI perspective on any given query.
- **[Multicluster-MCP-Sever](https://github.com/yanmxa/multicluster-mcp-server)** - The gateway for GenAI systems to interact with multiple Kubernetes clusters.
- **[MySQL](https://github.com/benborla/mcp-server-mysql)** (by benborla) - MySQL database integration in NodeJS with configurable access controls and schema inspection
- **[MySQL](https://github.com/designcomputer/mysql_mcp_server)** (by DesignComputer) - MySQL database integration in Python with configurable access controls and schema inspection
- **[n8n](https://github.com/leonardsellem/n8n-mcp-server)** - This MCP server provides tools and resources for AI assistants to manage n8n workflows and executions, including listing, creating, updating, and deleting workflows, as well as monitoring their execution status.
- **[Nacos MCP Router](https://github.com/nacos-group/nacos-mcp-router)** - This MCP(Model Context Protocol) Server provides tools to search, install, proxy other MCP servers.
- **[NASA](https://github.com/ProgramComputer/NASA-MCP-server)** (by ProgramComputer) - Access to a unified gateway of NASA's data sources including but not limited to APOD, NEO, EPIC, GIBS.
- **[Nasdaq Data Link](https://github.com/stefanoamorelli/nasdaq-data-link-mcp)** (by stefanoamorelli) - An MCP server to access, explore, and interact with Nasdaq Data Link's extensive and valuable financial and economic datasets.
- **[National Parks](https://github.com/KyrieTangSheng/mcp-server-nationalparks)** - The server provides latest information of park details, alerts, visitor centers, campgrounds, hiking trails, and events for U.S. National Parks.
- **[NAVER](https://github.com/pfldy2850/py-mcp-naver)** (by pfldy2850) - This MCP server provides tools to interact with various Naver services, such as searching blogs, news, books, and more.
- **[NBA](https://github.com/Taidgh-Robinson/nba-mcp-server)** - This MCP server provides tools to fetch recent and historical NBA games including basic and advanced statistics.
- **[Neo4j](https://github.com/da-okazaki/mcp-neo4j-server)** - A community built server that interacts with Neo4j Graph Database.
- **[Neovim](https://github.com/bigcodegen/mcp-neovim-server)** - An MCP Server for your Neovim session.
- **[Netbird](https://github.com/aantti/mcp-netbird)** - List and analyze Netbird network peers, groups, policies, and more.
- **[NocoDB](https://github.com/edwinbernadus/nocodb-mcp-server)** - Read and write access to NocoDB database.
- **[nomad-mcp](https://github.com/kocierik/mcp-nomad)** - A server that provides a set of tools for managing Nomad clusters through the MCP.
- **[Notion](https://github.com/suekou/mcp-notion-server)** (by suekou) - Interact with Notion API.
- **[Notion](https://github.com/v-3/notion-server)** (by v-3) - Notion MCP integration. Search, Read, Update, and Create pages through Claude chat.
- **[NS Travel Information](https://github.com/r-huijts/ns-mcp-server)** - Access Dutch Railways (NS) real-time train travel information and disruptions through the official NS API.
- **[ntfy-mcp](https://github.com/teddyzxcv/ntfy-mcp)** (by teddyzxcv) - The MCP server that keeps you informed by sending the notification on phone using ntfy
- **[ntfy-me-mcp](https://github.com/gitmotion/ntfy-me-mcp)** (by gitmotion) - An ntfy MCP server for sending/fetching ntfy notifications to your self-hosted ntfy server from AI Agents 📤 (supports secure token auth & more - use with npx or docker!)
- **[oatpp-mcp](https://github.com/oatpp/oatpp-mcp)** - C++ MCP integration for Oat++. Use [Oat++](https://oatpp.io) to build MCP servers.
- **[Obsidian Markdown Notes](https://github.com/calclavia/mcp-obsidian)** - Read and search through your Obsidian vault or any directory containing Markdown notes
- **[obsidian-mcp](https://github.com/StevenStavrakis/obsidian-mcp)** - (by Steven Stavrakis) An MCP server for Obsidian.md with tools for searching, reading, writing, and organizing notes.
- **[OceanBase](https://github.com/yuanoOo/oceanbase_mcp_server)** - (by yuanoOo) A Model Context Protocol (MCP) server that enables secure interaction with OceanBase databases.
- **[Office-PowerPoint-MCP-Server](https://github.com/GongRzhe/Office-PowerPoint-MCP-Server)** - A Model Context Protocol (MCP) server for creating, reading, and manipulating Microsoft PowerPoint documents.
- **[Office-Visio-MCP-Server](https://github.com/GongRzhe/Office-Visio-MCP-Server)** - A Model Context Protocol (MCP) server for creating, reading, and manipulating Microsoft Visio documents.
- **[Office-Word-MCP-Server](https://github.com/GongRzhe/Office-Word-MCP-Server)** - A Model Context Protocol (MCP) server for creating, reading, and manipulating Microsoft Word documents. 
- **[Okta](https://github.com/kapilduraphe/okta-mcp-server)** - Interact with Okta API.
- **[OneNote](https://github.com/rajvirtual/MCP-Servers/tree/master/onenote)** - (by Rajesh Vijay) An MCP server that connects to Microsoft OneNote using the Microsoft Graph API. Reading notebooks, sections, and pages from OneNote,Creating new notebooks, sections, and pages in OneNote.
- **[Open Strategy Partners Marketing Tools](https://github.com/open-strategy-partners/osp_marketing_tools)** - Content editing codes, value map, and positioning tools for product marketing.
- **[OpenAI WebSearch MCP](https://github.com/ConechoAI/openai-websearch-mcp)** - This is a Python-based MCP server that provides OpenAI `web_search` build-in tool.
- **[OpenAPI](https://github.com/snaggle-ai/openapi-mcp-server)** - Interact with [OpenAPI](https://www.openapis.org/) APIs.
- **[OpenAPI AnyApi](https://github.com/baryhuang/mcp-server-any-openapi)** - Interact with large [OpenAPI](https://www.openapis.org/) docs using built-in semantic search for endpoints. Allows for customizing the MCP server prefix.
- **[OpenAPI Schema](https://github.com/hannesj/mcp-openapi-schema)** - Allow LLMs to explore large [OpenAPI](https://www.openapis.org/) schemas without bloating the context.
- **[OpenAPI Schema Explorer](https://github.com/kadykov/mcp-openapi-schema-explorer)** - Token-efficient access to local or remote OpenAPI/Swagger specs via MCP Resources.
- **[OpenCTI](https://github.com/Spathodea-Network/opencti-mcp)** - Interact with OpenCTI platform to retrieve threat intelligence data including reports, indicators, malware and threat actors.
- **[OpenCV](https://github.com/GongRzhe/opencv-mcp-server)** - A MCP server providing OpenCV computer vision capabilities. This allows AI assistants and language models to access powerful computer vision tools.
- **[OpenDota](https://github.com/asusevski/opendota-mcp-server)** - Interact with OpenDota API to retrieve Dota 2 match data, player statistics, and more.
- **[OpenRPC](https://github.com/shanejonas/openrpc-mpc-server)** - Interact with and discover JSON-RPC APIs via [OpenRPC](https://open-rpc.org).
- **[OpenWeather](https://github.com/mschneider82/mcp-openweather)** - Interact with the free openweathermap API to get the current and forecast weather for a location.
- **[Oura Ring](https://github.com/rajvirtual/oura-mcp-server)** (by Rajesh Vijay) - MCP Server to access and analyze your Oura Ring data. It provides a structured way to fetch and understand your health metrics.
- **[Outline](https://github.com/Vortiago/mcp-outline)** - MCP Server to interact with [Outline](https://www.getoutline.com) knowledge base to search, read, create, and manage documents and their content, access collections, add comments, and manage document backlinks.
- **[pancakeswap-poolspy-mcp](https://github.com/kukapay/pancakeswap-poolspy-mcp)** - An MCP server that tracks newly created liquidity pools on Pancake Swap.
- **[Pandoc](https://github.com/vivekVells/mcp-pandoc)** - MCP server for seamless document format conversion using Pandoc, supporting Markdown, HTML, PDF, DOCX (.docx), csv and more.
- **[Paradex MCP](https://github.com/sv/mcp-paradex-py)** - MCP native server for interacting with Paradex platform, including fully features trading.
- **[Peacock for VS Code](https://github.com/johnpapa/peacock-mcp)** - MCP Server for the Peacock extension for VS Code, coloring your world, one Code editor at a time. The main goal of the project is to show how an MCP server can be used to interact with APIs.
- **[Phone MCP](https://github.com/hao-cyber/phone-mcp)** - 📱 A powerful plugin that lets you control your Android phone. Enables AI agents to perform complex tasks like automatically playing music based on weather or making calls and sending texts.
- **[PIF](https://github.com/hungryrobot1/MCP-PIF)** - A Personal Intelligence Framework (PIF), providing tools for file operations, structured reasoning, and journal-based documentation to support continuity and evolving human-AI collaboration across sessions.
- **[Pinecone](https://github.com/sirmews/mcp-pinecone)** - MCP server for searching and uploading records to Pinecone. Allows for simple RAG features, leveraging Pinecone's Inference API.
- **[Pinner MCP](https://github.com/safedep/pinner-mcp)** - A MCP server for pinning GitHub Actions and container base images to their immutable SHA hashes to prevent supply chain attacks.
- **[Placid.app](https://github.com/felores/placid-mcp-server)** - Generate image and video creatives using Placid.app templates
- **[Plane](https://github.com/kelvin6365/plane-mcp-server)** - This MCP Server will help you to manage projects and issues through Plane's API
- **[Playwright](https://github.com/executeautomation/mcp-playwright)** - This MCP Server will help you run browser automation and webscraping using Playwright
- **[Postman](https://github.com/shannonlal/mcp-postman)** - MCP server for running Postman Collections locally via Newman. Allows for simple execution of Postman Server and returns the results of whether the collection passed all the tests.
- **[Prefect](https://github.com/allen-munsch/mcp-prefect)** - MCP Server for workflow orchestration and ELT/ETL with Prefect Server, and Prefect Cloud [https://www.prefect.io/] using the `prefect` python client.
- **[Productboard](https://github.com/kenjihikmatullah/productboard-mcp)** - Integrate the Productboard API into agentic workflows via MCP.
- **[Prometheus](https://github.com/pab1it0/prometheus-mcp-server)** - Query and analyze Prometheus - open-source monitoring system.
- **[PubChem](https://github.com/sssjiang/pubchem_mcp_server)** - extract drug information from pubchem API.
- **[Pulumi](https://github.com/dogukanakkaya/pulumi-mcp-server)** - MCP Server to Interact with Pulumi API, creates and lists Stacks
- **[Puppeteer vision](https://github.com/djannot/puppeteer-vision-mcp)** - Use Puppeteer to browse a webpage and return a high quality Markdown. Use AI vision capabilities to handle cookies, captchas, and other interactive elements automatically.
- **[Pushover](https://github.com/ashiknesin/pushover-mcp)** - Send instant notifications to your devices using [Pushover.net](https://pushover.net/)
- **[pydantic/pydantic-ai/mcp-run-python](https://github.com/pydantic/pydantic-ai/tree/main/mcp-run-python)** - Run Python code in a secure sandbox via MCP tool calls, powered by Deno and Pyodide
- **[QGIS](https://github.com/jjsantos01/qgis_mcp)** - connects QGIS to Claude AI through the MCP. This integration enables prompt-assisted project creation, layer loading, code execution, and more.
- **[Qiniu MCP Server](https://github.com/qiniu/qiniu-mcp-server)** - The Model Context Protocol (MCP) Server built on Qiniu Cloud products supports users in accessing Qiniu Cloud Storage, intelligent multimedia services, and more through this MCP Server within the context of AI large model clients.
- **[Quarkus](https://github.com/quarkiverse/quarkus-mcp-servers)** - MCP servers for the Quarkus Java framework.
- **[QuickChart](https://github.com/GongRzhe/Quickchart-MCP-Server)** - A Model Context Protocol server for generating charts using QuickChart.io
- **[Qwen_Max](https://github.com/66julienmartin/MCP-server-Qwen_Max)** - A Model Context Protocol (MCP) server implementation for the Qwen models.
- **[RabbitMQ](https://github.com/kenliao94/mcp-server-rabbitmq)** - The MCP server that interacts with RabbitMQ to publish and consume messages.
- **[RAG Local](https://github.com/renl/mcp-rag-local)** - This MCP server for storing and retrieving text passages locally based on their semantic meaning.
- **[RAG Web Browser](https://github.com/apify/mcp-server-rag-web-browser)** An MCP server for Apify's open-source RAG Web Browser [Actor](https://apify.com/apify/rag-web-browser) to perform web searches, scrape URLs, and return content in Markdown.
- **[Raindrop.io](https://github.com/hiromitsusasaki/raindrop-io-mcp-server)** - An integration that allows LLMs to interact with Raindrop.io bookmarks using the Model Context Protocol (MCP).
- **[Reaper](https://github.com/dschuler36/reaper-mcp-server)** - Interact with your [Reaper](https://www.reaper.fm/) (Digital Audio Workstation) projects.
- **[Redis](https://github.com/GongRzhe/REDIS-MCP-Server)** - Redis database operations and caching microservice server with support for key-value operations, expiration management, and pattern-based key listing.
- **[Redis](https://github.com/prajwalnayak7/mcp-server-redis)** MCP server to interact with Redis Server, AWS Memory DB, etc for caching or other use-cases where in-memory and key-value based storage is appropriate
- **[RedNote MCP](https://github.com/ifuryst/rednote-mcp)** - MCP server for accessing RedNote(XiaoHongShu, xhs) content
- **[Reed Jobs](https://github.com/kld3v/reed_jobs_mcp)** - Search and retrieve job listings from Reed.co.uk.
- **[Rememberizer AI](https://github.com/skydeckai/mcp-server-rememberizer)** - An MCP server designed for interacting with the Rememberizer data source, facilitating enhanced knowledge retrieval.
- **[Replicate](https://github.com/deepfates/mcp-replicate)** - Search, run and manage machine learning models on Replicate through a simple tool-based interface. Browse models, create predictions, track their status, and handle generated images.
- **[Resend](https://github.com/Klavis-AI/klavis/tree/main/mcp_servers/resend)** - Send email using Resend services
- **[Rijksmuseum](https://github.com/r-huijts/rijksmuseum-mcp)** - Interface with the Rijksmuseum API to search artworks, retrieve artwork details, access image tiles, and explore user collections.
- **[Riot Games](https://github.com/jifrozen0110/mcp-riot)** - MCP server for League of Legends – fetch player info, ranks, champion stats, and match history via Riot API.
- **[Rquest](https://github.com/xxxbrian/mcp-rquest)** - An MCP server providing realistic browser-like HTTP request capabilities with accurate TLS/JA3/JA4 fingerprints for bypassing anti-bot measures.
- **[Rust MCP Filesystem](https://github.com/rust-mcp-stack/rust-mcp-filesystem)** - Fast, asynchronous MCP server for efficient handling of various filesystem operations built with the power of Rust.
- **[Salesforce MCP](https://github.com/salesforce-mcp/salesforce-mcp)** -  Salesforce MCP server. Supports cloud version Salesforce-mcp.com and allows both data & metadata functions. 
- **[Salesforce MCP](https://github.com/smn2gnt/MCP-Salesforce)** - Interact with Salesforce Data and Metadata
- **[Salesforce MCP Server](https://github.com/tsmztech/mcp-server-salesforce)** - Comprehensive Salesforce integration with tools for querying records, executing Apex, managing fields/objects, and handling debug logs
- **[Scholarly](https://github.com/adityak74/mcp-scholarly)** - A MCP server to search for scholarly and academic articles.
- **[scrapling-fetch](https://github.com/cyberchitta/scrapling-fetch-mcp)** - Access text content from bot-protected websites. Fetches HTML/markdown from sites with anti-automation measures using Scrapling.
- **[SearXNG](https://github.com/ihor-sokoliuk/mcp-searxng)** - A Model Context Protocol Server for [SearXNG](https://docs.searxng.org)
- **[SearXNG](https://github.com/erhwenkuo/mcp-searxng)** - A MCP server provide web searching via [SearXNG](https://docs.searxng.org) & retrieve url as makrdown.
- **[SearXNG Public](https://github.com/pwilkin/mcp-searxng-public)** - A Model Context Protocol Server for retrieving data from public [SearXNG](https://docs.searxng.org) instances, with fallback support
- **[SEC EDGAR](https://github.com/stefanoamorelli/sec-edgar-mcp)** - (by Stefano Amorelli) A community Model Context Protocol Server to access financial filings and data through the U.S. Securities and Exchange Commission ([SEC](https://www.sec.gov/)) `Electronic Data Gathering, Analysis, and Retrieval` ([EDGAR](https://www.sec.gov/submit-filings/about-edgar)) database
- **[Serper](https://github.com/garymengcom/serper-mcp-server)** - An MCP server that performs Google searches using [Serper](https://serper.dev).
- **[ServiceNow](https://github.com/osomai/servicenow-mcp)** - A MCP server to interact with a ServiceNow instance
- **[ShaderToy](https://github.com/wilsonchenghy/ShaderToy-MCP)** - This MCP server lets LLMs to interact with the ShaderToy API, allowing LLMs to learn from compute shaders examples and enabling them to create complex GLSL shaders that they are previously not capable of.
- **[Shodan MCP](https://github.com/Hexix23/shodan-mcp)** - MCP server to interact with [Shodan](https://www.shodan.io/)
- **[Shopify](https://github.com/GeLi2001/shopify-mcp)** - MCP to interact with Shopify API including order, product, customers and so on.
- **[Simple Loki MCP](https://github.com/ghrud92/simple-loki-mcp)** - A simple MCP server to query Loki logs using logcli.
- **[Siri Shortcuts](https://github.com/dvcrn/mcp-server-siri-shortcuts)** - MCP to interact with Siri Shortcuts on macOS. Exposes all Shortcuts as MCP tools.
- **[Skyvern](https://github.com/Skyvern-AI/skyvern/tree/main/integrations/mcp)** - MCP to let Claude / Windsurf / Cursor / your LLM control the browser
- **[Slack](https://github.com/korotovsky/slack-mcp-server)** - The most powerful MCP server for Slack Workspaces. This integration supports both Stdio and SSE transports, proxy settings and does not require any permissions or bots being created or approved by Workspace admins 😏.
- **[Slidespeak](https://github.com/SlideSpeak/slidespeak-mcp)** - Create PowerPoint presentations using the [Slidespeak](https://slidespeak.com/) API.
- **[Smartlead](https://github.com/jean-technologies/smartlead-mcp-server-local)** - MCP to connect to Smartlead. Additional, tooling, functionality, and connection to workflow automation platforms also available.
- **[Snowflake](https://github.com/isaacwasserman/mcp-snowflake-server)** - This MCP server enables LLMs to interact with Snowflake databases, allowing for secure and controlled data operations.
- **[SoccerDataAPI](https://github.com/yeonupark/mcp-soccer-data)** - This MCP server provides real-time football match data based on the SoccerDataAPI.
- **[Solana Agent Kit](https://github.com/sendaifun/solana-agent-kit/tree/main/examples/agent-kit-mcp-server)** - This MCP server enables LLMs to interact with the Solana blockchain with help of Solana Agent Kit by SendAI, allowing for 40+ protcool actions and growing
- **[Solr MCP](https://github.com/mjochum64/mcp-solr-search)** - This MCP server offers a basic functionality to perform a search on Solr servers.
- **[Solver](https://github.com/szeider/mcp-solver)** - Solves constraint satisfaction and optimization problems . 
- **[Splunk](https://github.com/jkosik/mcp-server-splunk)** - Golang MCP server for Splunk (lists saved searches, alerts, indexes, macros...). Supports SSE and STDIO.
- **[Spotify](https://github.com/varunneal/spotify-mcp)** - This MCP allows an LLM to play and use Spotify.
- **[Spring Initializr](https://github.com/hpalma/springinitializr-mcp)** - This MCP allows an LLM to create Spring Boot projects with custom configurations. Instead of manually visiting start.spring.io, you can now ask your AI assistant to generate projects with specific dependencies, Java versions, and project structures.
- **[SSH](https://github.com/AiondaDotCom/mcp-ssh)** - Agent for managing and controlling SSH connections.
- **[SSH](https://github.com/classfang/ssh-mcp-server)** - An MCP server that can execute SSH commands remotely, upload files, download files, and so on.
- **[Standard Korean Dictionary](https://github.com/privetin/stdict)** - Search the dictionary using API
- **[Star Wars](https://github.com/johnpapa/mcp-starwars)** -MCP Server for the SWAPI Star Wars API. The main goal of the project is to show how an MCP server can be used to interact with APIs.
- **[Starknet MCP Server](https://github.com/mcpdotdirect/starknet-mcp-server)** - A comprehensive MCP server for interacting with the Starknet blockchain, providing tools for querying blockchain data, resolving StarknetIDs, and performing token transfers.
- **[Starwind UI](https://github.com/Boston343/starwind-ui-mcp/)** - This MCP provides relevant commands, documentation, and other information to allow LLMs to take full advantage of Starwind UI's open source Astro components.
<<<<<<< HEAD
- **[Stellar](https://github.com/syronlabs/stellar-mcp/)** - This MCP server enables LLMs to interact with the Stellar blockchain to create accounts, check address balances, analyze transactions, view transaction history, mint new assets, interact with smart contracts and much more.
=======
- **[Stitch AI](https://github.com/StitchAI/stitch-ai-mcp/)** - Knowledge management system for AI agents with memory space creation and retrieval capabilities.
- **[Strava](https://github.com/r-huijts/strava-mcp)** - Connect to the Strava API to access activity data, athlete profiles, segments, and routes, enabling fitness tracking and analysis with Claude.
>>>>>>> d2b217ac
- **[Stripe](https://github.com/atharvagupta2003/mcp-stripe)** - This MCP allows integration with Stripe for handling payments, customers, and refunds.
- **[Substack/Medium](https://github.com/jonathan-politzki/mcp-writer-substack)** - Connect Claude to your Substack/Medium writing, enabling semantic search and analysis of your published content.
- **[System Health](https://github.com/thanhtung0201/mcp-remote-system-health)** - The MCP (Multi-Channel Protocol) System Health Monitoring is a robust, real-time monitoring solution designed to provide comprehensive health metrics and alerts for remote Linux servers.
- **[Talk To Figma](https://github.com/sonnylazuardi/cursor-talk-to-figma-mcp)** - This MCP server enables LLMs to interact with Figma, allowing them to read and modify designs programmatically.
- **[Tavily search](https://github.com/RamXX/mcp-tavily)** - An MCP server for Tavily's search & news API, with explicit site inclusions/exclusions
- **[TeamRetro](https://github.com/adepanges/teamretro-mcp-server)** - This MCP server allows LLMs to interact with TeamRetro, allowing LLMs to manage user, team, team member, retrospective, health check, action, agreement and fetch the reports.
- **[Telegram](https://github.com/chigwell/telegram-mcp)** - An MCP server that provides paginated chat reading, message retrieval, and message sending capabilities for Telegram through Telethon integration.
- **[Telegram-Client](https://github.com/chaindead/telegram-mcp)** - A Telegram API bridge that manages user data, dialogs, messages, drafts, read status, and more for seamless interactions.
- **[Tempo](https://github.com/scottlepp/tempo-mcp-server)** - An MCP server to query traces/spans from [Grafana Tempo](https://github.com/grafana/tempo).
- **[Teradata](https://github.com/arturborycki/mcp-teradata)** - his MCP server enables LLMs to interact with Teradata databases. This MCP Server support tools and prompts for multi task data analytics
- **[Terminal-Control](https://github.com/GongRzhe/terminal-controller-mcp)** - A MCP server that enables secure terminal command execution, directory navigation, and file system operations through a standardized interface.
- **[Terraform-Cloud](https://github.com/severity1/terraform-cloud-mcp)** - An MCP server that integrates AI assistants with the Terraform Cloud API, allowing you to manage your infrastructure through natural conversation.
- **[TFT-Match-Analyzer](https://github.com/GeLi2001/tft-mcp-server)** - MCP server for teamfight tactics match history & match details fetching, providing user the detailed context for every match.
- **[thegraph-mcp](https://github.com/kukapay/thegraph-mcp)** - An MCP server that powers AI agents with indexed blockchain data from The Graph.
- **[Things3 MCP](https://github.com/urbanogardun/things3-mcp)** - Things3 task management integration for macOS with comprehensive TODO, project, and tag management.
- **[Think MCP](https://github.com/Rai220/think-mcp)** - Enhances any agent's reasoning capabilities by integrating the think-tools, as described in [Anthropic's article](https://www.anthropic.com/engineering/claude-think-tool).
- **[Ticketmaster](https://github.com/delorenj/mcp-server-ticketmaster)** - Search for events, venues, and attractions through the Ticketmaster Discovery API
- **[TickTick](https://github.com/alexarevalo9/ticktick-mcp-server)** - A Model Context Protocol (MCP) server designed to integrate with the TickTick task management platform, enabling intelligent context-aware task operations and automation.
- **[TMDB](https://github.com/Laksh-star/mcp-server-tmdb)** - This MCP server integrates with The Movie Database (TMDB) API to provide movie information, search capabilities, and recommendations.
- **[Todoist](https://github.com/abhiz123/todoist-mcp-server)** - Interact with Todoist to manage your tasks.
- **[Todos](https://github.com/tomelliot/todos-mcp)** - A practical todo list manager to use with your favourite chatbot.
- **[token-minter-mcp](https://github.com/kukapay/token-minter-mcp)** - An MCP server providing tools for AI agents to mint ERC-20 tokens across multiple blockchains.
- **[token-revoke-mcp](https://github.com/kukapay/token-revoke-mcp)** - An MCP server for checking and revoking ERC-20 token allowances across multiple blockchains.
- **[Ton Blockchain MCP](https://github.com/devonmojito/ton-blockchain-mcp)** - An MCP server for interacting with Ton Blockchain.
- **[TouchDesigner](https://github.com/8beeeaaat/touchdesigner-mcp)** - An MCP server for TouchDesigner, enabling interaction with TouchDesigner projects, nodes, and parameters.
- **[Travel Planner](https://github.com/GongRzhe/TRAVEL-PLANNER-MCP-Server)** - Travel planning and itinerary management server integrating with Google Maps API for location search, place details, and route calculations.
- **[Trello MCP Server](https://github.com/lioarce01/trello-mcp-server)** - An MCP server that interact with user Trello boards, modifying them with prompting.
- **[Tripadvisor](https://github.com/pab1it0/tripadvisor-mcp)** - A MCP server that enables LLMs to interact with Tripadvisor API, supporting location data, reviews, and photos through standardized MCP interfaces
- **[Tsuki-Mcp-Filesystem-Server](https://github.com/yuutotsuki/tsuki_mcp_filesystem_server)** - A simple, fast, and fully MCP-compliant server for listing local filesystem files. Built with Python + FastAPI. Designed for OpenAI's Agent SDK via `resources/list`.
- **[Tyk API Management](https://github.com/TykTechnologies/tyk-dashboard-mcp)** - Chat with all of your organization's managed APIs and perform other API lifecycle operations, managing tokens, users, analytics, and more.
- **[Typesense](https://github.com/suhail-ak-s/mcp-typesense-server)** - A Model Context Protocol (MCP) server implementation that provides AI models with access to Typesense search capabilities. This server enables LLMs to discover, search, and analyze data stored in Typesense collections.
- **[uniswap-poolspy-mcp](https://github.com/kukapay/uniswap-poolspy-mcp)** - An MCP server that tracks newly created liquidity pools on Uniswap across nine blockchain networks.
- **[uniswap-trader-mcp](https://github.com/kukapay/uniswap-trader-mcp)** -An MCP server for AI agents to automate token swaps on Uniswap DEX across multiple blockchains.
- **[Unity Catalog](https://github.com/ognis1205/mcp-server-unitycatalog)** - An MCP server that enables LLMs to interact with Unity Catalog AI, supporting CRUD operations on Unity Catalog Functions and executing them as MCP tools.
- **[Unity Integration (Advanced)](https://github.com/quazaai/UnityMCPIntegration)** - Advanced Unity3d Game Engine MCP which supports ,Execution of Any Editor Related Code Directly Inside of Unity, Fetch Logs, Get Editor State and Allow File Access of the Project making it much more useful in Script Editing or asset creation.
- **[Unity3d Game Engine](https://github.com/CoderGamester/mcp-unity)** - An MCP server that enables LLMs to interact with Unity3d Game Engine, supporting access to a variety of the Unit's Editor engine tools (e.g. Console Logs, Test Runner logs, Editor functions, hierarchy state, etc) and executing them as MCP tools or gather them as resources.
- **[Unleash Integration (Feature Toggle)](https://github.com/cuongtl1992/unleash-mcp)** - A Model Context Protocol (MCP) server implementation that integrates with Unleash Feature Toggle system. Provide a bridge between LLM applications and Unleash feature flag system
- **[User Feedback](https://github.com/mrexodia/user-feedback-mcp)** - Simple MCP Server to enable a human-in-the-loop workflow in tools like Cline and Cursor.
- **[USPTO](https://github.com/riemannzeta/patent_mcp_server)** - MCP server for accessing United States Patent & Trademark Office data through its Open Data Protocol (ODP) API.
- **[Vectara](https://github.com/vectara/vectara-mcp)** - Query Vectara's trusted RAG-as-a-service platform.
- **[Vega-Lite](https://github.com/isaacwasserman/mcp-vegalite-server)** - Generate visualizations from fetched data using the VegaLite format and renderer.
- **[Vertica](https://github.com/nolleh/mcp-vertica)** - Vertica database integration in Python with configurable access controls and schema inspection
- **[Vibe Check](https://github.com/PV-Bhat/vibe-check-mcp-server)** - An MCP server leveraging an external oversight layer to "vibe check" agents, and also self-improve accuracy & user alignment over time. Prevents scope creep, code bloat, misalignment, misinterpretation, tunnel vision, and overcomplication.
- **[Video Editor](https://github.com/burningion/video-editing-mcp)** - A Model Context Protocol Server to add, edit, and search videos with [Video Jungle](https://www.video-jungle.com/).
- **[Video Still Capture](https://github.com/13rac1/videocapture-mcp)** - 📷 Capture video stills from an OpenCV-compatible webcam or other video source.
- **[Virtual location (Google Street View,etc.)](https://github.com/mfukushim/map-traveler-mcp)** - Integrates Google Map, Google Street View, PixAI, Stability.ai, ComfyUI API and Bluesky to provide a virtual location simulation in LLM (written in Effect.ts)
- **[VolcEngine TOS](https://github.com/dinghuazhou/sample-mcp-server-tos)** - A sample MCP server for VolcEngine TOS that flexibly get objects from TOS.
- **[Voyp](https://github.com/paulotaylor/voyp-mcp)** - VOYP MCP server for making calls using Artificial Intelligence.
- **[Wanaku MCP Router](https://github.com/wanaku-ai/wanaku/)** - The Wanaku MCP Router is a SSE-based MCP server that provides an extensible routing engine that allows integrating your enterprise systems with AI agents.
- **[weather-mcp-server](https://github.com/devilcoder01/weather-mcp-server)** - Get real-time weather data for any location using weatherapi.
- **[Webflow](https://github.com/kapilduraphe/webflow-mcp-server)** - Interfact with the Webflow APIs
- **[whale-tracker-mcp](https://github.com/kukapay/whale-tracker-mcp)**  -  A mcp server for tracking cryptocurrency whale transactions.
- **[WhatsApp MCP Server](https://github.com/lharries/whatsapp-mcp)** - MCP server for your personal WhatsApp handling individuals, groups, searching and sending.
- **[Whois MCP](https://github.com/bharathvaj-ganesan/whois-mcp)** - MCP server that performs whois lookup against domain, IP, ASN and TLD. 
- **[Wikidata MCP](https://github.com/zzaebok/mcp-wikidata)** - Wikidata MCP server that interact with Wikidata, by searching identifiers, extracting metadata, and executing sparql query.
- **[WildFly MCP](https://github.com/wildfly-extras/wildfly-mcp)** - WildFly MCP server that enables LLM to interact with running WildFly servers (retrieve metrics, logs, invoke operations, ...).
- **[Windows CLI](https://github.com/SimonB97/win-cli-mcp-server)** - MCP server for secure command-line interactions on Windows systems, enabling controlled access to PowerShell, CMD, and Git Bash shells.
- **[Workflowy](https://github.com/danield137/mcp-workflowy)** - A server that interacts with [workflowy](https://workflowy.com/).
- **[World Bank data API](https://github.com/anshumax/world_bank_mcp_server)** - A server that fetches data indicators available with the World Bank as part of their data API
- **[Wren Engine](https://github.com/Canner/wren-engine)** - The Semantic Engine for Model Context Protocol(MCP) Clients and AI Agents
- **[X (Twitter)](https://github.com/EnesCinr/twitter-mcp)** (by EnesCinr) - Interact with twitter API. Post tweets and search for tweets by query.
- **[X (Twitter)](https://github.com/vidhupv/x-mcp)** (by vidhupv) - Create, manage and publish X/Twitter posts directly through Claude chat.
- **[Xcode](https://github.com/r-huijts/xcode-mcp-server)** - MCP server that brings AI to your Xcode projects, enabling intelligent code assistance, file operations, project management, and automated development tasks.
- **[xcodebuild](https://github.com/ShenghaiWang/xcodebuild)**  - 🍎 Build iOS Xcode workspace/project and feed back errors to llm.
- **[Xero-mcp-server](https://github.com/john-zhang-dev/xero-mcp)** - Enabling clients to interact with Xero system for streamlined accounting, invoicing, and business operations.
- **[XiYan](https://github.com/XGenerationLab/xiyan_mcp_server)** - 🗄️ An MCP server that supports fetching data from a database using natural language queries, powered by XiyanSQL as the text-to-SQL LLM.
- **[XMind](https://github.com/apeyroux/mcp-xmind)** - Read and search through your XMind directory containing XMind files.
- **[yfinance](https://github.com/Adity-star/mcp-yfinance-server)** -💹The MCP YFinance Stock Server provides real-time and historical stock data in a standard format, powering dashboards, AI agents,and research tools with seamless financial insights.
- **[YNAB](https://github.com/ChuckBryan/ynabmcpserver)** - A Model Context Protocol (MCP) server for integrating with YNAB (You Need A Budget), allowing AI assistants to securely access and analyze your financial data.
- **[YouTube](https://github.com/Klavis-AI/klavis/tree/main/mcp_servers/youtube)** - Extract Youtube video information (with proxies support).
- **[YouTube](https://github.com/ZubeidHendricks/youtube-mcp-server)** - Comprehensive YouTube API integration for video management, Shorts creation, and analytics.
- **[YouTube Video Summarizer](https://github.com/nabid-pf/youtube-video-summarizer-mcp)** - Summarize lengthy youtube videos.
- **[Zoom](https://github.com/Prathamesh0901/zoom-mcp-server/tree/main)** - Create, update, read and delete your zoom meetings.

## 📚 Frameworks

These are high-level frameworks that make it easier to build MCP servers or clients.

### For servers

* **[EasyMCP](https://github.com/zcaceres/easy-mcp/)** (TypeScript)
- **[FastAPI to MCP auto generator](https://github.com/tadata-org/fastapi_mcp)** – A zero-configuration tool for automatically exposing FastAPI endpoints as MCP tools by **[Tadata](https://tadata.com/)**
* **[FastMCP](https://github.com/punkpeye/fastmcp)** (TypeScript)
* **[Foxy Contexts](https://github.com/strowk/foxy-contexts)** – A library to build MCP servers in Golang by **[strowk](https://github.com/strowk)**
* **[Higress MCP Server Hosting](https://github.com/alibaba/higress/tree/main/plugins/wasm-go/mcp-servers)** - A solution for hosting MCP Servers by extending the API Gateway (based on Envoy) with wasm plugins.
* **[MCP-Framework](https://mcp-framework.com)** Build MCP servers with elegance and speed in Typescript. Comes with a CLI to create your project with `mcp create app`. Get started with your first server in under 5 minutes by **[Alex Andru](https://github.com/QuantGeekDev)**
* **[Next.js MCP Server Template](https://github.com/vercel-labs/mcp-for-next.js)** (Typescript) - A starter Next.js project that uses the MCP Adapter to allow MCP clients to connect and access resources.
* **[Quarkus MCP Server SDK](https://github.com/quarkiverse/quarkus-mcp-server)** (Java)
* **[Spring AI MCP Server](https://docs.spring.io/spring-ai/reference/api/mcp/mcp-server-boot-starter-docs.html)** - Provides auto-configuration for setting up an MCP server in Spring Boot applications.
* **[Template MCP Server](https://github.com/mcpdotdirect/template-mcp-server)** - A CLI tool to create a new Model Context Protocol server project with TypeScript support, dual transport options, and an extensible structure
* **[Vercel MCP Adapter](https://github.com/vercel/mcp-adapter)** (Typescript) - A simple package to start serving an MCP server on most major JS meta-frameworks including Next, Nuxt, Svelte, and more.

### For clients

* **[codemirror-mcp](https://github.com/marimo-team/codemirror-mcp)** - CodeMirror extension that implements the Model Context Protocol (MCP) for resource mentions and prompt commands
* **[Spring AI MCP Client](https://docs.spring.io/spring-ai/reference/api/mcp/mcp-client-boot-starter-docs.html)** - Provides auto-configuration for MCP client functionality in Spring Boot applications.

## 📚 Resources

Additional resources on MCP.

- **[AiMCP](https://www.aimcp.info)** - A collection of MCP clients&servers to find the right mcp tools by **[Hekmon](https://github.com/hekmon8)**
- **[Awesome Crypto MCP Servers by badkk](https://github.com/badkk/awesome-crypto-mcp-servers)** - A curated list of MCP servers by **[Luke Fan](https://github.com/badkk)**
- **[Awesome MCP Servers by appcypher](https://github.com/appcypher/awesome-mcp-servers)** - A curated list of MCP servers by **[Stephen Akinyemi](https://github.com/appcypher)**
- **[Awesome MCP Servers by punkpeye](https://github.com/punkpeye/awesome-mcp-servers)** (**[website](https://glama.ai/mcp/servers)**) - A curated list of MCP servers by **[Frank Fiegel](https://github.com/punkpeye)**
- **[Awesome MCP Servers by wong2](https://github.com/wong2/awesome-mcp-servers)** (**[website](https://mcpservers.org)**) - A curated list of MCP servers by **[wong2](https://github.com/wong2)**
- **[Awesome Remote MCP Servers by JAW9C](https://github.com/jaw9c/awesome-remote-mcp-servers)** - A curated list of **remote** MCP servers, including thier authentication support by **[JAW9C](https://github.com/jaw9c)**
- **[Discord Server](https://glama.ai/mcp/discord)** – A community discord server dedicated to MCP by **[Frank Fiegel](https://github.com/punkpeye)**
- **[Discord Server (ModelContextProtocol)](https://discord.gg/jHEGxQu2a5)** – Connect with developers, share insights, and collaborate on projects in an active Discord community dedicated to the Model Context Protocol by **[Alex Andru](https://github.com/QuantGeekDev)**
- <img height="12" width="12" src="https://raw.githubusercontent.com/klavis-ai/klavis/main/static/klavis-ai.png" alt="Klavis Logo" /> **[Klavis AI](https://www.klavis.ai)** - Open Source MCP Infra. Hosted MCP servers and MCP clients on Slack and Discord.
- **[MCP Badges](https://github.com/mcpx-dev/mcp-badges)** – Quickly highlight your MCP project with clear, eye-catching badges, by **[Ironben](https://github.com/nanbingxyz)**
- **[mcp-cli](https://github.com/wong2/mcp-cli)** - A CLI inspector for the Model Context Protocol by **[wong2](https://github.com/wong2)**
- **[mcp-dockmaster](https://mcp-dockmaster.com)** - An Open-Sourced UI to install and manage MCP servers for Windows, Linux and MacOS.
- **[mcp-get](https://mcp-get.com)** - Command line tool for installing and managing MCP servers by **[Michael Latman](https://github.com/michaellatman)**
- **[mcp-guardian](https://github.com/eqtylab/mcp-guardian)** - GUI application + tools for proxying / managing control of MCP servers by **[EQTY Lab](https://eqtylab.io)**
- **[MCP Linker](https://github.com/milisp/mcp-linker)** - A cross-platform Tauri GUI tool for one-click setup and management of MCP servers, supporting Claude Desktop, Cursor, Windsurf, VS Code, Cline, and Neovim.
- **[mcp-manager](https://github.com/zueai/mcp-manager)** - Simple Web UI to install and manage MCP servers for Claude Desktop by **[Zue](https://github.com/zueai)**
- **[MCP Marketplace Web Plugin](https://github.com/AI-Agent-Hub/mcp-marketplace)** MCP Marketplace is a small Web UX plugin to integrate with AI applications, Support various MCP Server API Endpoint (e.g pulsemcp.com/deepnlp.org and more). Allowing user to browse, paginate and select various MCP servers by different categories. [Pypi](https://pypi.org/project/mcp-marketplace) | [Maintainer](https://github.com/AI-Agent-Hub) | [Website](http://www.deepnlp.org/store/ai-agent/mcp-server)
- **[mcp.natoma.id](https://mcp.natoma.id)** – A Hosted MCP Platform to discover, install, manage and deploy MCP servers by **[Natoma Labs](https://www.natoma.id)**
- **[mcp.run](https://mcp.run)** - A hosted registry and control plane to install & run secure + portable MCP Servers.
- **[MCP Router](https://mcp-router.net)** – Free Windows and macOS app that simplifies MCP management while providing seamless app authentication and powerful log visualization by **[MCP Router](https://github.com/mcp-router/mcp-router)**
- **[MCP Servers Hub](https://github.com/apappascs/mcp-servers-hub)** (**[website](https://mcp-servers-hub-website.pages.dev/)**) - A curated list of MCP servers by **[apappascs](https://github.com/apappascs)**
- **[MCP Servers Rating and User Reviews](http://www.deepnlp.org/store/ai-agent/mcp-server)** - Website to rate MCP servers, write authentic user reviews, and [search engine for agent & mcp](http://www.deepnlp.org/search/agent)
- **[MCP X Community](https://x.com/i/communities/1861891349609603310)** – A X community for MCP by **[Xiaoyi](https://x.com/chxy)**
- **[MCPHub](https://github.com/Jeamee/MCPHub-Desktop)** – An Open Source macOS & Windows GUI Desktop app for discovering, installing and managing MCP servers by **[Jeamee](https://github.com/jeamee)**
- **[mcpm](https://github.com/pathintegral-institute/mcpm.sh)** ([website](https://mcpm.sh)) - MCP Manager (MCPM) is a Homebrew-like service for managing Model Context Protocol (MCP) servers across clients by **[Pathintegral](https://github.com/pathintegral-institute)**
- **[MCPVerse](https://mcpverse.dev)** - A portal for creating & hosting authenticated MCP servers and connecting to them securely.
- **[MCPWatch](https://github.com/kapilduraphe/mcp-watch)** - A comprehensive security scanner for Model Context Protocol (MCP) servers that detects vulnerabilities and security issues in your MCP server implementations.
- <img height="12" width="12" src="https://mkinf.io/favicon-lilac.png" alt="mkinf Logo" /> **[mkinf](https://mkinf.io)** - An Open Source registry of hosted MCP Servers to accelerate AI agent workflows.
- **[Open-Sourced MCP Servers Directory](https://github.com/chatmcp/mcp-directory)** - A curated list of MCP servers by **[mcpso](https://mcp.so)**
- <img height="12" width="12" src="https://opentools.com/favicon.ico" alt="OpenTools Logo" /> **[OpenTools](https://opentools.com)** - An open registry for finding, installing, and building with MCP servers by **[opentoolsteam](https://github.com/opentoolsteam)**
- **[PulseMCP](https://www.pulsemcp.com)** ([API](https://www.pulsemcp.com/api)) - Community hub & weekly newsletter for discovering MCP servers, clients, articles, and news by **[Tadas Antanavicius](https://github.com/tadasant)**, **[Mike Coughlin](https://github.com/macoughl)**, and **[Ravina Patel](https://github.com/ravinahp)**
- **[r/mcp](https://www.reddit.com/r/mcp)** – A Reddit community dedicated to MCP by **[Frank Fiegel](https://github.com/punkpeye)**
- **[r/modelcontextprotocol](https://www.reddit.com/r/modelcontextprotocol)** – A Model Context Protocol community Reddit page - discuss ideas, get answers to your questions, network with like-minded people, and showcase your projects! by **[Alex Andru](https://github.com/QuantGeekDev)**
- **[Smithery](https://smithery.ai/)** - A registry of MCP servers to find the right tools for your LLM agents by **[Henry Mao](https://github.com/calclavia)**
- **[Toolbase](https://gettoolbase.ai)** - Desktop application that manages tools and MCP servers with just a few clicks - no coding required by **[gching](https://github.com/gching)**
- **[ToolHive](https://github.com/StacklokLabs/toolhive)** - A lightweight utility designed to simplify the deployment and management of MCP servers, ensuring ease of use, consistency, and security through containerization by **[StacklokLabs](https://github.com/StacklokLabs)**

## 🚀 Getting Started

### Using MCP Servers in this Repository
Typescript-based servers in this repository can be used directly with `npx`.

For example, this will start the [Memory](src/memory) server:
```sh
npx -y @modelcontextprotocol/server-memory
```

Python-based servers in this repository can be used directly with [`uvx`](https://docs.astral.sh/uv/concepts/tools/) or [`pip`](https://pypi.org/project/pip/). `uvx` is recommended for ease of use and setup.

For example, this will start the [Git](src/git) server:
```sh
# With uvx
uvx mcp-server-git

# With pip
pip install mcp-server-git
python -m mcp_server_git
```

Follow [these](https://docs.astral.sh/uv/getting-started/installation/) instructions to install `uv` / `uvx` and [these](https://pip.pypa.io/en/stable/installation/) to install `pip`.

### Using an MCP Client
However, running a server on its own isn't very useful, and should instead be configured into an MCP client. For example, here's the Claude Desktop configuration to use the above server:

```json
{
  "mcpServers": {
    "memory": {
      "command": "npx",
      "args": ["-y", "@modelcontextprotocol/server-memory"]
    }
  }
}
```

Additional examples of using the Claude Desktop as an MCP client might look like:

```json
{
  "mcpServers": {
    "filesystem": {
      "command": "npx",
      "args": ["-y", "@modelcontextprotocol/server-filesystem", "/path/to/allowed/files"]
    },
    "git": {
      "command": "uvx",
      "args": ["mcp-server-git", "--repository", "path/to/git/repo"]
    },
    "github": {
      "command": "npx",
      "args": ["-y", "@modelcontextprotocol/server-github"],
      "env": {
        "GITHUB_PERSONAL_ACCESS_TOKEN": "<YOUR_TOKEN>"
      }
    },
    "postgres": {
      "command": "npx",
      "args": ["-y", "@modelcontextprotocol/server-postgres", "postgresql://localhost/mydb"]
    }
  }
}
```

## 🛠️ Creating Your Own Server

Interested in creating your own MCP server? Visit the official documentation at [modelcontextprotocol.io](https://modelcontextprotocol.io/introduction) for comprehensive guides, best practices, and technical details on implementing MCP servers.

## 🤝 Contributing

See [CONTRIBUTING.md](CONTRIBUTING.md) for information about contributing to this repository.

## 🔒 Security

See [SECURITY.md](SECURITY.md) for reporting security vulnerabilities.

## 📜 License

This project is licensed under the MIT License - see the [LICENSE](LICENSE) file for details.

## 💬 Community

- [GitHub Discussions](https://github.com/orgs/modelcontextprotocol/discussions)

## ⭐ Support

If you find MCP servers useful, please consider starring the repository and contributing new servers or improvements!

---

Managed by Anthropic, but built together with the community. The Model Context Protocol is open source and we encourage everyone to contribute their own servers and improvements!<|MERGE_RESOLUTION|>--- conflicted
+++ resolved
@@ -691,12 +691,9 @@
 - **[Star Wars](https://github.com/johnpapa/mcp-starwars)** -MCP Server for the SWAPI Star Wars API. The main goal of the project is to show how an MCP server can be used to interact with APIs.
 - **[Starknet MCP Server](https://github.com/mcpdotdirect/starknet-mcp-server)** - A comprehensive MCP server for interacting with the Starknet blockchain, providing tools for querying blockchain data, resolving StarknetIDs, and performing token transfers.
 - **[Starwind UI](https://github.com/Boston343/starwind-ui-mcp/)** - This MCP provides relevant commands, documentation, and other information to allow LLMs to take full advantage of Starwind UI's open source Astro components.
-<<<<<<< HEAD
 - **[Stellar](https://github.com/syronlabs/stellar-mcp/)** - This MCP server enables LLMs to interact with the Stellar blockchain to create accounts, check address balances, analyze transactions, view transaction history, mint new assets, interact with smart contracts and much more.
-=======
 - **[Stitch AI](https://github.com/StitchAI/stitch-ai-mcp/)** - Knowledge management system for AI agents with memory space creation and retrieval capabilities.
 - **[Strava](https://github.com/r-huijts/strava-mcp)** - Connect to the Strava API to access activity data, athlete profiles, segments, and routes, enabling fitness tracking and analysis with Claude.
->>>>>>> d2b217ac
 - **[Stripe](https://github.com/atharvagupta2003/mcp-stripe)** - This MCP allows integration with Stripe for handling payments, customers, and refunds.
 - **[Substack/Medium](https://github.com/jonathan-politzki/mcp-writer-substack)** - Connect Claude to your Substack/Medium writing, enabling semantic search and analysis of your published content.
 - **[System Health](https://github.com/thanhtung0201/mcp-remote-system-health)** - The MCP (Multi-Channel Protocol) System Health Monitoring is a robust, real-time monitoring solution designed to provide comprehensive health metrics and alerts for remote Linux servers.
