--- conflicted
+++ resolved
@@ -272,11 +272,8 @@
 - **[Ghost](https://github.com/MFYDev/ghost-mcp)** - A Model Context Protocol (MCP) server for interacting with Ghost CMS through LLM interfaces like Claude.
 - **[Git](https://github.com/geropl/git-mcp-go)** - Allows LLM to interact with a local git repository, incl. optional push support.
 - **[Github Actions](https://github.com/ko1ynnky/github-actions-mcp-server)** - A Model Context Protocol (MCP) server for interacting with Github Actions.
-<<<<<<< HEAD
+- **[GitHub Enterprise MCP](https://github.com/ddukbg/github-enterprise-mcp)** - A Model Context Protocol (MCP) server for interacting with GitHub Enterprise.
 - **[GitHub GraphQL](https://github.com/QuentinCody/github-graphql-mcp-server)** 🐍 ☁️ - Unofficial GitHub MCP server that provides access to GitHub's GraphQL API, enabling more powerful and flexible queries for repository data, issues, pull requests, and other GitHub resources.
-=======
-- **[GitHub Enterprise MCP](https://github.com/ddukbg/github-enterprise-mcp)** - A Model Context Protocol (MCP) server for interacting with GitHub Enterprise.
->>>>>>> 73de1735
 - **[Glean](https://github.com/longyi1207/glean-mcp-server)** - A server that uses Glean API to search and chat.
 - **[Gmail](https://github.com/GongRzhe/Gmail-MCP-Server)** - A Model Context Protocol (MCP) server for Gmail integration in Claude Desktop with auto authentication support.
 - **[Gmail Headless](https://github.com/baryhuang/mcp-headless-gmail)** - Remote hostable MCP server that can get and send Gmail messages without local credential or file system setup.
