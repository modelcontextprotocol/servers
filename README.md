--- conflicted
+++ resolved
@@ -431,11 +431,8 @@
 - **[jupiter-mcp](https://github.com/kukapay/jupiter-mcp)** - An MCP server for executing token swaps on the Solana blockchain using Jupiter's new Ultra API.
 - **[Jupyter Notebook](https://github.com/jjsantos01/jupyter-notebook-mcp)** - connects Jupyter Notebook to Claude AI, allowing Claude to directly interact with and control Jupyter Notebooks. This integration enables AI-assisted code execution, data analysis, visualization, and more.
 - **[k8s-multicluster-mcp](https://github.com/razvanmacovei/k8s-multicluster-mcp)** - An MCP server for interact with multiple Kubernetes clusters simultaneously using multiple kubeconfig files.
-<<<<<<< HEAD
 - **[Kafka Schema Registry MCP](https://github.com/aywengo/kafka-schema-reg-mcp)** \- A comprehensive MCP server for Kafka Schema Registry with 48 tools, multi-registry support, authentication, and production safety features. Enables AI-powered schema management with enterprise-grade capabilities including schema contexts, migration tools, and comprehensive export capabilities.
 - **[KiCad MCP](https://github.com/lamaalrajih/kicad-mcp)** - MCP server for KiCad on Mac, Windows, and Linux.
-=======
->>>>>>> 77376770
 - **[Keycloak MCP](https://github.com/ChristophEnglisch/keycloak-model-context-protocol)** - This MCP server enables natural language interaction with Keycloak for user and realm management including creating, deleting, and listing users and realms.
 - **[Kibana MCP](https://github.com/TocharianOU/mcp-server-kibana.git)** (by TocharianOU) - A community-maintained MCP server implementation that allows any MCP-compatible client to access and manage Kibana instances through natural language or programmatic requests.
 - **[Kibela](https://github.com/kiwamizamurai/mcp-kibela-server)** (by kiwamizamurai) - Interact with Kibela API.
