--- conflicted
+++ resolved
@@ -421,11 +421,8 @@
 - **[Bitable MCP](https://github.com/lloydzhou/bitable-mcp)** (by lloydzhou) - MCP server provides access to Lark Bitable through the Model Context Protocol. It allows users to interact with Bitable tables using predefined tools.
 - **[Blender](https://github.com/ahujasid/blender-mcp)** (by ahujasid) - Blender integration allowing prompt enabled 3D scene creation, modeling and manipulation.
 - **[BNBChain MCP](https://github.com/bnb-chain/bnbchain-mcp)** - An MCP server for interacting with BSC, opBNB, and the Greenfield blockchain.
-<<<<<<< HEAD
 - **[Bluetooth MCP Server](https://github.com/Hypijump31/bluetooth-mcp-server)** - Control Bluetooth devices and manage connections through natural language commands, including device discovery, pairing, and audio controls.
-=======
 - **[Braze](https://github.com/universal-mcp/braze)** - Braze MCP server from **[agentr](https://agentr.dev/)** that provides support for managing customer engagement, user profiles, and messaging campaigns.
->>>>>>> 0cbf8ea7
 - **[BreakoutRoom](https://github.com/agree-able/room-mcp)** - Agents accomplishing goals together in p2p rooms 
 - **[browser-use](https://github.com/co-browser/browser-use-mcp-server)** (by co-browser) - browser-use MCP server with dockerized playwright + chromium + vnc. supports stdio & resumable http.
 - **[BrowserLoop](https://github.com/mattiasw/browserloop)** - An MCP server for taking screenshots of web pages using Playwright. Supports high-quality capture with configurable formats, viewport sizes, cookie-based authentication, and both full page and element-specific screenshots.
@@ -668,11 +665,8 @@
 - **[mcp-grep](https://github.com/erniebrodeur/mcp-grep)** - Python-based MCP server that brings grep functionality to LLMs. Supports common grep features including pattern searching, case-insensitive matching, context lines, and recursive directory searches.
 - **[mcp-k8s-go](https://github.com/strowk/mcp-k8s-go)** - Golang-based Kubernetes server for MCP to browse pods and their logs, events, namespaces and more. Built to be extensible.
 - **[mcp-local-rag](https://github.com/nkapila6/mcp-local-rag)** - "primitive" RAG-like web search model context protocol (MCP) server that runs locally using Google's MediaPipe Text Embedder and DuckDuckGo Search.
-<<<<<<< HEAD
 - **[Meme MCP](https://github.com/lidorshimoni/meme-mcp)** - Generate memes via AI using the Imgflip API through the Model Context Protocol.
-=======
 - **[mcp-mcp](https://github.com/wojtyniak/mcp-mcp)** - Meta-MCP Server that acts as a tool discovery service for MCP clients.
->>>>>>> 0cbf8ea7
 - **[mcp-meme-sticky](https://github.com/nkapila6/mcp-meme-sticky)** - Make memes or stickers using MCP server for WhatsApp or Telegram.
 - **[MCP-NixOS](https://github.com/utensils/mcp-nixos)** - A Model Context Protocol server that provides AI assistants with accurate, real-time information about NixOS packages, system options, Home Manager settings, and nix-darwin macOS configurations.
 - **[mcp-open-library](https://github.com/8enSmith/mcp-open-library)** - A Model Context Protocol (MCP) server for the Open Library API that enables AI assistants to search for book and author information.
