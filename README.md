# Model Context Protocol servers

This repository is a collection of *reference implementations* for the [Model Context Protocol](https://modelcontextprotocol.io/) (MCP), as well as references
to community built servers and additional resources.

The servers in this repository showcase the versatility and extensibility of MCP, demonstrating how it can be used to give Large Language Models (LLMs) secure, controlled access to tools and data sources.
Each MCP server is implemented with either the [Typescript MCP SDK](https://github.com/modelcontextprotocol/typescript-sdk) or [Python MCP SDK](https://github.com/modelcontextprotocol/python-sdk).

> Note: Lists in this README are maintained in alphabetical order to minimize merge conflicts when adding new items.

## 🌟 Reference Servers

These servers aim to demonstrate MCP features and the TypeScript and Python SDKs.

- **[AWS KB Retrieval](src/aws-kb-retrieval-server)** - Retrieval from AWS Knowledge Base using Bedrock Agent Runtime
- **[Brave Search](src/brave-search)** - Web and local search using Brave's Search API
- **[EverArt](src/everart)** - AI image generation using various models
- **[Everything](src/everything)** - Reference / test server with prompts, resources, and tools
- **[Fetch](src/fetch)** - Web content fetching and conversion for efficient LLM usage
- **[Filesystem](src/filesystem)** - Secure file operations with configurable access controls
- **[Git](src/git)** - Tools to read, search, and manipulate Git repositories
- **[GitHub](src/github)** - Repository management, file operations, and GitHub API integration
- **[GitLab](src/gitlab)** - GitLab API, enabling project management
- **[Google Drive](src/gdrive)** - File access and search capabilities for Google Drive
- **[Google Maps](src/google-maps)** - Location services, directions, and place details
- **[Memory](src/memory)** - Knowledge graph-based persistent memory system
- **[PostgreSQL](src/postgres)** - Read-only database access with schema inspection
- **[Puppeteer](src/puppeteer)** - Browser automation and web scraping
- **[Redis](src/redis)** - Interact with Redis key-value stores
- **[Sentry](src/sentry)** - Retrieving and analyzing issues from Sentry.io
- **[Sequential Thinking](src/sequentialthinking)** - Dynamic and reflective problem-solving through thought sequences
- **[Slack](src/slack)** - Channel management and messaging capabilities
- **[Sqlite](src/sqlite)** - Database interaction and business intelligence capabilities
- **[Time](src/time)** - Time and timezone conversion capabilities

## 🤝 Third-Party Servers

### 🎖️ Official Integrations

Official integrations are maintained by companies building production ready MCP servers for their platforms.

- <img height="12" width="12" src="https://www.21st.dev/favicon.ico" alt="21st.dev Logo" /> **[21st.dev Magic](https://github.com/21st-dev/magic-mcp)** - Create crafted UI components inspired by the best 21st.dev design engineers.
- <img height="12" width="12" src="https://invoxx-public-bucket.s3.eu-central-1.amazonaws.com/frontend-resources/adfin-logo-small.svg" alt="Adfin Logo" /> **[Adfin](https://github.com/Adfin-Engineering/mcp-server-adfin)** - The only platform you need to get paid - all payments in one place, invoicing and accounting reconciliations with [Adfin](https://www.adfin.com/).
- <img height="12" width="12" src="https://www.agentql.com/favicon/favicon.png" alt="AgentQL Logo" /> **[AgentQL](https://github.com/tinyfish-io/agentql-mcp)** - Enable AI agents to get structured data from unstructured web with [AgentQL](https://www.agentql.com/).
- <img height="12" width="12" src="https://agentrpc.com/favicon.ico" alt="AgentRPC Logo" /> **[AgentRPC](https://github.com/agentrpc/agentrpc)** - Connect to any function, any language, across network boundaries using [AgentRPC](https://www.agentrpc.com/).
- <img height="12" width="12" src="https://aiven.io/favicon.ico" alt="Aiven Logo" /> **[Aiven](https://github.com/Aiven-Open/mcp-aiven)** - Navigate your [Aiven projects](https://go.aiven.io/mcp-server) and interact with the PostgreSQL®, Apache Kafka®, ClickHouse® and OpenSearch® services
- <img height="12" width="12" src="https://img.alicdn.com/imgextra/i4/O1CN01epkXwH1WLAXkZfV6N_!!6000000002771-2-tps-200-200.png" alt="Alibaba Cloud AnalyticDB for MySQL Logo" /> **[Alibaba Cloud AnalyticDB for MySQL](https://github.com/aliyun/alibabacloud-adb-mysql-mcp-server)** - Connect to a [AnalyticDB for MySQL](https://www.alibabacloud.com/en/product/analyticdb-for-mysql) cluster for getting database or table metadata, querying and analyzing data.It will be supported to add the openapi for cluster operation in the future.  
- <img height="12" width="12" src="https://iotdb.apache.org/img/logo.svg" alt="Apache IoTDB Logo" /> **[Apache IoTDB](https://github.com/apache/iotdb-mcp-server)** - MCP Server for [Apache IoTDB](https://github.com/apache/iotdb) database and its tools
- <img height="12" width="12" src="https://apify.com/favicon.ico" alt="Apify Logo" /> **[Apify](https://github.com/apify/actors-mcp-server)** - [Actors MCP Server](https://apify.com/apify/actors-mcp-server): Use 3,000+ pre-built cloud tools to extract data from websites, e-commerce, social media, search engines, maps, and more
- <img height="12" width="12" src="https://2052727.fs1.hubspotusercontent-na1.net/hubfs/2052727/cropped-cropped-apimaticio-favicon-1-32x32.png" alt="APIMatic Logo" /> **[APIMatic MCP](https://github.com/apimatic/apimatic-validator-mcp)** - APIMatic MCP Server is used to validate OpenAPI specifications using [APIMatic](https://www.apimatic.io/). The server processes OpenAPI files and returns validation summaries by leveraging APIMatic’s API.
- <img height="12" width="12" src="https://phoenix.arize.com/wp-content/uploads/2023/04/cropped-Favicon-32x32.png" alt="Arize-Phoenix Logo" /> **[Arize Phoenix](https://github.com/Arize-ai/phoenix/tree/main/js/packages/phoenix-mcp)** - Inspect traces, manage prompts, curate datasets, and run experiments using [Arize Phoenix](https://github.com/Arize-ai/phoenix), an open-source AI and LLM observability tool.
- <img height="12" width="12" src="https://www.datastax.com/favicon-32x32.png" alt="DataStax logo" /> **[Astra DB](https://github.com/datastax/astra-db-mcp)** - Comprehensive tools for managing collections and documents in a [DataStax Astra DB](https://www.datastax.com/products/datastax-astra) NoSQL database with a full range of operations such as create, update, delete, find, and associated bulk actions.
- <img height="12" width="12" src="https://assets.atlan.com/assets/atlan-a-logo-blue-background.png" alt="Atlan Logo" /> **[Atlan](https://github.com/atlanhq/agent-toolkit/tree/main/modelcontextprotocol)** - The Atlan Model Context Protocol server allows you to interact with the [Atlan](https://www.atlan.com/) services through multiple tools.
- <img height="12" width="12" src="https://resources.audiense.com/hubfs/favicon-1.png" alt="Audiense Logo" /> **[Audiense Insights](https://github.com/AudienseCo/mcp-audiense-insights)** - Marketing insights and audience analysis from [Audiense](https://www.audiense.com/products/audiense-insights) reports, covering demographic, cultural, influencer, and content engagement analysis.
- <img height="12" width="12" src="https://a0.awsstatic.com/libra-css/images/site/fav/favicon.ico" alt="AWS Logo" /> **[AWS](https://github.com/awslabs/mcp)** -  Specialized MCP servers that bring AWS best practices directly to your development workflow.
- <img height="12" width="12" src="https://axiom.co/favicon.ico" alt="Axiom Logo" /> **[Axiom](https://github.com/axiomhq/mcp-server-axiom)** - Query and analyze your Axiom logs, traces, and all other event data in natural language
- <img height="12" width="12" src="https://cdn-dynmedia-1.microsoft.com/is/content/microsoftcorp/acom_social_icon_azure" alt="Microsoft Azure Logo" /> **[Azure](https://github.com/Azure/azure-mcp)** - The Azure MCP Server gives MCP Clients access to key Azure services and tools like Azure Storage, Cosmos DB, the Azure CLI, and more.
- <img height="12" width="12" src="https://www.bankless.com/favicon.ico" alt="Bankless Logo" /> **[Bankless Onchain](https://github.com/bankless/onchain-mcp)** - Query Onchain data, like ERC20 tokens, transaction history, smart contract state.
- <img height="12" width="12" src="https://bicscan.io/favicon.png" alt="BICScan Logo" /> **[BICScan](https://github.com/ahnlabio/bicscan-mcp)** - Risk score / asset holdings of EVM blockchain address (EOA, CA, ENS) and even domain names.
- <img height="12" width="12" src="https://web-cdn.bitrise.io/favicon.ico" alt="Bitrise Logo" /> **[Bitrise](https://github.com/bitrise-io/bitrise-mcp)** - Chat with your builds, CI, and [more](https://bitrise.io/blog/post/chat-with-your-builds-ci-and-more-introducing-the-bitrise-mcp-server).
- <img height="12" width="12" src="https://www.box.com/favicon.ico" alt="Box Logo" /> **[Box](https://github.com/box-community/mcp-server-box)** - Interact with the Intelligent Content Management platform through Box AI.
- <img height="12" width="12" src="https://browserbase.com/favicon.ico" alt="Browserbase Logo" /> **[Browserbase](https://github.com/browserbase/mcp-server-browserbase)** - Automate browser interactions in the cloud (e.g. web navigation, data extraction, form filling, and more)
- <img height="12" width="12" src="https://www.chargebee.com/static/resources/brand/favicon.png" /> **[Chargebee](https://github.com/chargebee/agentkit/tree/main/modelcontextprotocol)** - MCP Server that connects AI agents to [Chargebee platform](https://www.chargebee.com).
- <img height="12" width="12" src="https://trychroma.com/_next/static/media/chroma-logo.ae2d6e4b.svg" /> **[Chroma](https://github.com/chroma-core/chroma-mcp)** - Embeddings, vector search, document storage, and full-text search with the open-source AI application database
- <img height="12" width="12" src="https://www.chronulus.com/favicon/chronulus-logo-blue-on-alpha-square-128x128.ico" alt="Chronulus AI Logo" /> **[Chronulus AI](https://github.com/ChronulusAI/chronulus-mcp)** - Predict anything with Chronulus AI forecasting and prediction agents.
- <img height="12" width="12" src="https://circleci.com/favicon.ico" alt="CircleCI Logo" /> **[CircleCI](https://github.com/CircleCI-Public/mcp-server-circleci)** - Enable AI Agents to fix build failures from CircleCI.
- <img height="12" width="12" src="https://clickhouse.com/favicon.ico" alt="ClickHouse Logo" /> **[ClickHouse](https://github.com/ClickHouse/mcp-clickhouse)** - Query your [ClickHouse](https://clickhouse.com/) database server.
- <img height="12" width="12" src="https://cdn.simpleicons.org/cloudflare" /> **[Cloudflare](https://github.com/cloudflare/mcp-server-cloudflare)** - Deploy, configure & interrogate your resources on the Cloudflare developer platform (e.g. Workers/KV/R2/D1)
- <img height="12" width="12" src="https://app.codacy.com/static/images/favicon-16x16.png" alt="Codacy Logo" /> **[Codacy](https://github.com/codacy/codacy-mcp-server/)** - Interact with [Codacy](https://www.codacy.com) API to query code quality issues, vulnerabilities, and coverage insights about your code.
- <img height="12" width="12" src="https://codelogic.com/wp-content/themes/codelogic/assets/img/favicon.png" alt="CodeLogic Logo" /> **[CodeLogic](https://github.com/CodeLogicIncEngineering/codelogic-mcp-server)** - Interact with [CodeLogic](https://codelogic.com), a Software Intelligence platform that graphs complex code and data architecture dependencies, to boost AI accuracy and insight.
- <img height="12" width="12" src="https://www.comet.com/favicon.ico" alt="Comet Logo" /> **[Comet Opik](https://github.com/comet-ml/opik-mcp)** - Query and analyze your [Opik](https://github.com/comet-ml/opik) logs, traces, prompts and all other telemtry data from your LLMs in natural language.
- <img height="12" width="12" src="https://www.convex.dev/favicon.ico" /> **[Convex](https://stack.convex.dev/convex-mcp-server)** - Introspect and query your apps deployed to Convex.
- <img height="12" width="12" src="https://www.couchbase.com/wp-content/uploads/2023/10/couchbase-favicon.svg" /> **[Couchbase](https://github.com/Couchbase-Ecosystem/mcp-server-couchbase)** - Interact with the data stored in Couchbase clusters.
- <img height="12" width="12" src="http://app.itsdart.com/static/img/favicon.png" alt="Dart Logo" /> **[Dart](https://github.com/its-dart/dart-mcp-server)** - Interact with task, doc, and project data in [Dart](https://itsdart.com), an AI-native project management tool
- <img height="12" width="12" src="https://www.devhub.com/img/upload/favicon-196x196-dh.png" alt="DevHub Logo" /> **[DevHub](https://github.com/devhub/devhub-cms-mcp)** - Manage and utilize website content within the [DevHub](https://www.devhub.com) CMS platform
- <img height="12" width="12" src="https://avatars.githubusercontent.com/u/58178984" alt="Dynatrace Logo" /> **[Dynatrace](https://github.com/dynatrace-oss/dynatrace-mcp)** - Manage and interact with the [Dynatrace Platform ](https://www.dynatrace.com/platform) for real-time observability and monitoring.
- <img height="12" width="12" src="https://e2b.dev/favicon.ico" alt="E2B Logo" /> **[E2B](https://github.com/e2b-dev/mcp-server)** - Run code in secure sandboxes hosted by [E2B](https://e2b.dev)
- <img height="12" width="12" src="https://www.edgee.cloud/favicon.ico" alt="Edgee Logo" /> **[Edgee](https://github.com/edgee-cloud/mcp-server-edgee)** - Deploy and manage [Edgee](https://www.edgee.cloud) components and projects
- <img height="12" width="12" src="https://static.edubase.net/media/brand/favicon/favicon-32x32.png" alt="EduBase Logo" /> **[EduBase](https://github.com/EduBase/MCP)** - Interact with [EduBase](https://www.edubase.net), a comprehensive e-learning platform with advanced quizzing, exam management, and content organization capabilities
- <img height="12" width="12" src="https://www.elastic.co/favicon.ico" alt="Elasticsearch Logo" /> **[Elasticsearch](https://github.com/elastic/mcp-server-elasticsearch)** - Query your data in [Elasticsearch](https://www.elastic.co/elasticsearch)
- <img height="12" width="12" src="https://esignatures.com/favicon.ico" alt="eSignatures Logo" /> **[eSignatures](https://github.com/esignaturescom/mcp-server-esignatures)** - Contract and template management for drafting, reviewing, and sending binding contracts.
- <img height="12" width="12" src="https://exa.ai/images/favicon-32x32.png" alt="Exa Logo" /> **[Exa](https://github.com/exa-labs/exa-mcp-server)** - Search Engine made for AIs by [Exa](https://exa.ai)
- <img height="12" width="12" src="https://fewsats.com/favicon.svg" alt="Fewsats Logo" /> **[Fewsats](https://github.com/Fewsats/fewsats-mcp)** - Enable AI Agents to purchase anything in a secure way using [Fewsats](https://fewsats.com)
- <img height="12" width="12" src="https://fibery.io/favicon.svg" alt="Fibery Logo" /> **[Fibery](https://github.com/Fibery-inc/fibery-mcp-server)** - Perform queries and entity operations in your [Fibery](https://fibery.io) workspace.
- <img height="12" width="12" src="https://financialdatasets.ai/favicon.ico" alt="Financial Datasets Logo" /> **[Financial Datasets](https://github.com/financial-datasets/mcp-server)** - Stock market API made for AI agents
- <img height="12" width="12" src="https://firecrawl.dev/favicon.ico" alt="Firecrawl Logo" /> **[Firecrawl](https://github.com/mendableai/firecrawl-mcp-server)** - Extract web data with [Firecrawl](https://firecrawl.dev)
- <img height="12" width="12" src="https://fireproof.storage/favicon.ico" alt="Fireproof Logo" /> **[Fireproof](https://github.com/fireproof-storage/mcp-database-server)** - Immutable ledger database with live synchronization
- <img height="12" width="12" src="https://app.gibsonai.com/favicon.ico" alt="GibsonAI Logo" /> **[GibsonAI](https://github.com/GibsonAI/mcp)** - AI-Powered Cloud databases: Build, migrate, and deploy database instances with AI
- <img height="12" width="12" src="https://gitea.com/assets/img/favicon.svg" alt="Gitea Logo" /> **[Gitea](https://gitea.com/gitea/gitea-mcp)** - Interact with Gitea instances with MCP.
- <img height="12" width="12" src="https://gitee.com/favicon.ico" alt="Gitee Logo" /> **[Gitee](https://github.com/oschina/mcp-gitee)** - Gitee API integration, repository, issue, and pull request management, and more.
- <img height="12" width="12" src="https://app.glean.com/images/favicon3-196x196.png" alt="Glean Logo" /> **[Glean](https://github.com/gleanwork/mcp-server)** - Enterprise search and chat using Glean's API.
- <img height="12" width="12" src="https://gyazo.com/favicon.ico" alt="Gyazo Logo" /> **[Gyazo](https://github.com/nota/gyazo-mcp-server)** - Search, fetch, upload, and interact with Gyazo images, including metadata and OCR data.
- <img height="12" width="12" src="https://cdn.prod.website-files.com/6605a2979ff17b2cd1939cd4/6605a460de47e7596ed84f06_icon256.png" alt="gotoHuman Logo" /> **[gotoHuman](https://github.com/gotohuman/gotohuman-mcp-server)** - Human-in-the-loop platform - Allow AI agents and automations to send requests for approval to your [gotoHuman](https://www.gotohuman.com) inbox.
- <img height="12" width="12" src="https://grafana.com/favicon.ico" alt="Grafana Logo" /> **[Grafana](https://github.com/grafana/mcp-grafana)** - Search dashboards, investigate incidents and query datasources in your Grafana instance
- <img height="12" width="12" src="https://framerusercontent.com/images/KCOWBYLKunDff1Dr452y6EfjiU.png" alt="Graphlit Logo" /> **[Graphlit](https://github.com/graphlit/graphlit-mcp-server)** - Ingest anything from Slack to Gmail to podcast feeds, in addition to web crawling, into a searchable [Graphlit](https://www.graphlit.com) project.
- <img height="12" width="12" src="https://greptime.com/favicon.ico" alt="Greptime Logo" /> **[GreptimeDB](https://github.com/GreptimeTeam/greptimedb-mcp-server)** - Provides AI assistants with a secure and structured way to explore and analyze data in [GreptimeDB](https://github.com/GreptimeTeam/greptimedb).
- <img height="12" width="12" src="https://www.herokucdn.com/favicons/favicon.ico" alt="Heroku Logo" /> **[Heroku](https://github.com/heroku/heroku-mcp-server)** - Interact with the Heroku Platform through LLM-driven tools for managing apps, add-ons, dynos, databases, and more.
- <img height="12" width="12" src="https://img.alicdn.com/imgextra/i3/O1CN01d9qrry1i6lTNa2BRa_!!6000000004364-2-tps-218-200.png" alt="Hologres Logo" /> **[Hologres](https://github.com/aliyun/alibabacloud-hologres-mcp-server)** - Connect to a [Hologres](https://www.alibabacloud.com/en/product/hologres) instance, get table metadata, query and analyze data.
- <img height="12" width="12" src="https://www.honeycomb.io/favicon.ico" alt="Honeycomb Logo" /> **[Honeycomb](https://github.com/honeycombio/honeycomb-mcp)** Allows [Honeycomb](https://www.honeycomb.io/) Enterprise customers to query and analyze their data, alerts, dashboards, and more; and cross-reference production behavior with the codebase.
- <img height="12" width="12" src="https://static.hsinfrastatic.net/StyleGuideUI/static-3.438/img/sprocket/favicon-32x32.png" alt="HubSpot Logo" /> **[HubSpot](https://developer.hubspot.com/mcp)** - Connect, manage, and interact with [HubSpot](https://www.hubspot.com/) CRM data
- <img height="12" width="12" src="https://hyperbrowser-assets-bucket.s3.us-east-1.amazonaws.com/Hyperbrowser-logo.png" alt="Hyperbrowsers23 Logo" /> **[Hyperbrowser](https://github.com/hyperbrowserai/mcp)** - [Hyperbrowser](https://www.hyperbrowser.ai/) is the next-generation platform empowering AI agents and enabling effortless, scalable browser automation.
- **[IBM wxflows](https://github.com/IBM/wxflows/tree/main/examples/mcp/javascript)** - Tool platform by IBM to build, test and deploy tools for any data source
- <img height="12" width="12" src="https://forevervm.com/icon.png" alt="ForeverVM Logo" /> **[ForeverVM](https://github.com/jamsocket/forevervm/tree/main/javascript/mcp-server)** - Run Python in a code sandbox.
- <img height="12" width="12" src="https://www.getinboxzero.com/icon.png" alt="Inbox Zero Logo" /> **[Inbox Zero](https://github.com/elie222/inbox-zero/tree/main/apps/mcp-server)** - AI personal assistant for email [Inbox Zero](https://www.getinboxzero.com)
- <img height="12" width="12" src="https://inkeep.com/favicon.ico" alt="Inkeep Logo" /> **[Inkeep](https://github.com/inkeep/mcp-server-python)** - RAG Search over your content powered by [Inkeep](https://inkeep.com)
- <img height="12" width="12" src="https://integration.app/favicon.ico" alt="Integration App Icon" /> **[Integration App](https://github.com/integration-app/mcp-server)** - Interact with any other SaaS applications on behalf of your customers.
- <img height="12" width="12" src="https://cdn.simpleicons.org/jetbrains" /> **[JetBrains](https://github.com/JetBrains/mcp-jetbrains)** – Work on your code with JetBrains IDEs
- <img height="12" width="12" src="https://kagi.com/favicon.ico" alt="Kagi Logo" /> **[Kagi Search](https://github.com/kagisearch/kagimcp)** - Search the web using Kagi's search API
- <img height="12" width="12" src="https://connection.keboola.com/favicon.ico" alt="Keboola Logo" /> **[Keboola](https://github.com/keboola/keboola-mcp-server)** - Build robust data workflows, integrations, and analytics on a single intuitive platform.
- <img height="12" width="12" src="https://raw.githubusercontent.com/klavis-ai/klavis/main/static/klavis-ai.png" alt="Klavis Logo" /> **[Klavis ReportGen](https://github.com/Klavis-AI/klavis/tree/main/mcp_servers/report_generation)** - Create professional reports from a simple user query.
- <img height="12" width="12" src="https://laratranslate.com/favicon.ico" alt="Lara Translate Logo" /> **[Lara Translate](https://github.com/translated/lara-mcp)** - MCP Server for Lara Translate API, enabling powerful translation capabilities with support for language detection and context-aware translations.
- <img height="12" width="12" src="https://logfire.pydantic.dev/favicon.ico" alt="Logfire Logo" /> **[Logfire](https://github.com/pydantic/logfire-mcp)** - Provides access to OpenTelemetry traces and metrics through Logfire.
- <img height="12" width="12" src="https://langfuse.com/favicon.ico" alt="Langfuse Logo" /> **[Langfuse Prompt Management](https://github.com/langfuse/mcp-server-langfuse)** - Open-source tool for collaborative editing, versioning, evaluating, and releasing prompts.
- <img height="12" width="12" src="https://lingo.dev/favicon.ico" alt="Lingo.dev Logo" /> **[Lingo.dev](https://github.com/lingodotdev/lingo.dev/blob/main/mcp.md)** - Make your AI agent speak every language on the planet, using [Lingo.dev](https://lingo.dev) Localization Engine.
- <img height="12" width="12" src="https://www.mailgun.com/favicon.ico" alt="Mailgun Logo" /> **[Mailgun](https://github.com/mailgun/mailgun-mcp-server)** - Interact with Mailgun API.
- <img height="12" width="12" src="https://www.make.com/favicon.ico" alt="Make Logo" /> **[Make](https://github.com/integromat/make-mcp-server)** - Turn your [Make](https://www.make.com/) scenarios into callable tools for AI assistants.
- <img height="12" width="12" src="https://googleapis.github.io/genai-toolbox/favicons/favicon.ico" alt="MCP Toolbox for Databases Logo" /> **[MCP Toolbox for Databases](https://github.com/googleapis/genai-toolbox)** - Open source MCP server specializing in easy, fast, and secure tools for Databases. Supports  AlloyDB, BigQuery, Bigtable, Cloud SQL, Dgraph, MySQL, Neo4j, Postgres, Spanner, and more.
- <img height="12" width="12" src="https://www.meilisearch.com/favicon.ico" alt="Meilisearch Logo" /> **[Meilisearch](https://github.com/meilisearch/meilisearch-mcp)** - Interact & query with Meilisearch (Full-text & semantic search API)
- <img height="12" width="12" src="https://memgraph.com/favicon.png" alt="Memgraph Logo" /> **[Memgraph](https://github.com/memgraph/mcp-memgraph)** - Query your data in [Memgraph](https://memgraph.com/) graph database.
- <img height="12" width="12" src="https://metoro.io/static/images/logos/Metoro.svg" /> **[Metoro](https://github.com/metoro-io/metoro-mcp-server)** - Query and interact with kubernetes environments monitored by Metoro
- <img height="12" width="12" src="https://milvus.io/favicon-32x32.png" /> **[Milvus](https://github.com/zilliztech/mcp-server-milvus)** - Search, Query and interact with data in your Milvus Vector Database.
- <img height="12" width="12" src="https://console.gomomento.com/favicon.ico" /> **[Momento](https://github.com/momentohq/mcp-momento)** - Momento Cache lets you quickly improve your performance, reduce costs, and handle load at any scale.
- <img height="12" width="12" src="https://www.mongodb.com/favicon.ico" /> **[MongoDB](https://github.com/mongodb-js/mongodb-mcp-server)** - Both MongoDB Community Server and MongoDB Atlas are supported.
- <img height="12" width="12" src="https://www.motherduck.com/favicon.ico" alt="MotherDuck Logo" /> **[MotherDuck](https://github.com/motherduckdb/mcp-server-motherduck)** - Query and analyze data with MotherDuck and local DuckDB
- <img height="12" width="12" src="https://needle-ai.com/images/needle-logo-orange-2-rounded.png" alt="Needle AI Logo" /> **[Needle](https://github.com/needle-ai/needle-mcp)** - Production-ready RAG out of the box to search and retrieve data from your own documents.
- <img height="12" width="12" src="https://neo4j.com/favicon.ico" alt="Neo4j Logo" /> **[Neo4j](https://github.com/neo4j-contrib/mcp-neo4j/)** - Neo4j graph database server (schema + read/write-cypher) and separate graph database backed memory
- <img height="12" width="12" src="https://avatars.githubusercontent.com/u/183852044?s=48&v=4" alt="Neon Logo" /> **[Neon](https://github.com/neondatabase/mcp-server-neon)** - Interact with the Neon serverless Postgres platform
- <img height="12" width="12" src="https://avatars.githubusercontent.com/u/4792552?s=200&v=4" alt="Notion Logo" /> **[Notion](https://github.com/makenotion/notion-mcp-server#readme)** - This project implements an MCP server for the Notion API.
- <img height="12" width="12" src="https://avatars.githubusercontent.com/u/82347605?s=48&v=4" alt="OceanBase Logo" /> **[OceanBase](https://github.com/oceanbase/mcp-oceanbase)** - MCP Server for OceanBase database and its tools
- <img height="12" width="12" src="https://docs.octagonagents.com/logo.svg" alt="Octagon Logo" /> **[Octagon](https://github.com/OctagonAI/octagon-mcp-server)** - Deliver real-time investment research with extensive private and public market data.
- <img height="12" width="12" src="https://maps.olakrutrim.com/favicon.ico" alt="Ola Maps" /> **[OlaMaps](https://pypi.org/project/ola-maps-mcp-server)** - Official Ola Maps MCP Server for services like geocode, directions, place details and many more.
- <img height="12" width="12" src="https://app.opslevel.com/favicon.ico" alt="OpsLevel" /> **[OpsLevel](https://github.com/opslevel/opslevel-mcp)** - Official MCP Server for [OpsLevel](https://www.opslevel.com).
- <img height="12" width="12" src="https://oxylabs.io/favicon.ico" alt="Oxylabs Logo" /> **[Oxylabs](https://github.com/oxylabs/oxylabs-mcp)** - Scrape websites with Oxylabs Web API, supporting dynamic rendering and parsing for structured data extraction.
- <img height="12" width="12" src="https://developer.paddle.com/favicon.svg" alt="Paddle Logo" /> **[Paddle](https://github.com/PaddleHQ/paddle-mcp-server)** - Interact with the Paddle API. Manage product catalog, billing and subscriptions, and reports.
- <img height="12" width="12" src="https://www.paypalobjects.com/webstatic/icon/favicon.ico" alt="PayPal Logo" /> **[PayPal](https://mcp.paypal.com)** - PayPal's official MCP server.
- <img height="12" width="12" src="https://www.perplexity.ai/favicon.ico" alt="Perplexity Logo" /> **[Perplexity](https://github.com/ppl-ai/modelcontextprotocol)** - An MCP server that connects to Perplexity's Sonar API, enabling real-time web-wide research in conversational AI.
- <img height="12" width="12" src="https://www.prisma.io/images/favicon-32x32.png" alt="Prisma Logo" /> **[Prisma](https://www.prisma.io/docs/postgres/mcp-server)** - Create and manage Prisma Postgres databases
- <img height="12" width="12" src="https://avatars.githubusercontent.com/u/54333248" /> **[Pinecone](https://github.com/pinecone-io/pinecone-mcp)** - [Pinecone](https://docs.pinecone.io/guides/operations/mcp-server)'s developer MCP Server assist developers in searching documentation and managing data within their development environment.
- <img height="12" width="12" src="https://avatars.githubusercontent.com/u/54333248" /> **[Pinecone Assistant](https://github.com/pinecone-io/assistant-mcp)** - Retrieves context from your [Pinecone Assistant](https://docs.pinecone.io/guides/assistant/mcp-server) knowledge base.
- <img height="12" width="12" src="https://avatars.githubusercontent.com/u/165178062" /> **[Ragie](https://github.com/ragieai/ragie-mcp-server/)** - Retrieve context from your [Ragie](https://www.ragie.ai) (RAG) knowledge base connected to integrations like Google Drive, Notion, JIRA and more.
- <img height="12" width="12" src="https://avatars.githubusercontent.com/u/1529926" /> **[Redis](https://github.com/redis/mcp-redis/)** - The Redis official MCP Server offers an interface to manage and search data in Redis.
- <img height="12" width="12" src="https://avatars.githubusercontent.com/u/1529926" /> **[Redis Cloud API](https://github.com/redis/mcp-redis-cloud/)** - The Redis Cloud API MCP Server allows you to manage your Redis Cloud resources using natural language.
- <img height="12" width="12" src="https://app.snyk.io/bundle/favicon-faj49uD9.png" /> **[Snyk](https://github.com/snyk/snyk-ls/blob/main/mcp_extension/README.md)** - Enhance security posture by embedding [Snyk](https://snyk.io/) vulnerability scanning directly into agentic workflows.
- <img height="12" width="12" src="https://qdrant.tech/img/brand-resources-logos/logomark.svg" /> **[Qdrant](https://github.com/qdrant/mcp-server-qdrant/)** - Implement semantic memory layer on top of the Qdrant vector search engine
- <img height="12" width="12" src="https://www.ramp.com/favicon.ico" /> **[Ramp](https://github.com/ramp-public/ramp-mcp)** - Interact with [Ramp](https://ramp.com)'s Developer API to run analysis on your spend and gain insights leveraging LLMs
- **[Raygun](https://github.com/MindscapeHQ/mcp-server-raygun)** - Interact with your crash reporting and real using monitoring data on your Raygun account
- <img height="12" width="12" src="https://www.rember.com/favicon.ico" alt="Rember Logo" /> **[Rember](https://github.com/rember/rember-mcp)** - Create spaced repetition flashcards in [Rember](https://rember.com) to remember anything you learn in your chats
- <img height="12" width="12" src="https://riza.io/favicon.ico" alt="Riza logo" /> **[Riza](https://github.com/riza-io/riza-mcp)** - Arbitrary code execution and tool-use platform for LLMs by [Riza](https://riza.io)
- <img height="12" width="12" src="https://pics.fatwang2.com/56912e614b35093426c515860f9f2234.svg" /> [Search1API](https://github.com/fatwang2/search1api-mcp) - One API for Search, Crawling, and Sitemaps
- <img height="12" width="12" src="https://screenshotone.com/favicon.ico" alt="ScreenshotOne Logo" /> **[ScreenshotOne](https://github.com/screenshotone/mcp/)** - Render website screenshots with [ScreenshotOne](https://screenshotone.com/)
- <img height="12" width="12" src="https://semgrep.dev/favicon.ico" alt="Semgrep Logo" /> **[Semgrep](https://github.com/semgrep/mcp)** - Enable AI agents to secure code with [Semgrep](https://semgrep.dev/).
- <img height="12" width="12" src="https://www.singlestore.com/favicon-32x32.png?v=277b9cbbe31e8bc416504cf3b902d430"/> **[SingleStore](https://github.com/singlestore-labs/mcp-server-singlestore)** - Interact with the SingleStore database platform
- <img height="12" width="12" src="https://www.starrocks.io/favicon.ico" alt="StarRocks Logo" /> **[StarRocks](https://github.com/StarRocks/mcp-server-starrocks)** - Interact with [StarRocks](https://www.starrocks.io/)
- <img height="12" width="12" src="https://stripe.com/favicon.ico" alt="Stripe Logo" /> **[Stripe](https://github.com/stripe/agent-toolkit)** - Interact with Stripe API
- <img height="12" width="12" src="https://tavily.com/favicon.ico" alt="Tavily Logo" /> **[Tavily](https://github.com/tavily-ai/tavily-mcp)** - Search engine for AI agents (search + extract) powered by [Tavily](https://tavily.com/)
- <img height="12" width="12" src="https://thirdweb.com/favicon.ico" alt="Thirdweb Logo" /> **[Thirdweb](https://github.com/thirdweb-dev/ai/tree/main/python/thirdweb-mcp)** - Read/write to over 2k blockchains, enabling data querying, contract analysis/deployment, and transaction execution, powered by [Thirdweb](https://thirdweb.com/)
- <img height="12" width="12" src="https://www.tinybird.co/favicon.ico" alt="Tinybird Logo" /> **[Tinybird](https://github.com/tinybirdco/mcp-tinybird)** - Interact with Tinybird serverless ClickHouse platform
- <img height="12" width="12" src="https://unifai.network/favicon.ico" alt="UnifAI Logo" /> **[UnifAI](https://github.com/unifai-network/unifai-mcp-server)** - Dynamically search and call tools using [UnifAI Network](https://unifai.network)
- <img height="12" width="12" src="https://framerusercontent.com/images/plcQevjrOYnyriuGw90NfQBPoQ.jpg" alt="Unstructured Logo" /> **[Unstructured](https://github.com/Unstructured-IO/UNS-MCP)** - Set up and interact with your unstructured data processing workflows in [Unstructured Platform](https://unstructured.io)
- **[Vectorize](https://github.com/vectorize-io/vectorize-mcp-server/)** - [Vectorize](https://vectorize.io) MCP server for advanced retrieval, Private Deep Research, Anything-to-Markdown file extraction and text chunking.
- <img height="12" width="12" src="https://verodat.io/assets/favicon-16x16.png" alt="Verodat Logo" /> **[Verodat](https://github.com/Verodat/verodat-mcp-server)** - Interact with Verodat AI Ready Data platform
- <img height="12" width="12" src="https://www.veyrax.com/favicon.ico" alt="VeyraX Logo" /> **[VeyraX](https://github.com/VeyraX/veyrax-mcp)** - Single tool to control all 100+ API integrations, and UI components
- <img height="12" width="12" src="https://www.xero.com/favicon.ico" alt="Xero Logo" /> **[Xero](https://github.com/XeroAPI/xero-mcp-server)** - Interact with the accounting data in your business using our official MCP server
- <img height="12" width="12" src="https://cdn.zapier.com/zapier/images/favicon.ico" alt="Zapier Logo" /> **[Zapier](https://zapier.com/mcp)** - Connect your AI Agents to 8,000 apps instantly.
- **[ZenML](https://github.com/zenml-io/mcp-zenml)** - Interact with your MLOps and LLMOps pipelines through your [ZenML](https://www.zenml.io) MCP server

### 🌎 Community Servers

A growing set of community-developed and maintained servers demonstrates various applications of MCP across different domains.

> **Note:** Community servers are **untested** and should be used at **your own risk**. They are not affiliated with or endorsed by Anthropic.
- **[Ableton Live](https://github.com/Simon-Kansara/ableton-live-mcp-server)** - an MCP server to control Ableton Live.
- **[Ableton Live](https://github.com/ahujasid/ableton-mcp)** (by ahujasid) - Ableton integration allowing prompt enabled music creation.
- **[Airbnb](https://github.com/openbnb-org/mcp-server-airbnb)** - Provides tools to search Airbnb and get listing details.
- **[AI Agent Marketplace Index](https://github.com/AI-Agent-Hub/ai-agent-marketplace-index-mcp)** - MCP server to search more than 5000+ AI agents and tools of various categories from [AI Agent Marketplace Index](http://www.deepnlp.org/store/ai-agent) and monitor traffic of AI Agents.
- **[Algorand](https://github.com/GoPlausible/algorand-mcp)** - A comprehensive MCP server for tooling interactions (40+) and resource accessibility (60+) plus many useful prompts for interacting with the Algorand blockchain.
- **[Airflow](https://github.com/yangkyeongmo/mcp-server-apache-airflow)** - A MCP Server that connects to [Apache Airflow](https://airflow.apache.org/) using official python client.
- **[Airtable](https://github.com/domdomegg/airtable-mcp-server)** - Read and write access to [Airtable](https://airtable.com/) databases, with schema inspection.
- **[Airtable](https://github.com/felores/airtable-mcp)** - Airtable Model Context Protocol Server.
- **[AlphaVantage](https://github.com/calvernaz/alphavantage)** - MCP server for stock market data API [AlphaVantage](https://www.alphavantage.co)
- **[Amadeus](https://github.com/donghyun-chae/mcp-amadeus)** (by donghyun-chae) - An MCP server to access, explore, and interact with Amadeus Flight Offers Search API for retrieving detailed flight options, including airline, times, duration, and pricing data.
- **[Anki](https://github.com/scorzeth/anki-mcp-server)** - An MCP server for interacting with your [Anki](https://apps.ankiweb.net) decks and cards.
- **[Any Chat Completions](https://github.com/pyroprompts/any-chat-completions-mcp)** - Interact with any OpenAI SDK Compatible Chat Completions API like OpenAI, Perplexity, Groq, xAI and many more.
- **[Apache Gravitino(incubating)](https://github.com/datastrato/mcp-server-gravitino)** - Allow LLMs to explore metadata of structured data and unstructured data with Gravitino, and perform data governance tasks including tagging/classification.
- **[Apple Calendar](https://github.com/Omar-v2/mcp-ical)** - An MCP server that allows you to interact with your MacOS Calendar through natural language, including features such as event creation, modification, schedule listing, finding free time slots etc.
- **[Apple Script](https://github.com/peakmojo/applescript-mcp)** - MCP server that lets LLM run AppleScript code to to fully control anything on Mac, no setup needed.
- **[Aranet4](https://github.com/diegobit/aranet4-mcp-server)** - MCP Server to manage your Aranet4 CO2 sensor. Fetch data and store in a local SQLite. Ask questions about historical data.
- **[ArangoDB](https://github.com/ravenwits/mcp-server-arangodb)** - MCP Server that provides database interaction capabilities through [ArangoDB](https://arangodb.com/).
- **[Arduino](https://github.com/vishalmysore/choturobo)** - MCP Server that enables AI-powered robotics using Claude AI and Arduino (ESP32) for real-world automation and interaction with robots.
- **[Atlassian](https://github.com/sooperset/mcp-atlassian)** - Interact with Atlassian Cloud products (Confluence and Jira) including searching/reading Confluence spaces/pages, accessing Jira issues, and project metadata.
- **[Attestable MCP](https://github.com/co-browser/attestable-mcp-server)** - An MCP server running inside a trusted execution environment (TEE) via Gramine, showcasing remote attestation using [RA-TLS](https://gramine.readthedocs.io/en/stable/attestation.html). This allows an MCP client to verify the server before conencting.
- **[AWS](https://github.com/rishikavikondala/mcp-server-aws)** - Perform operations on your AWS resources using an LLM.
- **[AWS Athena](https://github.com/lishenxydlgzs/aws-athena-mcp)** - A MCP server for AWS Athena to run SQL queries on Glue Catalog.
- **[AWS Cost Explorer](https://github.com/aarora79/aws-cost-explorer-mcp-server)** - Optimize your AWS spend (including Amazon Bedrock spend) with this MCP server by examining spend across regions, services, instance types and foundation models ([demo video](https://www.youtube.com/watch?v=WuVOmYLRFmI&feature=youtu.be)).
- **[AWS Resources Operations](https://github.com/baryhuang/mcp-server-aws-resources-python)** - Run generated python code to securely query or modify any AWS resources supported by boto3.
- **[AWS S3](https://github.com/aws-samples/sample-mcp-server-s3)** - A sample MCP server for AWS S3 that flexibly fetches objects from S3 such as PDF documents.
- **[Azure ADX](https://github.com/pab1it0/adx-mcp-server)** - Query and analyze Azure Data Explorer databases.
- **[Azure DevOps](https://github.com/Vortiago/mcp-azure-devops)** - An MCP server that provides a bridge to Azure DevOps services, enabling AI assistants to query and manage work items.
- **[Baidu AI Search](https://github.com/baidubce/app-builder/tree/master/python/mcp_server/ai_search)** - Web search with Baidu Cloud's AI Search
- **[Base Free USDC Transfer](https://github.com/magnetai/mcp-free-usdc-transfer)** - Send USDC on [Base](https://base.org) for free using Claude AI! Built with [Coinbase CDP](https://docs.cdp.coinbase.com/mpc-wallet/docs/welcome).
* **[Basic Memory](https://github.com/basicmachines-co/basic-memory)** - Local-first knowledge management system that builds a semantic graph from Markdown files, enabling persistent memory across conversations with LLMs.
- **[BigQuery](https://github.com/LucasHild/mcp-server-bigquery)** (by LucasHild) - This server enables LLMs to inspect database schemas and execute queries on BigQuery.
- **[BigQuery](https://github.com/ergut/mcp-bigquery-server)** (by ergut) - Server implementation for Google BigQuery integration that enables direct BigQuery database access and querying capabilities
- **[Bing Web Search API](https://github.com/leehanchung/bing-search-mcp)** (by hanchunglee) - Server implementation for Microsoft Bing Web Search API.
- **[Bitable MCP](https://github.com/lloydzhou/bitable-mcp)** (by lloydzhou) - MCP server provides access to Lark Bitable through the Model Context Protocol. It allows users to interact with Bitable tables using predefined tools.
- **[Blender](https://github.com/ahujasid/blender-mcp)** (by ahujasid) - Blender integration allowing prompt enabled 3D scene creation, modeling and manipulation.
- **[BreakoutRoom](https://github.com/agree-able/room-mcp)** - Agents accomplishing goals together in p2p rooms 
- **[browser-use](https://github.com/co-browser/browser-use-mcp-server)** (by co-browser) - browser-use MCP server with dockerized playwright + chromium + vnc. supports stdio & resumable http.
- **[Bsc-mcp](https://github.com/TermiX-official/bsc-mcp)** The first MCP server that serves as the bridge between AI and BNB Chain, enabling AI agents to execute complex on-chain operations through seamless integration with the BNB Chain, including transfer, swap, launch, security check on any token and even more.
- **[Calculator](https://github.com/githejie/mcp-server-calculator)** - This server enables LLMs to use calculator for precise numerical calculations.
- **[CFBD API](https://github.com/lenwood/cfbd-mcp-server)** - An MCP server for the [College Football Data API](https://collegefootballdata.com/).
- **[ChatMCP](https://github.com/AI-QL/chat-mcp)** – An Open Source Cross-platform GUI Desktop application compatible with Linux, macOS, and Windows, enabling seamless interaction with MCP servers across dynamically selectable LLMs, by **[AIQL](https://github.com/AI-QL)**
- **[ChatSum](https://github.com/mcpso/mcp-server-chatsum)** - Query and Summarize chat messages with LLM. by [mcpso](https://mcp.so)
- **[Chess.com](https://github.com/pab1it0/chess-mcp)** - Access Chess.com player data, game records, and other public information through standardized MCP interfaces, allowing AI assistants to search and analyze chess information.
- **[Chroma](https://github.com/privetin/chroma)** - Vector database server for semantic document search and metadata filtering, built on Chroma
- **[ClaudePost](https://github.com/ZilongXue/claude-post)** - ClaudePost enables seamless email management for Gmail, offering secure features like email search, reading, and sending.
- **[ClickUp](https://github.com/TaazKareem/clickup-mcp-server)** - MCP server for ClickUp task management, supporting task creation, updates, bulk operations, and markdown descriptions.
- **[Cloudinary](https://github.com/felores/cloudinary-mcp-server)** - Cloudinary Model Context Protocol Server to upload media to Cloudinary and get back the media link and details.
- **[code-assistant](https://github.com/stippi/code-assistant)** - A coding assistant MCP server that allows to explore a code-base and make changes to code. Should be used with trusted repos only (insufficient protection against prompt injections).
- **[code-executor](https://github.com/bazinga012/mcp_code_executor)** - An MCP server that allows LLMs to execute Python code within a specified Conda environment.
- **[code-sandbox-mcp](https://github.com/Automata-Labs-team/code-sandbox-mcp)** - An MCP server to create secure code sandbox environment for executing code within Docker containers.
- **[consul-mcp](https://github.com/kocierik/consul-mcp-server)** - A consul MCP server for service management, health check and Key-Value Store
- **[cognee-mcp](https://github.com/topoteretes/cognee/tree/main/cognee-mcp)** - GraphRAG memory server with customizable ingestion, data processing and search
- **[coin_api_mcp](https://github.com/longmans/coin_api_mcp)** - Provides access to [coinmarketcap](https://coinmarketcap.com/) cryptocurrency data.
- **[CoinMarketCap](https://github.com/shinzo-labs/coinmarketcap-mcp)** - Implements the complete [CoinMarketCap](https://coinmarketcap.com/) API for accessing cryptocurrency market data, exchange information, and other blockchain-related metrics.
- **[Computer-Use - Remote MacOS Use](https://github.com/baryhuang/mcp-remote-macos-use)** - Open-source out-of-the-box alternative to OpenAI Operator, providing a full desktop experience and optimized for using remote macOS machines as autonomous AI agents.
- **[Contentful-mcp](https://github.com/ivo-toby/contentful-mcp)** - Read, update, delete, publish content in your [Contentful](https://contentful.com) space(s) from this MCP Server.
- **[CreateveAI Nexus](https://github.com/spgoodman/createveai-nexus-server)** - Open-Source Bridge Between AI Agents and Enterprise Systems, with simple custom API plug-in capabilities (including close compatibility with ComfyUI nodes), support for Copilot Studio's MCP agent integations, and support for Azure deployment in secure environments with secrets stored in Azure Key Vault, as well as straightforward on-premises deployment.
- **[crypto-feargreed-mcp](https://github.com/kukapay/crypto-feargreed-mcp)**  -  Providing real-time and historical Crypto Fear & Greed Index data.
- **[crypto-indicators-mcp](https://github.com/kukapay/crypto-indicators-mcp)**  -  An MCP server providing a range of cryptocurrency technical analysis indicators and strategies.
- **[crypto-sentiment-mcp](https://github.com/kukapay/crypto-sentiment-mcp)**  -  An MCP server that delivers cryptocurrency sentiment analysis to AI agents.
- **[cryptopanic-mcp-server](https://github.com/kukapay/cryptopanic-mcp-server)** - Providing latest cryptocurrency news to AI agents, powered by CryptoPanic.
- **[Dappier](https://github.com/DappierAI/dappier-mcp)** - Connect LLMs to real-time, rights-cleared, proprietary data from trusted sources. Access specialized models for Real-Time Web Search, News, Sports, Financial Data, Crypto, and premium publisher content. Explore data models at [marketplace.dappier.com](https://marketplace.dappier.com/marketplace).
- **[Databricks](https://github.com/JordiNeil/mcp-databricks-server)** - Allows LLMs to run SQL queries, list and get details of jobs executions in a Databricks account.
- **[Datadog](https://github.com/GeLi2001/datadog-mcp-server)** - Datadog MCP Server for application tracing, monitoring, dashboard, incidents queries built on official datadog api.
- **[Data Exploration](https://github.com/reading-plus-ai/mcp-server-data-exploration)** - MCP server for autonomous data exploration on .csv-based datasets, providing intelligent insights with minimal effort. NOTE: Will execute arbitrary Python code on your machine, please use with caution!
- **[DaVinci Resolve](https://github.com/samuelgursky/davinci-resolve-mcp)** - MCP server integration for DaVinci Resolve providing powerful tools for video editing, color grading, media management, and project control.
- **[Dataset Viewer](https://github.com/privetin/dataset-viewer)** - Browse and analyze Hugging Face datasets with features like search, filtering, statistics, and data export
- **[DBHub](https://github.com/bytebase/dbhub/)** - Universal database MCP server connecting to MySQL, PostgreSQL, SQLite, DuckDB and etc.
- **[Deebo](https://github.com/snagasuri/deebo-prototype)** – Agentic debugging MCP server that helps AI coding agents delegate and fix hard bugs through isolated multi-agent hypothesis testing.
- **[Deep Research](https://github.com/reading-plus-ai/mcp-server-deep-research)** - Lightweight MCP server offering Grok/OpenAI/Gemini/Perplexity-style automated deep research exploration and structured reporting.
- **[DeepSeek MCP Server](https://github.com/DMontgomery40/deepseek-mcp-server)** - Model Context Protocol server integrating DeepSeek's advanced language models, in addition to [other useful API endpoints](https://github.com/DMontgomery40/deepseek-mcp-server?tab=readme-ov-file#features)
- **[Deepseek_R1](https://github.com/66julienmartin/MCP-server-Deepseek_R1)** - A Model Context Protocol (MCP) server implementation connecting Claude Desktop with DeepSeek's language models (R1/V3)
- **[deepseek-thinker-mcp](https://github.com/ruixingshi/deepseek-thinker-mcp)** - A MCP (Model Context Protocol) provider Deepseek reasoning content to MCP-enabled AI Clients, like Claude Desktop. Supports access to Deepseek's thought processes from the Deepseek API service or from a local Ollama server.
- **[Descope](https://github.com/descope-sample-apps/descope-mcp-server)** - An MCP server to integrate with [Descope](https://descope.com) to search audit logs, manage users, and more.
- **[DevDb](https://github.com/damms005/devdb-vscode?tab=readme-ov-file#mcp-configuration)** - An MCP server that runs right inside the IDE, for connecting to MySQL, Postgres, SQLite, and MSSQL databases.
- **[DevRev](https://github.com/kpsunil97/devrev-mcp-server)** - An MCP server to integrate with DevRev APIs to search through your DevRev Knowledge Graph where objects can be imported from diff. sources listed [here](https://devrev.ai/docs/import#available-sources).
- **[Dicom](https://github.com/ChristianHinge/dicom-mcp)** - An MCP server to query and retrieve medical images and for parsing and reading dicom-encapsulated documents (pdf etc.). 
- **[Dify](https://github.com/YanxingLiu/dify-mcp-server)** - A simple implementation of an MCP server for dify workflows.
- **[Discord](https://github.com/v-3/discordmcp)** - A MCP server to connect to Discord guilds through a bot and read and write messages in channels
- **[Discord](https://github.com/SaseQ/discord-mcp)** - A MCP server, which connects to Discord through a bot, and provides comprehensive integration with Discord.
- **[Discord](https://github.com/Klavis-AI/klavis/tree/main/mcp_servers/discord)** - For Discord API integration by Klavis AI
- **[Discourse](https://github.com/AshDevFr/discourse-mcp-server)** - A MCP server to search Discourse posts on a Discourse forum.
- **[Docker](https://github.com/ckreiling/mcp-server-docker)** - Integrate with Docker to manage containers, images, volumes, and networks.
- **[DPLP](https://github.com/szeider/mcp-dblp)**  - Searches the [DBLP](https://dblp.org) computer science bibliography database.
- **[Drupal](https://github.com/Omedia/mcp-server-drupal)** - Server for interacting with [Drupal](https://www.drupal.org/project/mcp) using STDIO transport layer.
- **[dune-analytics-mcp](https://github.com/kukapay/dune-analytics-mcp)** -  A mcp server that bridges Dune Analytics data to AI agents.
- **[EdgeOne Pages MCP](https://github.com/TencentEdgeOne/edgeone-pages-mcp)** - An MCP service for deploying HTML content to EdgeOne Pages and obtaining a publicly accessible URL.
- **[Elasticsearch](https://github.com/cr7258/elasticsearch-mcp-server)** - MCP server implementation that provides Elasticsearch interaction.
- **[ElevenLabs](https://github.com/mamertofabian/elevenlabs-mcp-server)** - A server that integrates with ElevenLabs text-to-speech API capable of generating full voiceovers with multiple voices.
- **[Email](https://github.com/Shy2593666979/mcp-server-email)** - This server enables users to send emails through various email providers, including Gmail, Outlook, Yahoo, Sina, Sohu, 126, 163, and QQ Mail. It also supports attaching files from specified directories, making it easy to upload attachments along with the email content.
- **[Ergo Blockchain MCP](https://github.com/marctheshark3/ergo-mcp)** -An MCP server to integrate Ergo Blockchain Node and Explorer APIs for checking address balances, analyzing transactions, viewing transaction history, performing forensic analysis of addresses, searching for tokens, and monitoring network status.
- **[Eunomia](https://github.com/whataboutyou-ai/eunomia-MCP-server)** - Extension of the Eunomia framework that connects Eunomia instruments with MCP servers
- **[EVM MCP Server](https://github.com/mcpdotdirect/evm-mcp-server)** - Comprehensive blockchain services for 30+ EVM networks, supporting native tokens, ERC20, NFTs, smart contracts, transactions, and ENS resolution.
- **[Everything Search](https://github.com/mamertofabian/mcp-everything-search)** - Fast file searching capabilities across Windows (using [Everything SDK](https://www.voidtools.com/support/everything/sdk/)), macOS (using mdfind command), and Linux (using locate/plocate command).
- **[Excel](https://github.com/haris-musa/excel-mcp-server)** - Excel manipulation including data reading/writing, worksheet management, formatting, charts, and pivot table.
- **[Fantasy PL](https://github.com/rishijatia/fantasy-pl-mcp)** - Give your coding agent direct access to up-to date Fantasy Premier League data
- **[fastn.ai – Unified API MCP Server](https://github.com/fastnai/mcp-fastn)** - A remote, dynamic MCP server with a unified API that connects to 1,000+ tools, actions, and workflows, featuring built-in authentication and monitoring.
- **[Federal Reserve Economic Data (FRED)](https://github.com/stefanoamorelli/fred-mcp-server)** (by Stefano Amorelli) - Community developed MCP server to interact with the Federal Reserve Economic Data.
- **[FDIC BankFind MCP Server - (Unofficial)](https://github.com/clafollett/fdic-bank-find-mcp-server)** - The is a MCPserver that brings the power of FDIC BankFind APIs straight to your AI tools and workflows. Structured U.S. banking data, delivered with maximum vibes. 😎📊
- **[Fetch](https://github.com/zcaceres/fetch-mcp)** - A server that flexibly fetches HTML, JSON, Markdown, or plaintext.
- **[Fingertip](https://github.com/fingertip-com/fingertip-mcp)** - MCP server for Fingertip.com to search and create new sites.
- **[Figma](https://github.com/GLips/Figma-Context-MCP)** - Give your coding agent direct access to Figma file data, helping it one-shot design implementation.
- **[Firebase](https://github.com/gannonh/firebase-mcp)** - Server to interact with Firebase services including Firebase Authentication, Firestore, and Firebase Storage.
- **[FireCrawl](https://github.com/vrknetha/mcp-server-firecrawl)** - Advanced web scraping with JavaScript rendering, PDF support, and smart rate limiting
- **[FlightRadar24](https://github.com/sunsetcoder/flightradar24-mcp-server)** - A Claude Desktop MCP server that helps you track flights in real-time using Flightradar24 data.
- **[freqtrade-mcp](https://github.com/kukapay/freqtrade-mcp)** - An MCP server that integrates with the Freqtrade cryptocurrency trading bot.
- **[Ghost](https://github.com/MFYDev/ghost-mcp)** - A Model Context Protocol (MCP) server for interacting with Ghost CMS through LLM interfaces like Claude.
- **[Git](https://github.com/geropl/git-mcp-go)** - Allows LLM to interact with a local git repository, incl. optional push support.
- **[Github Actions](https://github.com/ko1ynnky/github-actions-mcp-server)** - A Model Context Protocol (MCP) server for interacting with Github Actions.
- **[GitHub Enterprise MCP](https://github.com/ddukbg/github-enterprise-mcp)** - A Model Context Protocol (MCP) server for interacting with GitHub Enterprise.
- **[Glean](https://github.com/longyi1207/glean-mcp-server)** - A server that uses Glean API to search and chat.
- **[Gmail](https://github.com/GongRzhe/Gmail-MCP-Server)** - A Model Context Protocol (MCP) server for Gmail integration in Claude Desktop with auto authentication support.
- **[Gmail Headless](https://github.com/baryhuang/mcp-headless-gmail)** - Remote hostable MCP server that can get and send Gmail messages without local credential or file system setup.
- **[Goal Story](https://github.com/hichana/goalstory-mcp)** - a Goal Tracker and Visualization Tool for personal and professional development.
- **[GOAT](https://github.com/goat-sdk/goat/tree/main/typescript/examples/by-framework/model-context-protocol)** - Run more than +200 onchain actions on any blockchain including Ethereum, Solana and Base.
- **[Godot](https://github.com/Coding-Solo/godot-mcp)** - A MCP server providing comprehensive Godot engine integration for project editing, debugging, and scene management.
- **[Golang Filesystem Server](https://github.com/mark3labs/mcp-filesystem-server)** - Secure file operations with configurable access controls built with Go!
- **[Goodnews](https://github.com/VectorInstitute/mcp-goodnews)** - A simple MCP server that delivers curated positive and uplifting news stories.
- **[Google Calendar](https://github.com/v-3/google-calendar)** - Integration with Google Calendar to check schedules, find time, and add/delete events
- **[Google Calendar](https://github.com/nspady/google-calendar-mcp)** - Google Calendar MCP Server for managing Google calendar events. Also supports searching for events by attributes like title and location.
- **[Google Custom Search](https://github.com/adenot/mcp-google-search)** - Provides Google Search results via the Google Custom Search API
- **[Google Sheets](https://github.com/xing5/mcp-google-sheets)** - Access and editing data to your Google Sheets.
- **[Google Sheets](https://github.com/rohans2/mcp-google-sheets)** - A MCP Server written in TypeScript to access and edit data in your Google Sheets.
- **[Google Tasks](https://github.com/zcaceres/gtasks-mcp)** - Google Tasks API Model Context Protocol Server.
- **[Google Vertex AI Search](https://github.com/ubie-oss/mcp-vertexai-search)** - Provides Google Vertex AI Search results by grounding a Gemini model with your own private data
- **[GraphQL Schema](https://github.com/hannesj/mcp-graphql-schema)** - Allow LLMs to explore large GraphQL schemas without bloating the context.
- **[HDW LinkedIn](https://github.com/horizondatawave/hdw-mcp-server)** - Access to profile data and management of user account with [HorizonDataWave.ai](https://horizondatawave.ai/).
- **[Heurist Mesh Agent](https://github.com/heurist-network/heurist-mesh-mcp-server)** - Access specialized web3 AI agents for blockchain analysis, smart contract security, token metrics, and blockchain interactions through the [Heurist Mesh network](https://github.com/heurist-network/heurist-agent-framework/tree/main/mesh).
- **[Holaspirit](https://github.com/syucream/holaspirit-mcp-server)** - Interact with [Holaspirit](https://www.holaspirit.com/).
- **[Home Assistant](https://github.com/tevonsb/homeassistant-mcp)** - Interact with [Home Assistant](https://www.home-assistant.io/) including viewing and controlling lights, switches, sensors, and all other Home Assistant entities.
- **[Home Assistant](https://github.com/voska/hass-mcp)** - Docker-ready MCP server for Home Assistant with entity management, domain summaries, automation support, and guided conversations. Includes pre-built container images for easy installation.
- **[HubSpot](https://github.com/buryhuang/mcp-hubspot)** - HubSpot CRM integration for managing contacts and companies. Create and retrieve CRM data directly through Claude chat.
- **[HuggingFace Spaces](https://github.com/evalstate/mcp-hfspace)** - Server for using HuggingFace Spaces, supporting Open Source Image, Audio, Text Models and more. Claude Desktop mode for easy integration.
- **[Hyperliquid](https://github.com/mektigboy/server-hyperliquid)** - An MCP server implementation that integrates the Hyperliquid SDK for exchange data.
- **[hyprmcp](https://github.com/stefanoamorelli/hyprmcp)** (by Stefano Amorelli) - Lightweight MCP server for `hyprland`.
- **[iFlytek Workflow](https://github.com/iflytek/ifly-workflow-mcp-server)** - Connect to iFlytek Workflow via the MCP server and run your own Agent.
- **[Image Generation](https://github.com/GongRzhe/Image-Generation-MCP-Server)** - This MCP server provides image generation capabilities using the Replicate Flux model.
- **[InfluxDB](https://github.com/idoru/influxdb-mcp-server)** - Run queries against InfluxDB OSS API v2.
- **[Inoyu](https://github.com/sergehuber/inoyu-mcp-unomi-server)** - Interact with an Apache Unomi CDP customer data platform to retrieve and update customer profiles
- **[Intercom](https://github.com/raoulbia-ai/mcp-server-for-intercom)** - An MCP-compliant server for retrieving customer support tickets from Intercom. This tool enables AI assistants like Claude Desktop and Cline to access and analyze your Intercom support tickets.
- **[iOS Simulator](https://github.com/InditexTech/mcp-server-simulator-ios-idb)** - A Model Context Protocol (MCP) server that enables LLMs to interact with iOS simulators (iPhone, iPad, etc.) through natural language commands.
- **[iTerm MCP](https://github.com/ferrislucas/iterm-mcp)** - Integration with iTerm2 terminal emulator for macOS, enabling LLMs to execute and monitor terminal commands.
- [iTerm MCP Server](https://github.com/rishabkoul/iTerm-MCP-Server) - A Model Context Protocol (MCP) server implementation for iTerm2 terminal integration. Able to manage multiple iTerm Sessions
- **[JavaFX](https://github.com/mcpso/mcp-server-javafx)** - Make drawings using a JavaFX canvas
- **[JDBC](https://github.com/quarkiverse/quarkus-mcp-servers/tree/main/jdbc)** - Connect to any JDBC-compatible database and query, insert, update, delete, and more. Supports MySQL, PostgreSQL, Oracle, SQL Server, sqllite and [more](https://github.com/quarkiverse/quarkus-mcp-servers/tree/main/jdbc#supported-jdbc-variants).
- **[JSON](https://github.com/GongRzhe/JSON-MCP-Server)** - JSON handling and processing server with advanced query capabilities using JSONPath syntax and support for array, string, numeric, and date operations.
- **[jupiter-mcp](https://github.com/kukapay/jupiter-mcp)** - An MCP server for executing token swaps on the Solana blockchain using Jupiter's new Ultra API.
- **[k8s-multicluster-mcp](https://github.com/razvanmacovei/k8s-multicluster-mcp)** - An MCP server for interact with multiple Kubernetes clusters simultaneously using multiple kubeconfig files.
- **[KiCad MCP](https://github.com/lamaalrajih/kicad-mcp)** - MCP server for KiCad on Mac, Windows, and Linux.
- **[Keycloak MCP](https://github.com/ChristophEnglisch/keycloak-model-context-protocol)** - This MCP server enables natural language interaction with Keycloak for user and realm management including creating, deleting, and listing users and realms.
- **[Kibana MCP](https://github.com/TocharianOU/mcp-server-kibana.git)** (by TocharianOU) - A community-maintained MCP server implementation that allows any MCP-compatible client to access and manage Kibana instances through natural language or programmatic requests.
- **[Kibela](https://github.com/kiwamizamurai/mcp-kibela-server)** (by kiwamizamurai) - Interact with Kibela API.
- **[kintone](https://github.com/macrat/mcp-server-kintone)** - Manage records and apps in [kintone](https://kintone.com) through LLM tools.
- **[Kong Konnect](https://github.com/Kong/mcp-konnect)** - A Model Context Protocol (MCP) server for interacting with Kong Konnect APIs, allowing AI assistants to query and analyze Kong Gateway configurations, traffic, and analytics.
- **[Kubernetes](https://github.com/Flux159/mcp-server-kubernetes)** - Connect to Kubernetes cluster and manage pods, deployments, and services.
- **[Kubernetes and OpenShift](https://github.com/manusa/kubernetes-mcp-server)** - A powerful Kubernetes MCP server with additional support for OpenShift. Besides providing CRUD operations for any Kubernetes resource, this server provides specialized tools to interact with your cluster.
- **[Langflow-DOC-QA-SERVER](https://github.com/GongRzhe/Langflow-DOC-QA-SERVER)** - A Model Context Protocol server for document Q&A powered by Langflow. It demonstrates core MCP concepts by providing a simple interface to query documents through a Langflow backend.
- **[Lightdash](https://github.com/syucream/lightdash-mcp-server)** - Interact with [Lightdash](https://www.lightdash.com/), a BI tool.
- **[lsp-mcp](https://github.com/Tritlo/lsp-mcp)** - Interact with Language Servers usint the Language Server Protocol to provide additional context information via hover, code actions and completions.
- **[Linear](https://github.com/tacticlaunch/mcp-linear)** - Interact with Linear project management system.
- **[Linear](https://github.com/jerhadf/linear-mcp-server)** - Allows LLM to interact with Linear's API for project management, including searching, creating, and updating issues.
- **[Linear (Go)](https://github.com/geropl/linear-mcp-go)** - Allows LLM to interact with Linear's API via a single static binary.
- **[LINE](https://github.com/amornpan/py-mcp-line)** (by amornpan) - Implementation for LINE Bot integration that enables Language Models to read and analyze LINE conversations through a standardized interface. Features asynchronous operation, comprehensive logging, webhook event handling, and support for various message types.
- **[LlamaCloud](https://github.com/run-llama/mcp-server-llamacloud)** (by marcusschiesser) - Integrate the data stored in a managed index on [LlamaCloud](https://cloud.llamaindex.ai/)
- **[lldb-mcp](https://github.com/stass/lldb-mcp)** - A Model Context Protocol server for LLDB that provides LLM-driven debugging.
- **[llm-context](https://github.com/cyberchitta/llm-context.py)** - Provides a repo-packing MCP tool with configurable profiles that specify file inclusion/exclusion patterns and optional prompts.
- **[lucene-mcp-server](https://github.com/VivekKumarNeu/MCP-Lucene-Server)** - spring boot server using Lucene for fast document search and management.
- **[mac-messages-mcp](https://github.com/carterlasalle/mac_messages_mcp)** - An MCP server that securely interfaces with your iMessage database via the Model Context Protocol (MCP), allowing LLMs to query and analyze iMessage conversations. It includes robust phone number validation, attachment processing, contact management, group chat handling, and full support for sending and receiving messages.
- **[MalwareBazaar_MCP](https://github.com/mytechnotalent/MalwareBazaar_MCP)** (by Kevin Thomas) - An AI-driven MCP server that autonomously interfaces with MalwareBazaar, delivering real-time threat intel and sample metadata for authorized cybersecurity research workflows.
- **[MariaDB](https://github.com/abel9851/mcp-server-mariadb)** - MariaDB database integration with configurable access controls in Python.
- **[Markdown2doc](https://github.com/Klavis-AI/klavis/tree/main/mcp_servers/pandoc)** - Convert between various file formats using Pandoc
- **[Markitdown](https://github.com/Klavis-AI/klavis/tree/main/mcp_servers/markitdown)** - Convert files to Markdown
- **[Maton](https://github.com/maton-ai/agent-toolkit/tree/main/modelcontextprotocol)** - Connect to your SaaS tools like HubSpot, Salesforce, and more.
- **[MCP Compass](https://github.com/liuyoshio/mcp-compass)** - Suggest the right MCP server for your needs
- **[MCP Create](https://github.com/tesla0225/mcp-create)** - A dynamic MCP server management service that creates, runs, and manages Model Context Protocol servers on-the-fly.
- **[MCP Installer](https://github.com/anaisbetts/mcp-installer)** - This server is a server that installs other MCP servers for you.
- **[mcp-k8s-go](https://github.com/strowk/mcp-k8s-go)** - Golang-based Kubernetes server for MCP to browse pods and their logs, events, namespaces and more. Built to be extensible.
- **[mcp-local-rag](https://github.com/nkapila6/mcp-local-rag)** - "primitive" RAG-like web search model context protocol (MCP) server that runs locally using Google's MediaPipe Text Embedder and DuckDuckGo Search. ✨ no APIs required ✨.
- **[mcp-proxy](https://github.com/sparfenyuk/mcp-proxy)** - Connect to MCP servers that run on SSE transport, or expose stdio servers as an SSE server.
- **[MCP Proxy Server](https://github.com/TBXark/mcp-proxy)** - An MCP proxy server that aggregates and serves multiple MCP resource servers through a single HTTP server.
- **[mem0-mcp](https://github.com/mem0ai/mem0-mcp)** - A Model Context Protocol server for Mem0, which helps with managing coding preferences.
- **[Membase](https://github.com/unibaseio/membase-mcp)** - Save and query your agent memory in distributed way by Membase.
- **[MetaTrader MCP](https://github.com/ariadng/metatrader-mcp-server)** - Enable AI LLMs to execute trades using MetaTrader 5 platform.
- **[Metricool MCP](https://github.com/metricool/mcp-metricool)** - A Model Context Protocol server that integrates with Metricool's social media analytics platform to retrieve performance metrics and schedule content across networks like Instagram, Facebook, Twitter, LinkedIn, TikTok and YouTube.
- **[MSSQL](https://github.com/aekanun2020/mcp-server/)** - MSSQL database integration with configurable access controls and schema inspection
- **[MSSQL](https://github.com/JexinSam/mssql_mcp_server)** (by jexin) - MCP Server for MSSQL database in Python
- **[MSSQL-Python](https://github.com/amornpan/py-mcp-mssql)** (by amornpan) - A read-only Python implementation for MSSQL database access with enhanced security features, configurable access controls, and schema inspection capabilities. Focuses on safe database interaction through Python ecosystem.
- **[MSSQL-MCP](https://github.com/daobataotie/mssql-mcp)** (by daobataotie) - MSSQL MCP that refer to the official website's SQLite MCP for modifications to adapt to MSSQL
- **[Markdownify](https://github.com/zcaceres/mcp-markdownify-server)** - MCP to convert almost anything to Markdown (PPTX, HTML, PDF, Youtube Transcripts and more)
- **[Microsoft Teams](https://github.com/InditexTech/mcp-teams-server)** - MCP server that integrates Microsoft Teams messaging (read, post, mention, list members and threads) 
- **[Mikrotik](https://github.com/jeff-nasseri/mikrotik-mcp)** - Mikrotik MCP server which cover networking operations (IP, DHCP, Firewall, etc) 
- **[Mindmap](https://github.com/YuChenSSR/mindmap-mcp-server)** (by YuChenSSR) - A server that generates mindmaps from input containing markdown code.
- **[Minima](https://github.com/dmayboroda/minima)** - MCP server for RAG on local files
- **[Mobile MCP](https://github.com/mobile-next/mobile-mcp)** (by Mobile Next) - MCP server for Mobile(iOS/Android) automation, app scraping and development using physical devices or simulators/emulators.
- **[MongoDB](https://github.com/kiliczsh/mcp-mongo-server)** - A Model Context Protocol Server for MongoDB.
- **[MongoDB Lens](https://github.com/furey/mongodb-lens)** - Full Featured MCP Server for MongoDB Databases.
- **[Monday.com](https://github.com/sakce/mcp-server-monday)** - MCP Server to interact with Monday.com boards and items.
- **[Morningstar](https://github.com/Morningstar/morningstar-mcp-server)** - MCP Server to interact with Morningstar Research, Editorial and Datapoints
- **[Multicluster-MCP-Sever](https://github.com/yanmxa/multicluster-mcp-server)** - The gateway for GenAI systems to interact with multiple Kubernetes clusters.
- **[MySQL](https://github.com/benborla/mcp-server-mysql)** (by benborla) - MySQL database integration in NodeJS with configurable access controls and schema inspection
- **[MySQL](https://github.com/designcomputer/mysql_mcp_server)** (by DesignComputer) - MySQL database integration in Python with configurable access controls and schema inspection
- **[n8n](https://github.com/leonardsellem/n8n-mcp-server)** - This MCP server provides tools and resources for AI assistants to manage n8n workflows and executions, including listing, creating, updating, and deleting workflows, as well as monitoring their execution status.
- **[NASA](https://github.com/ProgramComputer/NASA-MCP-server)** (by ProgramComputer) - Access to a unified gateway of NASA's data sources including but not limited to APOD, NEO, EPIC, GIBS.
- **[Nasdaq Data Link](https://github.com/stefanoamorelli/nasdaq-data-link-mcp)** (by stefanoamorelli) - An MCP server to access, explore, and interact with Nasdaq Data Link’s extensive and valuable financial and economic datasets.
- **[National Parks](https://github.com/KyrieTangSheng/mcp-server-nationalparks)** - The server provides latest information of park details, alerts, visitor centers, campgrounds, hiking trails, and events for U.S. National Parks.
- **[NAVER](https://github.com/pfldy2850/py-mcp-naver)** (by pfldy2850) - This MCP server provides tools to interact with various Naver services, such as searching blogs, news, books, and more.
- **[NBA](https://github.com/Taidgh-Robinson/nba-mcp-server)** - This MCP server provides tools to fetch recent and historical NBA games including basic and advanced statistics.
- **[NS Travel Information](https://github.com/r-huijts/ns-mcp-server)** - Access Dutch Railways (NS) real-time train travel information and disruptions through the official NS API.

- **[Neo4j](https://github.com/da-okazaki/mcp-neo4j-server)** - A community built server that interacts with Neo4j Graph Database.
- **[Neovim](https://github.com/bigcodegen/mcp-neovim-server)** - An MCP Server for your Neovim session.
- **[nomad-mcp](https://github.com/kocierik/mcp-nomad)** - A server that provides a set of tools for managing Nomad clusters through the MCP.
- **[Notion](https://github.com/suekou/mcp-notion-server)** (by suekou) - Interact with Notion API.
- **[Notion](https://github.com/v-3/notion-server)** (by v-3) - Notion MCP integration. Search, Read, Update, and Create pages through Claude chat.
- **[ntfy-mcp](https://github.com/teddyzxcv/ntfy-mcp)** (by teddyzxcv) - The MCP server that keeps you informed by sending the notification on phone using ntfy
- **[oatpp-mcp](https://github.com/oatpp/oatpp-mcp)** - C++ MCP integration for Oat++. Use [Oat++](https://oatpp.io) to build MCP servers.
- **[Obsidian Markdown Notes](https://github.com/calclavia/mcp-obsidian)** - Read and search through your Obsidian vault or any directory containing Markdown notes
- **[obsidian-mcp](https://github.com/StevenStavrakis/obsidian-mcp)** - (by Steven Stavrakis) An MCP server for Obsidian.md with tools for searching, reading, writing, and organizing notes.
- **[OceanBase](https://github.com/yuanoOo/oceanbase_mcp_server)** - (by yuanoOo) A Model Context Protocol (MCP) server that enables secure interaction with OceanBase databases.
- **[Office-PowerPoint-MCP-Server](https://github.com/GongRzhe/Office-PowerPoint-MCP-Server)** - A Model Context Protocol (MCP) server for creating, reading, and manipulating Microsoft PowerPoint documents. 
- **[Office-Word-MCP-Server](https://github.com/GongRzhe/Office-Word-MCP-Server)** - A Model Context Protocol (MCP) server for creating, reading, and manipulating Microsoft Word documents. 
- **[Okta](https://github.com/kapilduraphe/okta-mcp-server)** - Interact with Okta API.
- **[OneNote](https://github.com/rajvirtual/MCP-Servers/tree/master/onenote)** - (by Rajesh Vijay) An MCP server that connects to Microsoft OneNote using the Microsoft Graph API. Reading notebooks, sections, and pages from OneNote,Creating new notebooks, sections, and pages in OneNote.
- **[OpenAI WebSearch MCP](https://github.com/ConechoAI/openai-websearch-mcp)** - This is a Python-based MCP server that provides OpenAI `web_search` build-in tool.
- **[OpenAPI](https://github.com/snaggle-ai/openapi-mcp-server)** - Interact with [OpenAPI](https://www.openapis.org/) APIs.
- **[OpenAPI AnyApi](https://github.com/baryhuang/mcp-server-any-openapi)** - Interact with large [OpenAPI](https://www.openapis.org/) docs using built-in semantic search for endpoints. Allows for customizing the MCP server prefix.
- **[OpenAPI Schema](https://github.com/hannesj/mcp-openapi-schema)** - Allow LLMs to explore large [OpenAPI](https://www.openapis.org/) schemas without bloating the context.
- **[OpenCTI](https://github.com/Spathodea-Network/opencti-mcp)** - Interact with OpenCTI platform to retrieve threat intelligence data including reports, indicators, malware and threat actors.
- **[OpenDota](https://github.com/asusevski/opendota-mcp-server)** - Interact with OpenDota API to retrieve Dota 2 match data, player statistics, and more.
- **[OpenRPC](https://github.com/shanejonas/openrpc-mpc-server)** - Interact with and discover JSON-RPC APIs via [OpenRPC](https://open-rpc.org).
- **[OpenWeather](https://github.com/mschneider82/mcp-openweather)** - Interact with the free openweathermap API to get the current and forecast weather for a location.
- **[Open Strategy Partners Marketing Tools](https://github.com/open-strategy-partners/osp_marketing_tools)** - Content editing codes, value map, and positioning tools for product marketing.
- **[Outline](https://github.com/Vortiago/mcp-outline)** - MCP Server to interact with [Outline](https://www.getoutline.com) knowledge base to search, read, create, and manage documents and their content, access collections, add comments, and manage document backlinks.
- **[pancakeswap-poolspy-mcp](https://github.com/kukapay/pancakeswap-poolspy-mcp)** - An MCP server that tracks newly created liquidity pools on Pancake Swap.
- **[Pandoc](https://github.com/vivekVells/mcp-pandoc)** - MCP server for seamless document format conversion using Pandoc, supporting Markdown, HTML, PDF, DOCX (.docx), csv and more.
- **[Paradex MCP](https://github.com/sv/mcp-paradex-py)** - MCP native server for interacting with Paradex platform, including fully features trading.
- **[Phone MCP](https://github.com/hao-cyber/phone-mcp)** - 📱 A powerful plugin that lets you control your Android phone. Enables AI agents to perform complex tasks like automatically playing music based on weather or making calls and sending texts.
- **[PIF](https://github.com/hungryrobot1/MCP-PIF)** - A Personal Intelligence Framework (PIF), providing tools for file operations, structured reasoning, and journal-based documentation to support continuity and evolving human-AI collaboration across sessions.
- **[Pinecone](https://github.com/sirmews/mcp-pinecone)** - MCP server for searching and uploading records to Pinecone. Allows for simple RAG features, leveraging Pinecone's Inference API.
- **[Placid.app](https://github.com/felores/placid-mcp-server)** - Generate image and video creatives using Placid.app templates
- **[Plane](https://github.com/kelvin6365/plane-mcp-server)** - This MCP Server will help you to manage projects and issues through Plane's API
- **[Playwright](https://github.com/executeautomation/mcp-playwright)** - This MCP Server will help you run browser automation and webscraping using Playwright
- **[Postman](https://github.com/shannonlal/mcp-postman)** - MCP server for running Postman Collections locally via Newman. Allows for simple execution of Postman Server and returns the results of whether the collection passed all the tests.
- **[Prefect](https://github.com/allen-munsch/mcp-prefect)** - MCP Server for workflow orchestration and ELT/ETL with Prefect Server, and Prefect Cloud [https://www.prefect.io/] using the `prefect` python client.
- **[Productboard](https://github.com/kenjihikmatullah/productboard-mcp)** - Integrate the Productboard API into agentic workflows via MCP.
- **[Prometheus](https://github.com/pab1it0/prometheus-mcp-server)** - Query and analyze Prometheus - open-source monitoring system.
- **[PubChem](https://github.com/sssjiang/pubchem_mcp_server)** - extract drug information from pubchem API.
- **[Pulumi](https://github.com/dogukanakkaya/pulumi-mcp-server)** - MCP Server to Interact with Pulumi API, creates and lists Stacks
- **[Puppeteer vision](https://github.com/djannot/puppeteer-vision-mcp)** - Use Puppeteer to browse a webpage and return a high quality Markdown. Use AI vision capabilities to handle cookies, captchas, and other interactive elements automatically.
- **[Pushover](https://github.com/ashiknesin/pushover-mcp)** - Send instant notifications to your devices using [Pushover.net](https://pushover.net/)
- **[Quarkus](https://github.com/quarkiverse/quarkus-mcp-servers)** - MCP servers for the Quarkus Java framework.
- **[QGIS](https://github.com/jjsantos01/qgis_mcp)** - connects QGIS to Claude AI through the MCP. This integration enables prompt-assisted project creation, layer loading, code execution, and more.
- **[QuickChart](https://github.com/GongRzhe/Quickchart-MCP-Server)** - A Model Context Protocol server for generating charts using QuickChart.io
- **[Qwen_Max](https://github.com/66julienmartin/MCP-server-Qwen_Max)** - A Model Context Protocol (MCP) server implementation for the Qwen models.
- **[RabbitMQ](https://github.com/kenliao94/mcp-server-rabbitmq)** - The MCP server that interacts with RabbitMQ to publish and consume messages.
- **[RAG Web Browser](https://github.com/apify/mcp-server-rag-web-browser)** An MCP server for Apify's open-source RAG Web Browser [Actor](https://apify.com/apify/rag-web-browser) to perform web searches, scrape URLs, and return content in Markdown.
- **[Raindrop.io](https://github.com/hiromitsusasaki/raindrop-io-mcp-server)** - An integration that allows LLMs to interact with Raindrop.io bookmarks using the Model Context Protocol (MCP).
- **[Reaper](https://github.com/dschuler36/reaper-mcp-server)** - Interact with your [Reaper](https://www.reaper.fm/) (Digital Audio Workstation) projects.
- **[Redis](https://github.com/GongRzhe/REDIS-MCP-Server)** - Redis database operations and caching microservice server with support for key-value operations, expiration management, and pattern-based key listing.
- **[Redis](https://github.com/prajwalnayak7/mcp-server-redis)** MCP server to interact with Redis Server, AWS Memory DB, etc for caching or other use-cases where in-memory and key-value based storage is appropriate
- **[Rememberizer AI](https://github.com/skydeckai/mcp-server-rememberizer)** - An MCP server designed for interacting with the Rememberizer data source, facilitating enhanced knowledge retrieval.
- **[Replicate](https://github.com/deepfates/mcp-replicate)** - Search, run and manage machine learning models on Replicate through a simple tool-based interface. Browse models, create predictions, track their status, and handle generated images.
- **[Resend](https://github.com/Klavis-AI/klavis/tree/main/mcp_servers/resend)** - Send email using Resend services
- **[Rquest](https://github.com/xxxbrian/mcp-rquest)** - An MCP server providing realistic browser-like HTTP request capabilities with accurate TLS/JA3/JA4 fingerprints for bypassing anti-bot measures.
- **[Rijksmuseum](https://github.com/r-huijts/rijksmuseum-mcp)** - Interface with the Rijksmuseum API to search artworks, retrieve artwork details, access image tiles, and explore user collections.
- **[Riot Games](https://github.com/jifrozen0110/mcp-riot)** - MCP server for League of Legends – fetch player info, ranks, champion stats, and match history via Riot API.
- **[Rust MCP Filesystem](https://github.com/rust-mcp-stack/rust-mcp-filesystem)** - Fast, asynchronous MCP server for efficient handling of various filesystem operations built with the power of Rust.
- **[Salesforce MCP](https://github.com/smn2gnt/MCP-Salesforce)** - Interact with Salesforce Data and Metadata
- **[Scholarly](https://github.com/adityak74/mcp-scholarly)** - A MCP server to search for scholarly and academic articles.
- **[scrapling-fetch](https://github.com/cyberchitta/scrapling-fetch-mcp)** - Access text content from bot-protected websites. Fetches HTML/markdown from sites with anti-automation measures using Scrapling.
- **[SearXNG](https://github.com/ihor-sokoliuk/mcp-searxng)** - A Model Context Protocol Server for [SearXNG](https://docs.searxng.org)
- **[SEC EDGAR](https://github.com/stefanoamorelli/sec-edgar-mcp)** - (by Stefano Amorelli) A community Model Context Protocol Server to access financial filings and data through the U.S. Securities and Exchange Commission ([SEC](https://www.sec.gov/)) `Electronic Data Gathering, Analysis, and Retrieval` ([EDGAR](https://www.sec.gov/submit-filings/about-edgar)) database
- **[ServiceNow](https://github.com/osomai/servicenow-mcp)** - A MCP server to interact with a ServiceNow instance
- **[Shopify](https://github.com/GeLi2001/shopify-mcp)** - MCP to interact with Shopify API including order, product, customers and so on.
- **[Siri Shortcuts](https://github.com/dvcrn/mcp-server-siri-shortcuts)** - MCP to interact with Siri Shortcuts on macOS. Exposes all Shortcuts as MCP tools.
- **[Slack](https://github.com/korotovsky/slack-mcp-server)** - The most powerful MCP server for Slack Workspaces. This integration supports both Stdio and SSE transports, proxy settings and does not require any permissions or bots being created or approved by Workspace admins 😏.
- **[Snowflake](https://github.com/isaacwasserman/mcp-snowflake-server)** - This MCP server enables LLMs to interact with Snowflake databases, allowing for secure and controlled data operations.
- **[Solver](https://github.com/szeider/mcp-solver)** - Solves constraint satisfaction and optimization problems . 
- **[SoccerDataAPI](https://github.com/yeonupark/mcp-soccer-data)** - This MCP server provides real-time football match data based on the SoccerDataAPI.
- **[Solana Agent Kit](https://github.com/sendaifun/solana-agent-kit/tree/main/examples/agent-kit-mcp-server)** - This MCP server enables LLMs to interact with the Solana blockchain with help of Solana Agent Kit by SendAI, allowing for 40+ protcool actions and growing
- **[Spotify](https://github.com/varunneal/spotify-mcp)** - This MCP allows an LLM to play and use Spotify.
- **[Starwind UI](https://github.com/Boston343/starwind-ui-mcp/)** - This MCP provides relevant commands, documentation, and other information to allow LLMs to take full advantage of Starwind UI's open source Astro components.
- **[Strava](https://github.com/r-huijts/strava-mcp)** - Connect to the Strava API to access activity data, athlete profiles, segments, and routes, enabling fitness tracking and analysis with Claude.
- **[Stripe](https://github.com/atharvagupta2003/mcp-stripe)** - This MCP allows integration with Stripe for handling payments, customers, and refunds.
- **[ShaderToy](https://github.com/wilsonchenghy/ShaderToy-MCP)** - This MCP server lets LLMs to interact with the ShaderToy API, allowing LLMs to learn from compute shaders examples and enabling them to create complex GLSL shaders that they are previously not capable of.
- **[Talk To Figma](https://github.com/sonnylazuardi/cursor-talk-to-figma-mcp)** - This MCP server enables LLMs to interact with Figma, allowing them to read and modify designs programmatically.
- **[TMDB](https://github.com/Laksh-star/mcp-server-tmdb)** - This MCP server integrates with The Movie Database (TMDB) API to provide movie information, search capabilities, and recommendations.
- **[Tavily search](https://github.com/RamXX/mcp-tavily)** - An MCP server for Tavily's search & news API, with explicit site inclusions/exclusions
- **[Telegram](https://github.com/chigwell/telegram-mcp)** - An MCP server that provides paginated chat reading, message retrieval, and message sending capabilities for Telegram through Telethon integration.
<<<<<<< HEAD
- **[Tempo](https://github.com/scottlepp/tempo-mcp-server)** - An MCP server to query traces/spans from [Grafana Tempo](https://github.com/grafana/tempo).
=======
- **[Telegram-Client](https://github.com/chaindead/telegram-mcp)** - A Telegram API bridge that manages user data, dialogs, messages, drafts, read status, and more for seamless interactions.
- **[Teradata](https://github.com/arturborycki/mcp-teradata)** - his MCP server enables LLMs to interact with Teradata databases. This MCP Server support tools and prompts for multi task data analytics
>>>>>>> 5e49d60b
- **[Terminal-Control](https://github.com/GongRzhe/terminal-controller-mcp)** - A MCP server that enables secure terminal command execution, directory navigation, and file system operations through a standardized interface.
- **[TFT-Match-Analyzer](https://github.com/GeLi2001/tft-mcp-server)** - MCP server for teamfight tactics match history & match details fetching, providing user the detailed context for every match.
- **[thegraph-mcp](https://github.com/kukapay/thegraph-mcp)** - An MCP server that powers AI agents with indexed blockchain data from The Graph.
- **[Ticketmaster](https://github.com/delorenj/mcp-server-ticketmaster)** - Search for events, venues, and attractions through the Ticketmaster Discovery API
- **[TickTick](https://github.com/alexarevalo9/ticktick-mcp-server)** - A Model Context Protocol (MCP) server designed to integrate with the TickTick task management platform, enabling intelligent context-aware task operations and automation.
- **[Todoist](https://github.com/abhiz123/todoist-mcp-server)** - Interact with Todoist to manage your tasks.
- **[token-minter-mcp](https://github.com/kukapay/token-minter-mcp)** - An MCP server providing tools for AI agents to mint ERC-20 tokens across multiple blockchains.
- **[token-revoke-mcp](https://github.com/kukapay/token-revoke-mcp)** - An MCP server for checking and revoking ERC-20 token allowances across multiple blockchains.
- **[Typesense](https://github.com/suhail-ak-s/mcp-typesense-server)** - A Model Context Protocol (MCP) server implementation that provides AI models with access to Typesense search capabilities. This server enables LLMs to discover, search, and analyze data stored in Typesense collections.
- **[Travel Planner](https://github.com/GongRzhe/TRAVEL-PLANNER-MCP-Server)** - Travel planning and itinerary management server integrating with Google Maps API for location search, place details, and route calculations.
- **[uniswap-poolspy-mcp](https://github.com/kukapay/uniswap-poolspy-mcp)** - An MCP server that tracks newly created liquidity pools on Uniswap across nine blockchain networks.
- **[uniswap-trader-mcp](https://github.com/kukapay/uniswap-trader-mcp)** -An MCP server for AI agents to automate token swaps on Uniswap DEX across multiple blockchains.
- **[Unity Catalog](https://github.com/ognis1205/mcp-server-unitycatalog)** - An MCP server that enables LLMs to interact with Unity Catalog AI, supporting CRUD operations on Unity Catalog Functions and executing them as MCP tools.
- **[Unity3d Game Engine](https://github.com/CoderGamester/mcp-unity)** - An MCP server that enables LLMs to interact with Unity3d Game Engine, supporting access to a variety of the Unit's Editor engine tools (e.g. Console Logs, Test Runner logs, Editor functions, hierarchy state, etc) and executing them as MCP tools or gather them as resources.
- **[Unity Integration (Advanced)](https://github.com/quazaai/UnityMCPIntegration)** - Advanced Unity3d Game Engine MCP which supports ,Execution of Any Editor Related Code Directly Inside of Unity, Fetch Logs, Get Editor State and Allow File Access of the Project making it much more useful in Script Editing or asset creation.
- **[Vega-Lite](https://github.com/isaacwasserman/mcp-vegalite-server)** - Generate visualizations from fetched data using the VegaLite format and renderer.
- **[Video Editor](https://github.com/burningion/video-editing-mcp)** - A Model Context Protocol Server to add, edit, and search videos with [Video Jungle](https://www.video-jungle.com/).
- **[Video Still Capture](https://github.com/13rac1/videocapture-mcp)** - 📷 Capture video stills from an OpenCV-compatible webcam or other video source.
- **[Virtual location (Google Street View,etc.)](https://github.com/mfukushim/map-traveler-mcp)** - Integrates Google Map, Google Street View, PixAI, Stability.ai, ComfyUI API and Bluesky to provide a virtual location simulation in LLM (written in Effect.ts)
- **[VolcEngine TOS](https://github.com/dinghuazhou/sample-mcp-server-tos)** - A sample MCP server for VolcEngine TOS that flexibly get objects from TOS.
- **[Wanaku MCP Router](https://github.com/wanaku-ai/wanaku/)** - The Wanaku MCP Router is a SSE-based MCP server that provides an extensible routing engine that allows integrating your enterprise systems with AI agents.
- **[Webflow](https://github.com/kapilduraphe/webflow-mcp-server)** - Interfact with the Webflow APIs
- **[whale-tracker-mcp](https://github.com/kukapay/whale-tracker-mcp)**  -  A mcp server for tracking cryptocurrency whale transactions. 
- **[Whois MCP](https://github.com/bharathvaj-ganesan/whois-mcp)** - MCP server that performs whois lookup against domain, IP, ASN and TLD. 
- **[Wikidata MCP](https://github.com/zzaebok/mcp-wikidata)** - Wikidata MCP server that interact with Wikidata, by searching identifiers, extracting metadata, and executing sparql query.
- **[WildFly MCP](https://github.com/wildfly-extras/wildfly-mcp)** - WildFly MCP server that enables LLM to interact with running WildFly servers (retrieve metrics, logs, invoke operations, ...).
- **[Windows CLI](https://github.com/SimonB97/win-cli-mcp-server)** - MCP server for secure command-line interactions on Windows systems, enabling controlled access to PowerShell, CMD, and Git Bash shells.
- **[World Bank data API](https://github.com/anshumax/world_bank_mcp_server)** - A server that fetches data indicators available with the World Bank as part of their data API
- **[X (Twitter)](https://github.com/EnesCinr/twitter-mcp)** (by EnesCinr) - Interact with twitter API. Post tweets and search for tweets by query.
- **[X (Twitter)](https://github.com/vidhupv/x-mcp)** (by vidhupv) - Create, manage and publish X/Twitter posts directly through Claude chat.
- **[xcodebuild](https://github.com/ShenghaiWang/xcodebuild)**  - 🍎 Build iOS Xcode workspace/project and feed back errors to llm.
- **[Xero-mcp-server](https://github.com/john-zhang-dev/xero-mcp)** - Enabling clients to interact with Xero system for streamlined accounting, invoicing, and business operations.
- **[XiYan](https://github.com/XGenerationLab/xiyan_mcp_server)** - 🗄️ An MCP server that supports fetching data from a database using natural language queries, powered by XiyanSQL as the text-to-SQL LLM.
- **[XMind](https://github.com/apeyroux/mcp-xmind)** - Read and search through your XMind directory containing XMind files.
- **[YNAB](https://github.com/ChuckBryan/ynabmcpserver)** - A Model Context Protocol (MCP) server for integrating with YNAB (You Need A Budget), allowing AI assistants to securely access and analyze your financial data.
- **[YouTube](https://github.com/Klavis-AI/klavis/tree/main/mcp_servers/youtube)** - Extract Youtube video information (with proxies support).
- **[YouTube](https://github.com/ZubeidHendricks/youtube-mcp-server)** - Comprehensive YouTube API integration for video management, Shorts creation, and analytics.
- **[Zoom](https://github.com/Prathamesh0901/zoom-mcp-server/tree/main)** - Create, update, read and delete your zoom meetings.
- **[mcp_weather](https://github.com/isdaniel/mcp_weather_server)** - Get weather information from https://api.open-meteo.com API.

## 📚 Frameworks

These are high-level frameworks that make it easier to build MCP servers or clients.

### For servers

* **[EasyMCP](https://github.com/zcaceres/easy-mcp/)** (TypeScript)
- **[FastAPI to MCP auto generator](https://github.com/tadata-org/fastapi_mcp)** – A zero-configuration tool for automatically exposing FastAPI endpoints as MCP tools by **[Tadata](https://tadata.com/)**
* **[FastMCP](https://github.com/punkpeye/fastmcp)** (TypeScript)
* **[Foxy Contexts](https://github.com/strowk/foxy-contexts)** – A library to build MCP servers in Golang by **[strowk](https://github.com/strowk)**
* **[Higress MCP Server Hosting](https://github.com/alibaba/higress/tree/main/plugins/wasm-go/mcp-servers)** - A solution for hosting MCP Servers by extending the API Gateway (based on Envoy) with wasm plugins.
* **[MCP-Framework](https://mcp-framework.com)** Build MCP servers with elegance and speed in Typescript. Comes with a CLI to create your project with `mcp create app`. Get started with your first server in under 5 minutes by **[Alex Andru](https://github.com/QuantGeekDev)**
* **[Quarkus MCP Server SDK](https://github.com/quarkiverse/quarkus-mcp-server)** (Java)
* **[Template MCP Server](https://github.com/mcpdotdirect/template-mcp-server)** - A CLI tool to create a new Model Context Protocol server project with TypeScript support, dual transport options, and an extensible structure

### For clients

* **[codemirror-mcp](https://github.com/marimo-team/codemirror-mcp)** - CodeMirror extension that implements the Model Context Protocol (MCP) for resource mentions and prompt commands

## 📚 Resources

Additional resources on MCP.

- **[AiMCP](https://www.aimcp.info)** - A collection of MCP clients&servers to find the right mcp tools by **[Hekmon](https://github.com/hekmon8)**
- **[Awesome Crypto MCP Servers by badkk](https://github.com/badkk/awesome-crypto-mcp-servers)** - A curated list of MCP servers by **[Luke Fan](https://github.com/badkk)**
- **[Awesome MCP Servers by appcypher](https://github.com/appcypher/awesome-mcp-servers)** - A curated list of MCP servers by **[Stephen Akinyemi](https://github.com/appcypher)**
- **[Awesome MCP Servers by punkpeye](https://github.com/punkpeye/awesome-mcp-servers)** (**[website](https://glama.ai/mcp/servers)**) - A curated list of MCP servers by **[Frank Fiegel](https://github.com/punkpeye)**
- **[Awesome MCP Servers by wong2](https://github.com/wong2/awesome-mcp-servers)** (**[website](https://mcpservers.org)**) - A curated list of MCP servers by **[wong2](https://github.com/wong2)**
- **[Awesome Remote MCP Servers by JAW9C](https://github.com/jaw9c/awesome-remote-mcp-servers)** - A curated list of **remote** MCP servers, including thier authentication support by **[JAW9C](https://github.com/jaw9c)**
- **[Discord Server](https://glama.ai/mcp/discord)** – A community discord server dedicated to MCP by **[Frank Fiegel](https://github.com/punkpeye)**
- **[Discord Server (ModelContextProtocol)](https://discord.gg/jHEGxQu2a5)** – Connect with developers, share insights, and collaborate on projects in an active Discord community dedicated to the Model Context Protocol by **[Alex Andru](https://github.com/QuantGeekDev)**
- <img height="12" width="12" src="https://raw.githubusercontent.com/klavis-ai/klavis/main/static/klavis-ai.png" alt="Klavis Logo" /> **[Klavis AI](https://www.klavis.ai)** - Open Source MCP Infra. Hosted MCP servers and MCP clients on Slack and Discord.
- **[MCP Marketplace Web Plugin](https://github.com/AI-Agent-Hub/mcp-marketplace)** MCP Marketplace is a small Web UX plugin to integrate with AI applications, Support various MCP Server API Endpoint (e.g pulsemcp.com/deepnlp.org and more). Allowing user to browse, paginate and select various MCP servers by different categories. [Pypi](https://pypi.org/project/mcp-marketplace) | [Maintainer](https://github.com/AI-Agent-Hub) | [Website](http://www.deepnlp.org/store/ai-agent/mcp-server)
- **[MCP Router](https://mcp-router.net)** – Free Windows and macOS app that simplifies MCP management while providing seamless app authentication and powerful log visualization by **[MCP Router](https://github.com/mcp-router/mcp-router)**
- **[MCP Badges](https://github.com/mcpx-dev/mcp-badges)** – Quickly highlight your MCP project with clear, eye-catching badges, by **[Ironben](https://github.com/nanbingxyz)**
- **[MCP Servers Hub](https://github.com/apappascs/mcp-servers-hub)** (**[website](https://mcp-servers-hub-website.pages.dev/)**) - A curated list of MCP servers by **[apappascs](https://github.com/apappascs)**
- **[MCP X Community](https://x.com/i/communities/1861891349609603310)** – A X community for MCP by **[Xiaoyi](https://x.com/chxy)**
- **[mcp-cli](https://github.com/wong2/mcp-cli)** - A CLI inspector for the Model Context Protocol by **[wong2](https://github.com/wong2)**
- **[mcp-get](https://mcp-get.com)** - Command line tool for installing and managing MCP servers by **[Michael Latman](https://github.com/michaellatman)**
- **[mcp-guardian](https://github.com/eqtylab/mcp-guardian)** - GUI application + tools for proxying / managing control of MCP servers by **[EQTY Lab](https://eqtylab.io)**
- **[mcpm](https://github.com/pathintegral-institute/mcpm.sh)** ([website](https://mcpm.sh)) - MCP Manager (MCPM) is a Homebrew-like service for managing Model Context Protocol (MCP) servers across clients by **[Pathintegral](https://github.com/pathintegral-institute)**
- **[mcp-manager](https://github.com/zueai/mcp-manager)** - Simple Web UI to install and manage MCP servers for Claude Desktop by **[Zue](https://github.com/zueai)**
- **[MCPHub](https://github.com/Jeamee/MCPHub-Desktop)** – An Open Source macOS & Windows GUI Desktop app for discovering, installing and managing MCP servers by **[Jeamee](https://github.com/jeamee)**
- **[mcp.natoma.id](https://mcp.natoma.id)** – A Hosted MCP Platform to discover, install, manage and deploy MCP servers by **[Natoma Labs](https://www.natoma.id)**
- **[mcp.run](https://mcp.run)** - A hosted registry and control plane to install & run secure + portable MCP Servers.
- **[mcp-dockmaster](https://mcp-dockmaster.com)** - An Open-Sourced UI to install and manage MCP servers for Windows, Linux and MacOS.
- **[MCP Servers Rating and User Reviews](http://www.deepnlp.org/store/ai-agent/mcp-server)** - Website to rate MCP servers, write authentic user reviews, and [search engine for agent & mcp](http://www.deepnlp.org/search/agent)
- **[MCPVerse](https://mcpverse.dev)** - A portal for creating & hosting authenticated MCP servers and connecting to them securely.
- <img height="12" width="12" src="https://mkinf.io/favicon-lilac.png" alt="mkinf Logo" /> **[mkinf](https://mkinf.io)** - An Open Source registry of hosted MCP Servers to accelerate AI agent workflows.
- **[Open-Sourced MCP Servers Directory](https://github.com/chatmcp/mcp-directory)** - A curated list of MCP servers by **[mcpso](https://mcp.so)**
- <img height="12" width="12" src="https://opentools.com/favicon.ico" alt="OpenTools Logo" /> **[OpenTools](https://opentools.com)** - An open registry for finding, installing, and building with MCP servers by **[opentoolsteam](https://github.com/opentoolsteam)**
- **[PulseMCP](https://www.pulsemcp.com)** ([API](https://www.pulsemcp.com/api)) - Community hub & weekly newsletter for discovering MCP servers, clients, articles, and news by **[Tadas Antanavicius](https://github.com/tadasant)**, **[Mike Coughlin](https://github.com/macoughl)**, and **[Ravina Patel](https://github.com/ravinahp)**
- **[r/mcp](https://www.reddit.com/r/mcp)** – A Reddit community dedicated to MCP by **[Frank Fiegel](https://github.com/punkpeye)**
- **[r/modelcontextprotocol](https://www.reddit.com/r/modelcontextprotocol)** – A Model Context Protocol community Reddit page - discuss ideas, get answers to your questions, network with like-minded people, and showcase your projects! by **[Alex Andru](https://github.com/QuantGeekDev)**


- **[Smithery](https://smithery.ai/)** - A registry of MCP servers to find the right tools for your LLM agents by **[Henry Mao](https://github.com/calclavia)**
- **[Toolbase](https://gettoolbase.ai)** - Desktop application that manages tools and MCP servers with just a few clicks - no coding required by **[gching](https://github.com/gching)**

## 🚀 Getting Started

### Using MCP Servers in this Repository
Typescript-based servers in this repository can be used directly with `npx`.

For example, this will start the [Memory](src/memory) server:
```sh
npx -y @modelcontextprotocol/server-memory
```

Python-based servers in this repository can be used directly with [`uvx`](https://docs.astral.sh/uv/concepts/tools/) or [`pip`](https://pypi.org/project/pip/). `uvx` is recommended for ease of use and setup.

For example, this will start the [Git](src/git) server:
```sh
# With uvx
uvx mcp-server-git

# With pip
pip install mcp-server-git
python -m mcp_server_git
```

Follow [these](https://docs.astral.sh/uv/getting-started/installation/) instructions to install `uv` / `uvx` and [these](https://pip.pypa.io/en/stable/installation/) to install `pip`.

### Using an MCP Client
However, running a server on its own isn't very useful, and should instead be configured into an MCP client. For example, here's the Claude Desktop configuration to use the above server:

```json
{
  "mcpServers": {
    "memory": {
      "command": "npx",
      "args": ["-y", "@modelcontextprotocol/server-memory"]
    }
  }
}
```

Additional examples of using the Claude Desktop as an MCP client might look like:

```json
{
  "mcpServers": {
    "filesystem": {
      "command": "npx",
      "args": ["-y", "@modelcontextprotocol/server-filesystem", "/path/to/allowed/files"]
    },
    "git": {
      "command": "uvx",
      "args": ["mcp-server-git", "--repository", "path/to/git/repo"]
    },
    "github": {
      "command": "npx",
      "args": ["-y", "@modelcontextprotocol/server-github"],
      "env": {
        "GITHUB_PERSONAL_ACCESS_TOKEN": "<YOUR_TOKEN>"
      }
    },
    "postgres": {
      "command": "npx",
      "args": ["-y", "@modelcontextprotocol/server-postgres", "postgresql://localhost/mydb"]
    }
  }
}
```

## 🛠️ Creating Your Own Server

Interested in creating your own MCP server? Visit the official documentation at [modelcontextprotocol.io](https://modelcontextprotocol.io/introduction) for comprehensive guides, best practices, and technical details on implementing MCP servers.

## 🤝 Contributing

See [CONTRIBUTING.md](CONTRIBUTING.md) for information about contributing to this repository.

## 🔒 Security

See [SECURITY.md](SECURITY.md) for reporting security vulnerabilities.

## 📜 License

This project is licensed under the MIT License - see the [LICENSE](LICENSE) file for details.

## 💬 Community

- [GitHub Discussions](https://github.com/orgs/modelcontextprotocol/discussions)

## ⭐ Support

If you find MCP servers useful, please consider starring the repository and contributing new servers or improvements!

---

Managed by Anthropic, but built together with the community. The Model Context Protocol is open source and we encourage everyone to contribute their own servers and improvements!<|MERGE_RESOLUTION|>--- conflicted
+++ resolved
@@ -458,12 +458,9 @@
 - **[TMDB](https://github.com/Laksh-star/mcp-server-tmdb)** - This MCP server integrates with The Movie Database (TMDB) API to provide movie information, search capabilities, and recommendations.
 - **[Tavily search](https://github.com/RamXX/mcp-tavily)** - An MCP server for Tavily's search & news API, with explicit site inclusions/exclusions
 - **[Telegram](https://github.com/chigwell/telegram-mcp)** - An MCP server that provides paginated chat reading, message retrieval, and message sending capabilities for Telegram through Telethon integration.
-<<<<<<< HEAD
 - **[Tempo](https://github.com/scottlepp/tempo-mcp-server)** - An MCP server to query traces/spans from [Grafana Tempo](https://github.com/grafana/tempo).
-=======
 - **[Telegram-Client](https://github.com/chaindead/telegram-mcp)** - A Telegram API bridge that manages user data, dialogs, messages, drafts, read status, and more for seamless interactions.
 - **[Teradata](https://github.com/arturborycki/mcp-teradata)** - his MCP server enables LLMs to interact with Teradata databases. This MCP Server support tools and prompts for multi task data analytics
->>>>>>> 5e49d60b
 - **[Terminal-Control](https://github.com/GongRzhe/terminal-controller-mcp)** - A MCP server that enables secure terminal command execution, directory navigation, and file system operations through a standardized interface.
 - **[TFT-Match-Analyzer](https://github.com/GeLi2001/tft-mcp-server)** - MCP server for teamfight tactics match history & match details fetching, providing user the detailed context for every match.
 - **[thegraph-mcp](https://github.com/kukapay/thegraph-mcp)** - An MCP server that powers AI agents with indexed blockchain data from The Graph.
