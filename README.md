--- conflicted
+++ resolved
@@ -44,13 +44,9 @@
 - <img height="12" width="12" src="https://www.agentql.com/favicon/favicon.png" alt="AgentQL Logo" /> **[AgentQL](https://github.com/tinyfish-io/agentql-mcp)** - Enable AI agents to get structured data from unstructured web with [AgentQL](https://www.agentql.com/).
 - <img height="12" width="12" src="https://agentrpc.com/favicon.ico" alt="AgentRPC Logo" /> **[AgentRPC](https://github.com/agentrpc/agentrpc)** - Connect to any function, any language, across network boundaries using [AgentRPC](https://www.agentrpc.com/).
 - <img height="12" width="12" src="https://aiven.io/favicon.ico" alt="Aiven Logo" /> **[Aiven](https://github.com/Aiven-Open/mcp-aiven)** - Navigate your [Aiven projects](https://go.aiven.io/mcp-server) and interact with the PostgreSQL®, Apache Kafka®, ClickHouse® and OpenSearch® services
-<<<<<<< HEAD
-- <img height="12" width="12" src="https://img.alicdn.com/imgextra/i4/O1CN01epkXwH1WLAXkZfV6N_!!6000000002771-2-tps-200-200.png" alt="Alibaba Cloud AnalyticDB for MySQL Logo" /> **[Alibaba Cloud AnalyticDB for MySQL](https://github.com/aliyun/alibabacloud-adb-mysql-mcp-server)** - Connect to a [AnalyticDB for MySQL](https://www.alibabacloud.com/en/product/analyticdb-for-mysql) cluster for getting database or table metadata, querying and analyzing data.It will be supported to add the openapi for cluster operation in the future.
-=======
 - <img height="12" width="12" src="https://github.com/aliyun/alibabacloud-rds-openapi-mcp-server/blob/main/assets/alibabacloudrds.png" alt="Alibaba Cloud RDS MySQL Logo" /> **[Alibaba Cloud RDS](https://github.com/aliyun/alibabacloud-rds-openapi-mcp-server)** - An MCP server designed to interact with the Alibaba Cloud RDS OpenAPI, enabling programmatic management of RDS resources via an LLM.
 - <img height="12" width="12" src="https://img.alicdn.com/imgextra/i4/O1CN01epkXwH1WLAXkZfV6N_!!6000000002771-2-tps-200-200.png" alt="Alibaba Cloud AnalyticDB for MySQL Logo" /> **[Alibaba Cloud AnalyticDB for MySQL](https://github.com/aliyun/alibabacloud-adb-mysql-mcp-server)** - Connect to a [AnalyticDB for MySQL](https://www.alibabacloud.com/en/product/analyticdb-for-mysql) cluster for getting database or table metadata, querying and analyzing data.It will be supported to add the openapi for cluster operation in the future.
-- <img height="12" width="12" src="https://github.com/aliyun/alibaba-cloud-ops-mcp-server/blob/master/image/alibaba-cloud.png" alt="Alibaba Cloud OPS Logo" /> **[Alibaba Cloud OPS](https://github.com/aliyun/alibaba-cloud-ops-mcp-server)** - Manage the lifecycle of your Alibaba Cloud resources with [CloudOps Orchestration Service](https://www.alibabacloud.com/en/product/oos) and Alibaba Cloud OpenAPI.  
->>>>>>> 6763202a
+- <img height="12" width="12" src="https://github.com/aliyun/alibaba-cloud-ops-mcp-server/blob/master/image/alibaba-cloud.png" alt="Alibaba Cloud OPS Logo" /> **[Alibaba Cloud OPS](https://github.com/aliyun/alibaba-cloud-ops-mcp-server)** - Manage the lifecycle of your Alibaba Cloud resources with [CloudOps Orchestration Service](https://www.alibabacloud.com/en/product/oos) and Alibaba Cloud OpenAPI.
 - <img height="12" width="12" src="https://iotdb.apache.org/img/logo.svg" alt="Apache IoTDB Logo" /> **[Apache IoTDB](https://github.com/apache/iotdb-mcp-server)** - MCP Server for [Apache IoTDB](https://github.com/apache/iotdb) database and its tools
 - <img height="12" width="12" src="https://apify.com/favicon.ico" alt="Apify Logo" /> **[Apify](https://github.com/apify/actors-mcp-server)** - [Actors MCP Server](https://apify.com/apify/actors-mcp-server): Use 3,000+ pre-built cloud tools to extract data from websites, e-commerce, social media, search engines, maps, and more
 - <img height="12" width="12" src="https://2052727.fs1.hubspotusercontent-na1.net/hubfs/2052727/cropped-cropped-apimaticio-favicon-1-32x32.png" alt="APIMatic Logo" /> **[APIMatic MCP](https://github.com/apimatic/apimatic-validator-mcp)** - APIMatic MCP Server is used to validate OpenAPI specifications using [APIMatic](https://www.apimatic.io/). The server processes OpenAPI files and returns validation summaries by leveraging APIMatic’s API.
@@ -217,7 +213,7 @@
 - **[Bing Web Search API](https://github.com/leehanchung/bing-search-mcp)** (by hanchunglee) - Server implementation for Microsoft Bing Web Search API.
 - **[Bitable MCP](https://github.com/lloydzhou/bitable-mcp)** (by lloydzhou) - MCP server provides access to Lark Bitable through the Model Context Protocol. It allows users to interact with Bitable tables using predefined tools.
 - **[Blender](https://github.com/ahujasid/blender-mcp)** (by ahujasid) - Blender integration allowing prompt enabled 3D scene creation, modeling and manipulation.
-- **[BreakoutRoom](https://github.com/agree-able/room-mcp)** - Agents accomplishing goals together in p2p rooms 
+- **[BreakoutRoom](https://github.com/agree-able/room-mcp)** - Agents accomplishing goals together in p2p rooms
 - **[browser-use](https://github.com/co-browser/browser-use-mcp-server)** (by co-browser) - browser-use MCP server with dockerized playwright + chromium + vnc. supports stdio & resumable http.
 - **[Bsc-mcp](https://github.com/TermiX-official/bsc-mcp)** The first MCP server that serves as the bridge between AI and BNB Chain, enabling AI agents to execute complex on-chain operations through seamless integration with the BNB Chain, including transfer, swap, launch, security check on any token and even more.
 - **[Calculator](https://github.com/githejie/mcp-server-calculator)** - This server enables LLMs to use calculator for precise numerical calculations.
@@ -239,9 +235,9 @@
 - **[Computer-Use - Remote MacOS Use](https://github.com/baryhuang/mcp-remote-macos-use)** - Open-source out-of-the-box alternative to OpenAI Operator, providing a full desktop experience and optimized for using remote macOS machines as autonomous AI agents.
 - **[Contentful-mcp](https://github.com/ivo-toby/contentful-mcp)** - Read, update, delete, publish content in your [Contentful](https://contentful.com) space(s) from this MCP Server.
 - **[CreateveAI Nexus](https://github.com/spgoodman/createveai-nexus-server)** - Open-Source Bridge Between AI Agents and Enterprise Systems, with simple custom API plug-in capabilities (including close compatibility with ComfyUI nodes), support for Copilot Studio's MCP agent integations, and support for Azure deployment in secure environments with secrets stored in Azure Key Vault, as well as straightforward on-premises deployment.
-- **[crypto-feargreed-mcp](https://github.com/kukapay/crypto-feargreed-mcp)**  -  Providing real-time and historical Crypto Fear & Greed Index data.
-- **[crypto-indicators-mcp](https://github.com/kukapay/crypto-indicators-mcp)**  -  An MCP server providing a range of cryptocurrency technical analysis indicators and strategies.
-- **[crypto-sentiment-mcp](https://github.com/kukapay/crypto-sentiment-mcp)**  -  An MCP server that delivers cryptocurrency sentiment analysis to AI agents.
+- **[crypto-feargreed-mcp](https://github.com/kukapay/crypto-feargreed-mcp)** - Providing real-time and historical Crypto Fear & Greed Index data.
+- **[crypto-indicators-mcp](https://github.com/kukapay/crypto-indicators-mcp)** - An MCP server providing a range of cryptocurrency technical analysis indicators and strategies.
+- **[crypto-sentiment-mcp](https://github.com/kukapay/crypto-sentiment-mcp)** - An MCP server that delivers cryptocurrency sentiment analysis to AI agents.
 - **[cryptopanic-mcp-server](https://github.com/kukapay/cryptopanic-mcp-server)** - Providing latest cryptocurrency news to AI agents, powered by CryptoPanic.
 - **[Dappier](https://github.com/DappierAI/dappier-mcp)** - Connect LLMs to real-time, rights-cleared, proprietary data from trusted sources. Access specialized models for Real-Time Web Search, News, Sports, Financial Data, Crypto, and premium publisher content. Explore data models at [marketplace.dappier.com](https://marketplace.dappier.com/marketplace).
 - **[Databricks](https://github.com/JordiNeil/mcp-databricks-server)** - Allows LLMs to run SQL queries, list and get details of jobs executions in a Databricks account.
@@ -377,11 +373,8 @@
 - **[MSSQL-MCP](https://github.com/daobataotie/mssql-mcp)** (by daobataotie) - MSSQL MCP that refer to the official website's SQLite MCP for modifications to adapt to MSSQL
 - **[Markdownify](https://github.com/zcaceres/mcp-markdownify-server)** - MCP to convert almost anything to Markdown (PPTX, HTML, PDF, Youtube Transcripts and more)
 - **[Microsoft Teams](https://github.com/InditexTech/mcp-teams-server)** - MCP server that integrates Microsoft Teams messaging (read, post, mention, list members and threads)
-<<<<<<< HEAD
-=======
 - **[Mifos X](https://github.com/openMF/mcp-mifosx)** - A MCP server for the Mifos X Open Source Banking useful for managing clients, loans, savings, shares, financial transactions and generating financial reports.
-- **[Mikrotik](https://github.com/jeff-nasseri/mikrotik-mcp)** - Mikrotik MCP server which cover networking operations (IP, DHCP, Firewall, etc) 
->>>>>>> 6763202a
+- **[Mikrotik](https://github.com/jeff-nasseri/mikrotik-mcp)** - Mikrotik MCP server which cover networking operations (IP, DHCP, Firewall, etc)
 - **[Mindmap](https://github.com/YuChenSSR/mindmap-mcp-server)** (by YuChenSSR) - A server that generates mindmaps from input containing markdown code.
 - **[Minima](https://github.com/dmayboroda/minima)** - MCP server for RAG on local files
 - **[Mobile MCP](https://github.com/mobile-next/mobile-mcp)** (by Mobile Next) - MCP server for Mobile(iOS/Android) automation, app scraping and development using physical devices or simulators/emulators.
@@ -412,8 +405,8 @@
 - **[Obsidian Markdown Notes](https://github.com/calclavia/mcp-obsidian)** - Read and search through your Obsidian vault or any directory containing Markdown notes
 - **[obsidian-mcp](https://github.com/StevenStavrakis/obsidian-mcp)** - (by Steven Stavrakis) An MCP server for Obsidian.md with tools for searching, reading, writing, and organizing notes.
 - **[OceanBase](https://github.com/yuanoOo/oceanbase_mcp_server)** - (by yuanoOo) A Model Context Protocol (MCP) server that enables secure interaction with OceanBase databases.
-- **[Office-PowerPoint-MCP-Server](https://github.com/GongRzhe/Office-PowerPoint-MCP-Server)** - A Model Context Protocol (MCP) server for creating, reading, and manipulating Microsoft PowerPoint documents. 
-- **[Office-Word-MCP-Server](https://github.com/GongRzhe/Office-Word-MCP-Server)** - A Model Context Protocol (MCP) server for creating, reading, and manipulating Microsoft Word documents. 
+- **[Office-PowerPoint-MCP-Server](https://github.com/GongRzhe/Office-PowerPoint-MCP-Server)** - A Model Context Protocol (MCP) server for creating, reading, and manipulating Microsoft PowerPoint documents.
+- **[Office-Word-MCP-Server](https://github.com/GongRzhe/Office-Word-MCP-Server)** - A Model Context Protocol (MCP) server for creating, reading, and manipulating Microsoft Word documents.
 - **[Okta](https://github.com/kapilduraphe/okta-mcp-server)** - Interact with Okta API.
 - **[OneNote](https://github.com/rajvirtual/MCP-Servers/tree/master/onenote)** - (by Rajesh Vijay) An MCP server that connects to Microsoft OneNote using the Microsoft Graph API. Reading notebooks, sections, and pages from OneNote,Creating new notebooks, sections, and pages in OneNote.
 - **[OpenAI WebSearch MCP](https://github.com/ConechoAI/openai-websearch-mcp)** - This is a Python-based MCP server that provides OpenAI `web_search` build-in tool.
@@ -459,7 +452,7 @@
 - **[Rquest](https://github.com/xxxbrian/mcp-rquest)** - An MCP server providing realistic browser-like HTTP request capabilities with accurate TLS/JA3/JA4 fingerprints for bypassing anti-bot measures.
 - **[Rijksmuseum](https://github.com/r-huijts/rijksmuseum-mcp)** - Interface with the Rijksmuseum API to search artworks, retrieve artwork details, access image tiles, and explore user collections.
 - **[Riot Games](https://github.com/jifrozen0110/mcp-riot)** - MCP server for League of Legends – fetch player info, ranks, champion stats, and match history via Riot API.
-- **[Salesforce MCP](https://github.com/salesforce-mcp/salesforce-mcp)** -  Salesforce MCP server. Supports cloud version Salesforce-mcp.com and allows both data & metadata functions. 
+- **[Salesforce MCP](https://github.com/salesforce-mcp/salesforce-mcp)** - Salesforce MCP server. Supports cloud version Salesforce-mcp.com and allows both data & metadata functions.
 - **[Rust MCP Filesystem](https://github.com/rust-mcp-stack/rust-mcp-filesystem)** - Fast, asynchronous MCP server for efficient handling of various filesystem operations built with the power of Rust.
 - **[Salesforce MCP](https://github.com/smn2gnt/MCP-Salesforce)** - Interact with Salesforce Data and Metadata
 - **[Scholarly](https://github.com/adityak74/mcp-scholarly)** - A MCP server to search for scholarly and academic articles.
@@ -508,14 +501,9 @@
 - **[VolcEngine TOS](https://github.com/dinghuazhou/sample-mcp-server-tos)** - A sample MCP server for VolcEngine TOS that flexibly get objects from TOS.
 - **[Wanaku MCP Router](https://github.com/wanaku-ai/wanaku/)** - The Wanaku MCP Router is a SSE-based MCP server that provides an extensible routing engine that allows integrating your enterprise systems with AI agents.
 - **[Webflow](https://github.com/kapilduraphe/webflow-mcp-server)** - Interfact with the Webflow APIs
-<<<<<<< HEAD
 - **[whale-tracker-mcp](https://github.com/kukapay/whale-tracker-mcp)** - A mcp server for tracking cryptocurrency whale transactions.
+- **[WhatsApp MCP Server](https://github.com/lharries/whatsapp-mcp)** - MCP server for your personal WhatsApp handling individuals, groups, searching and sending.
 - **[Whois MCP](https://github.com/bharathvaj-ganesan/whois-mcp)** - MCP server that performs whois lookup against domain, IP, ASN and TLD.
-=======
-- **[whale-tracker-mcp](https://github.com/kukapay/whale-tracker-mcp)**  -  A mcp server for tracking cryptocurrency whale transactions.
-- **[WhatsApp MCP Server](https://github.com/lharries/whatsapp-mcp)** - MCP server for your personal WhatsApp handling individuals, groups, searching and sending.
-- **[Whois MCP](https://github.com/bharathvaj-ganesan/whois-mcp)** - MCP server that performs whois lookup against domain, IP, ASN and TLD. 
->>>>>>> 6763202a
 - **[Wikidata MCP](https://github.com/zzaebok/mcp-wikidata)** - Wikidata MCP server that interact with Wikidata, by searching identifiers, extracting metadata, and executing sparql query.
 - **[WildFly MCP](https://github.com/wildfly-extras/wildfly-mcp)** - WildFly MCP server that enables LLM to interact with running WildFly servers (retrieve metrics, logs, invoke operations, ...).
 - **[Windows CLI](https://github.com/SimonB97/win-cli-mcp-server)** - MCP server for secure command-line interactions on Windows systems, enabling controlled access to PowerShell, CMD, and Git Bash shells.
@@ -538,7 +526,6 @@
 
 ### For servers
 
-<<<<<<< HEAD
 - **[EasyMCP](https://github.com/zcaceres/easy-mcp/)** (TypeScript)
 
 * **[FastAPI to MCP auto generator](https://github.com/tadata-org/fastapi_mcp)** – A zero-configuration tool for automatically exposing FastAPI endpoints as MCP tools by **[Tadata](https://tadata.com/)**
@@ -548,27 +535,13 @@
 - **[Higress MCP Server Hosting](https://github.com/alibaba/higress/tree/main/plugins/wasm-go/mcp-servers)** - A solution for hosting MCP Servers by extending the API Gateway (based on Envoy) with wasm plugins.
 - **[MCP-Framework](https://mcp-framework.com)** Build MCP servers with elegance and speed in Typescript. Comes with a CLI to create your project with `mcp create app`. Get started with your first server in under 5 minutes by **[Alex Andru](https://github.com/QuantGeekDev)**
 - **[Quarkus MCP Server SDK](https://github.com/quarkiverse/quarkus-mcp-server)** (Java)
+- **[Spring AI MCP Server](https://docs.spring.io/spring-ai/reference/api/mcp/mcp-server-boot-starter-docs.html)** - Provides auto-configuration for setting up an MCP server in Spring Boot applications.
 - **[Template MCP Server](https://github.com/mcpdotdirect/template-mcp-server)** - A CLI tool to create a new Model Context Protocol server project with TypeScript support, dual transport options, and an extensible structure
 
 ### For clients
 
 - **[codemirror-mcp](https://github.com/marimo-team/codemirror-mcp)** - CodeMirror extension that implements the Model Context Protocol (MCP) for resource mentions and prompt commands
-=======
-* **[EasyMCP](https://github.com/zcaceres/easy-mcp/)** (TypeScript)
-- **[FastAPI to MCP auto generator](https://github.com/tadata-org/fastapi_mcp)** – A zero-configuration tool for automatically exposing FastAPI endpoints as MCP tools by **[Tadata](https://tadata.com/)**
-* **[FastMCP](https://github.com/punkpeye/fastmcp)** (TypeScript)
-* **[Foxy Contexts](https://github.com/strowk/foxy-contexts)** – A library to build MCP servers in Golang by **[strowk](https://github.com/strowk)**
-* **[Higress MCP Server Hosting](https://github.com/alibaba/higress/tree/main/plugins/wasm-go/mcp-servers)** - A solution for hosting MCP Servers by extending the API Gateway (based on Envoy) with wasm plugins.
-* **[MCP-Framework](https://mcp-framework.com)** Build MCP servers with elegance and speed in Typescript. Comes with a CLI to create your project with `mcp create app`. Get started with your first server in under 5 minutes by **[Alex Andru](https://github.com/QuantGeekDev)**
-* **[Quarkus MCP Server SDK](https://github.com/quarkiverse/quarkus-mcp-server)** (Java)
-* **[Spring AI MCP Server](https://docs.spring.io/spring-ai/reference/api/mcp/mcp-server-boot-starter-docs.html)** - Provides auto-configuration for setting up an MCP server in Spring Boot applications.
-* **[Template MCP Server](https://github.com/mcpdotdirect/template-mcp-server)** - A CLI tool to create a new Model Context Protocol server project with TypeScript support, dual transport options, and an extensible structure
-
-### For clients
-
-* **[codemirror-mcp](https://github.com/marimo-team/codemirror-mcp)** - CodeMirror extension that implements the Model Context Protocol (MCP) for resource mentions and prompt commands
-* **[Spring AI MCP Client](https://docs.spring.io/spring-ai/reference/api/mcp/mcp-client-boot-starter-docs.html)** - Provides auto-configuration for MCP client functionality in Spring Boot applications.
->>>>>>> 6763202a
+- **[Spring AI MCP Client](https://docs.spring.io/spring-ai/reference/api/mcp/mcp-client-boot-starter-docs.html)** - Provides auto-configuration for MCP client functionality in Spring Boot applications.
 
 ## 📚 Resources
 
