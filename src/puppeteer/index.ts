#!/usr/bin/env node

import { Server } from "@modelcontextprotocol/sdk/server/index.js";
import { StdioServerTransport } from "@modelcontextprotocol/sdk/server/stdio.js";
import {
  CallToolRequestSchema,
  ListResourcesRequestSchema,
  ListToolsRequestSchema,
  ReadResourceRequestSchema,
  CallToolResult,
  TextContent,
  ImageContent,
  Tool,
} from "@modelcontextprotocol/sdk/types.js";
import puppeteer, { Browser, Page } from "puppeteer";

const DEFAULT_VIEWPORT_WIDTH = 800;
const DEFAULT_VIEWPORT_HEIGHT = 600;

// Define the tools once to avoid repetition
const TOOLS: Tool[] = [
  {
    name: "puppeteer_navigate",
    description: "Navigate to a URL",
    inputSchema: {
      type: "object",
      properties: {
        url: { type: "string", description: "URL to navigate to" },
        launchOptions: { type: "object", description: "PuppeteerJS LaunchOptions. Values provided here will override any corresponding values from PUPPETEER_LAUNCH_OPTIONS environment variable. Example: { headless: true, defaultViewport: { width: 1920, height: 1080 }, args: ['--no-sandbox'] }. The defaultViewport settings will be maintained across operations." },
        allowDangerous: { type: "boolean", description: "Allow dangerous LaunchOptions that reduce security. When false, dangerous args like --no-sandbox will throw errors. Default false." },
      },
      required: ["url"],
    },
  },
  {
    name: "puppeteer_screenshot",
    description: "Take a screenshot of the current page or a specific element",
    inputSchema: {
      type: "object",
      properties: {
        name: { type: "string", description: "Name for the screenshot" },
        selector: { type: "string", description: "CSS selector for element to screenshot" },
<<<<<<< HEAD
        width: { type: "number", description: `Width in pixels (uses value from tool call if provided, otherwise from PUPPETEER_LAUNCH_OPTIONS if set, finally defaults to ${DEFAULT_VIEWPORT_WIDTH})` },
        height: { type: "number", description: `Height in pixels (uses value from tool call if provided, otherwise from PUPPETEER_LAUNCH_OPTIONS if set, finally defaults to ${DEFAULT_VIEWPORT_HEIGHT})` },
=======
        width: { type: "number", description: "Width in pixels (default: 800)" },
        height: { type: "number", description: "Height in pixels (default: 600)" },
        encoded: { type: "boolean", description: "If true, capture the screenshot as a base64-encoded data URI (as text) instead of binary image content. Default false." },
>>>>>>> 239e18f8
      },
      required: ["name"],
    },
  },
  {
    name: "puppeteer_click",
    description: "Click an element on the page",
    inputSchema: {
      type: "object",
      properties: {
        selector: { type: "string", description: "CSS selector for element to click" },
      },
      required: ["selector"],
    },
  },
  {
    name: "puppeteer_fill",
    description: "Fill out an input field",
    inputSchema: {
      type: "object",
      properties: {
        selector: { type: "string", description: "CSS selector for input field" },
        value: { type: "string", description: "Value to fill" },
      },
      required: ["selector", "value"],
    },
  },
  {
    name: "puppeteer_select",
    description: "Select an element on the page with Select tag",
    inputSchema: {
      type: "object",
      properties: {
        selector: { type: "string", description: "CSS selector for element to select" },
        value: { type: "string", description: "Value to select" },
      },
      required: ["selector", "value"],
    },
  },
  {
    name: "puppeteer_hover",
    description: "Hover an element on the page",
    inputSchema: {
      type: "object",
      properties: {
        selector: { type: "string", description: "CSS selector for element to hover" },
      },
      required: ["selector"],
    },
  },
  {
    name: "puppeteer_evaluate",
    description: "Execute JavaScript in the browser console",
    inputSchema: {
      type: "object",
      properties: {
        script: { type: "string", description: "JavaScript code to execute" },
      },
      required: ["script"],
    },
  },
];

// Global state
let browser: Browser | null;
let page: Page | null;
const consoleLogs: string[] = [];
const screenshots = new Map<string, string>();
let previousLaunchOptions: any = null;
let storedViewport: { width: number; height: number } | null = null;

async function ensureBrowser({ launchOptions, allowDangerous }: any) {

  const DANGEROUS_ARGS = [
    '--no-sandbox',
    '--disable-setuid-sandbox',
    '--single-process',
    '--disable-web-security',
    '--ignore-certificate-errors',
    '--disable-features=IsolateOrigins',
    '--disable-site-isolation-trials',
    '--allow-running-insecure-content'
  ];

  // Parse environment config safely
  let envConfig = {};
  try {
    envConfig = JSON.parse(process.env.PUPPETEER_LAUNCH_OPTIONS || '{}');
  } catch (error: any) {
    console.warn('Failed to parse PUPPETEER_LAUNCH_OPTIONS:', error?.message || error);
  }

  // Deep merge environment config with user-provided options
  const mergedConfig = deepMerge(envConfig, launchOptions || {});

  // Security validation for merged config
  if (mergedConfig?.args) {
    const dangerousArgs = mergedConfig.args?.filter?.((arg: string) => DANGEROUS_ARGS.some((dangerousArg: string) => arg.startsWith(dangerousArg)));
    if (dangerousArgs?.length > 0 && !(allowDangerous || (process.env.ALLOW_DANGEROUS === 'true'))) {
      throw new Error(`Dangerous browser arguments detected: ${dangerousArgs.join(', ')}. Fround from environment variable and tool call argument. ` +
        'Set allowDangerous: true in the tool call arguments to override.');
    }
  }

  try {
    if ((browser && !browser.connected) ||
      (launchOptions && (JSON.stringify(launchOptions) != JSON.stringify(previousLaunchOptions)))) {
      await browser?.close();
      browser = null;
    }
  }
  catch (error) {
    browser = null;
  }

  previousLaunchOptions = launchOptions;

  if (!browser) {
    const npx_args = { headless: false }
    const docker_args = { headless: true, args: ["--no-sandbox", "--single-process", "--no-zygote"] }
    const finalConfig = deepMerge(
      process.env.DOCKER_CONTAINER ? docker_args : npx_args,
      mergedConfig
    );
    
    if (finalConfig.defaultViewport) {
      storedViewport = {
        width: finalConfig.defaultViewport.width || DEFAULT_VIEWPORT_WIDTH,
        height: finalConfig.defaultViewport.height || DEFAULT_VIEWPORT_HEIGHT
      };
    }

    browser = await puppeteer.launch(finalConfig);
    const pages = await browser.pages();
    page = pages[0];

    if (storedViewport) {
      await page.setViewport(storedViewport);
    }

    page.on("console", (msg) => {
      const logEntry = `[${msg.type()}] ${msg.text()}`;
      consoleLogs.push(logEntry);
      server.notification({
        method: "notifications/resources/updated",
        params: { uri: "console://logs" },
      });
    });
  }
  return page!;
}

// Deep merge utility function
function deepMerge(target: any, source: any): any {
  const output = Object.assign({}, target);
  if (typeof target !== 'object' || typeof source !== 'object') return source;

  for (const key of Object.keys(source)) {
    const targetVal = target[key];
    const sourceVal = source[key];
    if (Array.isArray(targetVal) && Array.isArray(sourceVal)) {
      // Deduplicate args/ignoreDefaultArgs, prefer source values
      output[key] = [...new Set([
        ...(key === 'args' || key === 'ignoreDefaultArgs' ?
          targetVal.filter((arg: string) => !sourceVal.some((launchArg: string) => arg.startsWith('--') && launchArg.startsWith(arg.split('=')[0]))) :
          targetVal),
        ...sourceVal
      ])];
    } else if (sourceVal instanceof Object && key in target) {
      output[key] = deepMerge(targetVal, sourceVal);
    } else {
      output[key] = sourceVal;
    }
  }
  return output;
}

declare global {
  interface Window {
    mcpHelper: {
      logs: string[],
      originalConsole: Partial<typeof console>,
    }
  }
}

async function handleToolCall(name: string, args: any): Promise<CallToolResult> {
  const page = await ensureBrowser(args);

  switch (name) {
    case "puppeteer_navigate":
      await page.goto(args.url);
      return {
        content: [{
          type: "text",
          text: `Navigated to ${args.url}`,
        }],
        isError: false,
      };

    case "puppeteer_screenshot": {
<<<<<<< HEAD
      let previousViewport = null;
      
      // Only change viewport if explicitly requested
      if (args.width !== undefined || args.height !== undefined) {
        if (storedViewport) {
          previousViewport = { ...storedViewport };
        }
        const width = args.width ?? (storedViewport?.width ?? DEFAULT_VIEWPORT_WIDTH);
        const height = args.height ?? (storedViewport?.height ?? DEFAULT_VIEWPORT_HEIGHT);
        await page.setViewport({ width, height });
      }
=======
      const width = args.width ?? 800;
      const height = args.height ?? 600;
      const encoded = args.encoded ?? false;
      await page.setViewport({ width, height });
>>>>>>> 239e18f8

      const screenshot = await (args.selector ?
        (await page.$(args.selector))?.screenshot({ encoding: "base64" }) :
        page.screenshot({ encoding: "base64", fullPage: false }));

      if (!screenshot) {
        return {
          content: [{
            type: "text",
            text: args.selector ? `Element not found: ${args.selector}` : "Screenshot failed",
          }],
          isError: true,
        };
      }

      screenshots.set(args.name, screenshot as string);
      server.notification({
        method: "notifications/resources/list_changed",
      });

      if (previousViewport) {
        await page.setViewport(previousViewport);
      }

      return {
        content: [
          {
            type: "text",
            text: `Screenshot '${args.name}' taken at ${page.viewport()?.width}x${page.viewport()?.height}`,
          } as TextContent,
          encoded ? ({
            type: "text",
            text: `data:image/png;base64,${screenshot}`,
          } as TextContent) : ({
            type: "image",
            data: screenshot,
            mimeType: "image/png",
          } as ImageContent),
        ],
        isError: false,
      };
    }

    case "puppeteer_click":
      try {
        await page.click(args.selector);
        return {
          content: [{
            type: "text",
            text: `Clicked: ${args.selector}`,
          }],
          isError: false,
        };
      } catch (error) {
        return {
          content: [{
            type: "text",
            text: `Failed to click ${args.selector}: ${(error as Error).message}`,
          }],
          isError: true,
        };
      }

    case "puppeteer_fill":
      try {
        await page.waitForSelector(args.selector);
        await page.type(args.selector, args.value);
        return {
          content: [{
            type: "text",
            text: `Filled ${args.selector} with: ${args.value}`,
          }],
          isError: false,
        };
      } catch (error) {
        return {
          content: [{
            type: "text",
            text: `Failed to fill ${args.selector}: ${(error as Error).message}`,
          }],
          isError: true,
        };
      }

    case "puppeteer_select":
      try {
        await page.waitForSelector(args.selector);
        await page.select(args.selector, args.value);
        return {
          content: [{
            type: "text",
            text: `Selected ${args.selector} with: ${args.value}`,
          }],
          isError: false,
        };
      } catch (error) {
        return {
          content: [{
            type: "text",
            text: `Failed to select ${args.selector}: ${(error as Error).message}`,
          }],
          isError: true,
        };
      }

    case "puppeteer_hover":
      try {
        await page.waitForSelector(args.selector);
        await page.hover(args.selector);
        return {
          content: [{
            type: "text",
            text: `Hovered ${args.selector}`,
          }],
          isError: false,
        };
      } catch (error) {
        return {
          content: [{
            type: "text",
            text: `Failed to hover ${args.selector}: ${(error as Error).message}`,
          }],
          isError: true,
        };
      }

    case "puppeteer_evaluate":
      try {
        await page.evaluate(() => {
          window.mcpHelper = {
            logs: [],
            originalConsole: { ...console },
          };

          ['log', 'info', 'warn', 'error'].forEach(method => {
            (console as any)[method] = (...args: any[]) => {
              window.mcpHelper.logs.push(`[${method}] ${args.join(' ')}`);
              (window.mcpHelper.originalConsole as any)[method](...args);
            };
          });
        });

        const result = await page.evaluate(args.script);

        const logs = await page.evaluate(() => {
          Object.assign(console, window.mcpHelper.originalConsole);
          const logs = window.mcpHelper.logs;
          delete (window as any).mcpHelper;
          return logs;
        });

        return {
          content: [
            {
              type: "text",
              text: `Execution result:\n${JSON.stringify(result, null, 2)}\n\nConsole output:\n${logs.join('\n')}`,
            },
          ],
          isError: false,
        };
      } catch (error) {
        return {
          content: [{
            type: "text",
            text: `Script execution failed: ${(error as Error).message}`,
          }],
          isError: true,
        };
      }

    default:
      return {
        content: [{
          type: "text",
          text: `Unknown tool: ${name}`,
        }],
        isError: true,
      };
  }
}

const server = new Server(
  {
    name: "example-servers/puppeteer",
    version: "0.1.0",
  },
  {
    capabilities: {
      resources: {},
      tools: {},
    },
  },
);


// Setup request handlers
server.setRequestHandler(ListResourcesRequestSchema, async () => ({
  resources: [
    {
      uri: "console://logs",
      mimeType: "text/plain",
      name: "Browser console logs",
    },
    ...Array.from(screenshots.keys()).map(name => ({
      uri: `screenshot://${name}`,
      mimeType: "image/png",
      name: `Screenshot: ${name}`,
    })),
  ],
}));

server.setRequestHandler(ReadResourceRequestSchema, async (request) => {
  const uri = request.params.uri.toString();

  if (uri === "console://logs") {
    return {
      contents: [{
        uri,
        mimeType: "text/plain",
        text: consoleLogs.join("\n"),
      }],
    };
  }

  if (uri.startsWith("screenshot://")) {
    const name = uri.split("://")[1];
    const screenshot = screenshots.get(name);
    if (screenshot) {
      return {
        contents: [{
          uri,
          mimeType: "image/png",
          blob: screenshot,
        }],
      };
    }
  }

  throw new Error(`Resource not found: ${uri}`);
});

server.setRequestHandler(ListToolsRequestSchema, async () => ({
  tools: TOOLS,
}));

server.setRequestHandler(CallToolRequestSchema, async (request) =>
  handleToolCall(request.params.name, request.params.arguments ?? {})
);

async function runServer() {
  const transport = new StdioServerTransport();
  await server.connect(transport);
}

runServer().catch(console.error);

process.stdin.on("close", () => {
  console.error("Puppeteer MCP Server closed");
  server.close();
});<|MERGE_RESOLUTION|>--- conflicted
+++ resolved
@@ -40,14 +40,9 @@
       properties: {
         name: { type: "string", description: "Name for the screenshot" },
         selector: { type: "string", description: "CSS selector for element to screenshot" },
-<<<<<<< HEAD
         width: { type: "number", description: `Width in pixels (uses value from tool call if provided, otherwise from PUPPETEER_LAUNCH_OPTIONS if set, finally defaults to ${DEFAULT_VIEWPORT_WIDTH})` },
         height: { type: "number", description: `Height in pixels (uses value from tool call if provided, otherwise from PUPPETEER_LAUNCH_OPTIONS if set, finally defaults to ${DEFAULT_VIEWPORT_HEIGHT})` },
-=======
-        width: { type: "number", description: "Width in pixels (default: 800)" },
-        height: { type: "number", description: "Height in pixels (default: 600)" },
         encoded: { type: "boolean", description: "If true, capture the screenshot as a base64-encoded data URI (as text) instead of binary image content. Default false." },
->>>>>>> 239e18f8
       },
       required: ["name"],
     },
@@ -249,8 +244,8 @@
       };
 
     case "puppeteer_screenshot": {
-<<<<<<< HEAD
       let previousViewport = null;
+      const encoded = args.encoded ?? false;
       
       // Only change viewport if explicitly requested
       if (args.width !== undefined || args.height !== undefined) {
@@ -260,13 +255,6 @@
         const width = args.width ?? (storedViewport?.width ?? DEFAULT_VIEWPORT_WIDTH);
         const height = args.height ?? (storedViewport?.height ?? DEFAULT_VIEWPORT_HEIGHT);
         await page.setViewport({ width, height });
-      }
-=======
-      const width = args.width ?? 800;
-      const height = args.height ?? 600;
-      const encoded = args.encoded ?? false;
-      await page.setViewport({ width, height });
->>>>>>> 239e18f8
 
       const screenshot = await (args.selector ?
         (await page.$(args.selector))?.screenshot({ encoding: "base64" }) :
