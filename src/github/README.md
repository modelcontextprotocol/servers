--- conflicted
+++ resolved
@@ -348,11 +348,7 @@
         "@modelcontextprotocol/server-github"
       ],
       "env": {
-<<<<<<< HEAD
-         "GITHUB_PERSONAL_ACCESS_TOKEN": "<YOUR_TOKEN>"
-=======
         "GITHUB_PERSONAL_ACCESS_TOKEN": "<YOUR_TOKEN>"
->>>>>>> 16dfe5a7
       }
     }
   }
