--- conflicted
+++ resolved
@@ -16,17 +16,10 @@
     "Programming Language :: Python :: 3.10",
 ]
 dependencies = [
-<<<<<<< HEAD
-    "click>=8.1.7",
-    "gitpython>=3.1.43",
-    "mcp>=1.10.1",
-    "pydantic>=2.0.0",
-=======
     "click>=8.2.2",
     "gitpython>=3.1.45",
     "mcp>=1.12.3",
     "pydantic>=2.11.7",
->>>>>>> 84006047
 ]
 
 [project.scripts]
