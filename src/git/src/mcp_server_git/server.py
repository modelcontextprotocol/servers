--- conflicted
+++ resolved
@@ -14,15 +14,11 @@
 )
 from enum import Enum
 import git
-<<<<<<< HEAD
-from pydantic import BaseModel, field_validator
+from pydantic import BaseModel, field_validator, Field
 import asyncio
-=======
-from pydantic import BaseModel, Field
 
 # Default number of context lines to show in diff output
 DEFAULT_CONTEXT_LINES = 3
->>>>>>> f13adbd1
 
 def git_checkout(repo: git.Repo, branch_name: str) -> str:
     """
@@ -41,7 +37,6 @@
     repo.git.checkout(branch_name)
     return f"Switched to branch '{branch_name}'"
 
-<<<<<<< HEAD
 class PathValidator:
     def __init__(self, base_path: Path | str | None = None):
         self.base_path = Path(base_path).resolve() if base_path else None
@@ -79,42 +74,33 @@
             raise ValueError(f"Path {requested} not in allowed scope")
             
         return requested
-=======
-class GitDiffUnstaged(BaseModel):
-    repo_path: str
-    context_lines: int = DEFAULT_CONTEXT_LINES
->>>>>>> f13adbd1
 
 class GitPathModel(BaseModel):
     repo_path: str
-<<<<<<< HEAD
     
     @field_validator('repo_path', mode='before')
     def validate_repo_path(cls, v):
         if '..' in Path(v).parts:
             raise ValueError("Path traversal attempts not allowed")
         return v
-=======
+
+class GitStatus(GitPathModel):
+    pass
+
+class GitDiffUnstaged(GitPathModel):
     context_lines: int = DEFAULT_CONTEXT_LINES
->>>>>>> f13adbd1
-
-class git_status(GitPathModel):
-    pass
-
-class git_diff_unstaged(GitPathModel):
-    pass
-
-class git_diff_staged(GitPathModel):
-    pass
-
-class git_diff(GitPathModel):
+
+class GitDiffStaged(GitPathModel):
+    context_lines: int = DEFAULT_CONTEXT_LINES
+
+class GitDiff(GitPathModel):
     target: str
     context_lines: int = DEFAULT_CONTEXT_LINES
 
-class git_commit(GitPathModel):
+class GitCommit(GitPathModel):
     message: str
 
-class git_add(GitPathModel):
+class GitAdd(GitPathModel):
     files: list[str]
     
     @field_validator('files', mode='before')
@@ -124,26 +110,23 @@
                 raise ValueError(f"Path traversal attempt detected in file: {file}")
         return v
 
-class git_reset(GitPathModel):
+class GitReset(GitPathModel):
     pass
 
-class git_log(GitPathModel):
+class GitLog(GitPathModel):
     max_count: int = 10
 
-class git_create_branch(GitPathModel):
+class GitCreateBranch(GitPathModel):
     branch_name: str
     base_branch: str | None = None
 
-class GitCheckoutModel(GitPathModel):
+class GitCheckout(GitPathModel):
     branch_name: str
 
-# Alias for backward compatibility with tool registration
-git_checkout_model = GitCheckoutModel
-
-class git_show(GitPathModel):
+class GitShow(GitPathModel):
     revision: str
 
-class git_init(GitPathModel):
+class GitInit(GitPathModel):
     pass
 
 class GitBranch(BaseModel):
@@ -174,12 +157,11 @@
     RESET = "git_reset"
     LOG = "git_log"
     CREATE_BRANCH = "git_create_branch"
-    CHECKOUT = "git_checkout_model"  # Updated to use new model name
+    CHECKOUT = "git_checkout"
     SHOW = "git_show"
     INIT = "git_init"
     BRANCH = "git_branch"
 
-<<<<<<< HEAD
 TOOL_DESCRIPTIONS = {
     GitTools.STATUS: "Show the working tree status",
     GitTools.DIFF_UNSTAGED: "Show changes not yet staged for commit",
@@ -192,7 +174,8 @@
     GitTools.CREATE_BRANCH: "Create a new branch",
     GitTools.CHECKOUT: "Switch branches or restore working tree files",
     GitTools.SHOW: "Show various types of objects (commits, tags, etc)",
-    GitTools.INIT: "Create an empty Git repository"
+    GitTools.INIT: "Create an empty Git repository",
+    GitTools.BRANCH: "List Git branches"
 }
 
 class GitServer:
@@ -256,14 +239,14 @@
     def git_status(self, repo: git.Repo) -> str:
         return repo.git.status()
 
-    def git_diff_unstaged(self, repo: git.Repo) -> str:
-        return repo.git.diff()
-
-    def git_diff_staged(self, repo: git.Repo) -> str:
-        return repo.git.diff("--cached")
-
-    def git_diff(self, repo: git.Repo, target: str) -> str:
-        return repo.git.diff(target)
+    def git_diff_unstaged(self, repo: git.Repo, context_lines: int = DEFAULT_CONTEXT_LINES) -> str:
+        return repo.git.diff(f"--unified={context_lines}")
+
+    def git_diff_staged(self, repo: git.Repo, context_lines: int = DEFAULT_CONTEXT_LINES) -> str:
+        return repo.git.diff(f"--unified={context_lines}", "--cached")
+
+    def git_diff(self, repo: git.Repo, target: str, context_lines: int = DEFAULT_CONTEXT_LINES) -> str:
+        return repo.git.diff(f"--unified={context_lines}", target)
 
     def git_commit(self, repo: git.Repo, message: str) -> str:
         commit = repo.index.commit(message)
@@ -286,33 +269,12 @@
         log = []
         for commit in commits:
             log.append(
-                f"Commit: {commit.hexsha}\n"
-                f"Author: {commit.author}\n"
+                f"Commit: {commit.hexsha!r}\n"
+                f"Author: {commit.author!r}\n"
                 f"Date: {commit.authored_datetime}\n"
-                f"Message: {commit.message}\n"
+                f"Message: {commit.message!r}\n"
             )
         return log
-=======
-def git_status(repo: git.Repo) -> str:
-    return repo.git.status()
-
-def git_diff_unstaged(repo: git.Repo, context_lines: int = DEFAULT_CONTEXT_LINES) -> str:
-    return repo.git.diff(f"--unified={context_lines}")
-
-def git_diff_staged(repo: git.Repo, context_lines: int = DEFAULT_CONTEXT_LINES) -> str:
-    return repo.git.diff(f"--unified={context_lines}", "--cached")
-
-def git_diff(repo: git.Repo, target: str, context_lines: int = DEFAULT_CONTEXT_LINES) -> str:
-    return repo.git.diff(f"--unified={context_lines}", target)
-
-def git_commit(repo: git.Repo, message: str) -> str:
-    commit = repo.index.commit(message)
-    return f"Changes committed successfully with hash {commit.hexsha}"
-
-def git_add(repo: git.Repo, files: list[str]) -> str:
-    repo.index.add(files)
-    return "Files staged successfully"
->>>>>>> f13adbd1
 
     def git_create_branch(self, repo: git.Repo, branch_name: str, base_branch: str | None = None) -> str:
         """Create a new branch in the repository.
@@ -366,7 +328,6 @@
         except git.GitCommandError as e:
             raise ValueError(f"Failed to checkout branch: {str(e)}")
 
-<<<<<<< HEAD
     def git_init(self, repo_path: str) -> str:
         try:
             validated_path = self.path_validator.validate_path(repo_path)
@@ -380,10 +341,10 @@
     def git_show(self, repo: git.Repo, revision: str) -> str:
         commit = repo.commit(revision)
         output = [
-            f"Commit: {commit.hexsha}\n"
-            f"Author: {commit.author}\n"
-            f"Date: {commit.authored_datetime}\n"
-            f"Message: {commit.message}\n"
+            f"Commit: {commit.hexsha!r}\n"
+            f"Author: {commit.author!r}\n"
+            f"Date: {commit.authored_datetime!r}\n"
+            f"Message: {commit.message!r}\n"
         ]
         if commit.parents:
             parent = commit.parents[0]
@@ -394,85 +355,34 @@
             output.append(f"\n--- {d.a_path}\n+++ {d.b_path}\n")
             output.append(d.diff.decode('utf-8'))
         return "".join(output)
-=======
-def git_log(repo: git.Repo, max_count: int = 10) -> list[str]:
-    commits = list(repo.iter_commits(max_count=max_count))
-    log = []
-    for commit in commits:
-        log.append(
-            f"Commit: {commit.hexsha!r}\n"
-            f"Author: {commit.author!r}\n"
-            f"Date: {commit.authored_datetime}\n"
-            f"Message: {commit.message!r}\n"
-        )
-    return log
-
-def git_create_branch(repo: git.Repo, branch_name: str, base_branch: str | None = None) -> str:
-    if base_branch:
-        base = repo.references[base_branch]
-    else:
-        base = repo.active_branch
-
-    repo.create_head(branch_name, base)
-    return f"Created branch '{branch_name}' from '{base.name}'"
-
-def git_checkout(repo: git.Repo, branch_name: str) -> str:
-    repo.git.checkout(branch_name)
-    return f"Switched to branch '{branch_name}'"
-
-def git_init(repo_path: str) -> str:
-    try:
-        repo = git.Repo.init(path=repo_path, mkdir=True)
-        return f"Initialized empty Git repository in {repo.git_dir}"
-    except Exception as e:
-        return f"Error initializing repository: {str(e)}"
-
-def git_show(repo: git.Repo, revision: str) -> str:
-    commit = repo.commit(revision)
-    output = [
-        f"Commit: {commit.hexsha!r}\n"
-        f"Author: {commit.author!r}\n"
-        f"Date: {commit.authored_datetime!r}\n"
-        f"Message: {commit.message!r}\n"
-    ]
-    if commit.parents:
-        parent = commit.parents[0]
-        diff = parent.diff(commit, create_patch=True)
-    else:
-        diff = commit.diff(git.NULL_TREE, create_patch=True)
-    for d in diff:
-        output.append(f"\n--- {d.a_path}\n+++ {d.b_path}\n")
-        output.append(d.diff.decode('utf-8'))
-    return "".join(output)
->>>>>>> f13adbd1
-
-def git_branch(repo: git.Repo, branch_type: str, contains: str | None = None, not_contains: str | None = None) -> str:
-    match contains:
-        case None:
-            contains_sha = (None,)
-        case _:
-            contains_sha = ("--contains", contains)
-
-    match not_contains:
-        case None:
-            not_contains_sha = (None,)
-        case _:
-            not_contains_sha = ("--no-contains", not_contains)
-
-    match branch_type:
-        case 'local':
-            b_type = None
-        case 'remote':
-            b_type = "-r"
-        case 'all':
-            b_type = "-a"
-        case _:
-            return f"Invalid branch type: {branch_type}"
-
-    # None value will be auto deleted by GitPython
-    branch_info = repo.git.branch(b_type, *contains_sha, *not_contains_sha)
-
-    return branch_info
+
+    def git_branch(self, repo: git.Repo, branch_type: str, contains: str | None = None, not_contains: str | None = None) -> str:
+        match contains:
+            case None:
+                contains_sha = (None,)
+            case _:
+                contains_sha = ("--contains", contains)
+
+        match not_contains:
+            case None:
+                not_contains_sha = (None,)
+            case _:
+                not_contains_sha = ("--no-contains", not_contains)
+
+        match branch_type:
+            case 'local':
+                b_type = None
+            case 'remote':
+                b_type = "-r"
+            case 'all':
+                b_type = "-a"
+            case _:
+                return f"Invalid branch type: {branch_type}"
+
+        # None value will be auto deleted by GitPython
+        branch_info = repo.git.branch(b_type, *contains_sha, *not_contains_sha)
+
+        return branch_info
 
 async def serve(repository: Path | None) -> None:
     logger = logging.getLogger(__name__)
@@ -492,10 +402,38 @@
 
     @server.list_tools()
     async def list_tools() -> list[Tool]:
-<<<<<<< HEAD
         tools = []
         for tool in GitTools:
-            schema = globals()[tool.value].schema()
+            # Get the schema from the appropriate model class
+            if tool == GitTools.STATUS:
+                schema = GitStatus.model_json_schema()
+            elif tool == GitTools.DIFF_UNSTAGED:
+                schema = GitDiffUnstaged.model_json_schema()
+            elif tool == GitTools.DIFF_STAGED:
+                schema = GitDiffStaged.model_json_schema()
+            elif tool == GitTools.DIFF:
+                schema = GitDiff.model_json_schema()
+            elif tool == GitTools.COMMIT:
+                schema = GitCommit.model_json_schema()
+            elif tool == GitTools.ADD:
+                schema = GitAdd.model_json_schema()
+            elif tool == GitTools.RESET:
+                schema = GitReset.model_json_schema()
+            elif tool == GitTools.LOG:
+                schema = GitLog.model_json_schema()
+            elif tool == GitTools.CREATE_BRANCH:
+                schema = GitCreateBranch.model_json_schema()
+            elif tool == GitTools.CHECKOUT:
+                schema = GitCheckout.model_json_schema()
+            elif tool == GitTools.SHOW:
+                schema = GitShow.model_json_schema()
+            elif tool == GitTools.INIT:
+                schema = GitInit.model_json_schema()
+            elif tool == GitTools.BRANCH:
+                schema = GitBranch.model_json_schema()
+            else:
+                continue
+                
             if repository:
                 # In single-repo mode with a parent directory,
                 # we still need repo_path but restrict it to subdirectories
@@ -512,6 +450,35 @@
             ))
         return tools
 
+    async def list_repos() -> Sequence[str]:
+        async def by_roots() -> Sequence[str]:
+            if not isinstance(server.request_context.session, ServerSession):
+                raise TypeError("server.request_context.session must be a ServerSession")
+
+            if not server.request_context.session.check_client_capability(
+                ClientCapabilities(roots=RootsCapability())
+            ):
+                return []
+
+            roots_result: ListRootsResult = await server.request_context.session.list_roots()
+            logger.debug(f"Roots result: {roots_result}")
+            repo_paths = []
+            for root in roots_result.roots:
+                path = root.uri.path
+                try:
+                    git.Repo(path)
+                    repo_paths.append(str(path))
+                except git.InvalidGitRepositoryError:
+                    pass
+            return repo_paths
+
+        def by_commandline() -> Sequence[str]:
+            return [str(repository)] if repository is not None else []
+
+        cmd_repos = by_commandline()
+        root_repos = await by_roots()
+        return [*root_repos, *cmd_repos]
+
     @server.call_tool()
     async def call_tool(name: str, arguments: dict) -> list[TextContent]:
         try:
@@ -550,183 +517,6 @@
                         text="Error: repository path not specified"
                     )]
                 result = git_server.git_init(arguments["repo_path"])
-=======
-        return [
-            Tool(
-                name=GitTools.STATUS,
-                description="Shows the working tree status",
-                inputSchema=GitStatus.model_json_schema(),
-            ),
-            Tool(
-                name=GitTools.DIFF_UNSTAGED,
-                description="Shows changes in the working directory that are not yet staged",
-                inputSchema=GitDiffUnstaged.model_json_schema(),
-            ),
-            Tool(
-                name=GitTools.DIFF_STAGED,
-                description="Shows changes that are staged for commit",
-                inputSchema=GitDiffStaged.model_json_schema(),
-            ),
-            Tool(
-                name=GitTools.DIFF,
-                description="Shows differences between branches or commits",
-                inputSchema=GitDiff.model_json_schema(),
-            ),
-            Tool(
-                name=GitTools.COMMIT,
-                description="Records changes to the repository",
-                inputSchema=GitCommit.model_json_schema(),
-            ),
-            Tool(
-                name=GitTools.ADD,
-                description="Adds file contents to the staging area",
-                inputSchema=GitAdd.model_json_schema(),
-            ),
-            Tool(
-                name=GitTools.RESET,
-                description="Unstages all staged changes",
-                inputSchema=GitReset.model_json_schema(),
-            ),
-            Tool(
-                name=GitTools.LOG,
-                description="Shows the commit logs",
-                inputSchema=GitLog.model_json_schema(),
-            ),
-            Tool(
-                name=GitTools.CREATE_BRANCH,
-                description="Creates a new branch from an optional base branch",
-                inputSchema=GitCreateBranch.model_json_schema(),
-            ),
-            Tool(
-                name=GitTools.CHECKOUT,
-                description="Switches branches",
-                inputSchema=GitCheckout.model_json_schema(),
-            ),
-            Tool(
-                name=GitTools.SHOW,
-                description="Shows the contents of a commit",
-                inputSchema=GitShow.model_json_schema(),
-            ),
-            Tool(
-                name=GitTools.INIT,
-                description="Initialize a new Git repository",
-                inputSchema=GitInit.model_json_schema(),
-            ),
-            Tool(
-                name=GitTools.BRANCH,
-                description="List Git branches",
-                inputSchema=GitBranch.model_json_schema(),
-            )
-        ]
-
-    async def list_repos() -> Sequence[str]:
-        async def by_roots() -> Sequence[str]:
-            if not isinstance(server.request_context.session, ServerSession):
-                raise TypeError("server.request_context.session must be a ServerSession")
-
-            if not server.request_context.session.check_client_capability(
-                ClientCapabilities(roots=RootsCapability())
-            ):
-                return []
-
-            roots_result: ListRootsResult = await server.request_context.session.list_roots()
-            logger.debug(f"Roots result: {roots_result}")
-            repo_paths = []
-            for root in roots_result.roots:
-                path = root.uri.path
-                try:
-                    git.Repo(path)
-                    repo_paths.append(str(path))
-                except git.InvalidGitRepositoryError:
-                    pass
-            return repo_paths
-
-        def by_commandline() -> Sequence[str]:
-            return [str(repository)] if repository is not None else []
-
-        cmd_repos = by_commandline()
-        root_repos = await by_roots()
-        return [*root_repos, *cmd_repos]
-
-    @server.call_tool()
-    async def call_tool(name: str, arguments: dict) -> list[TextContent]:
-        repo_path = Path(arguments["repo_path"])
-        
-        # Handle git init separately since it doesn't require an existing repo
-        if name == GitTools.INIT:
-            result = git_init(str(repo_path))
-            return [TextContent(
-                type="text",
-                text=result
-            )]
-            
-        # For all other commands, we need an existing repo
-        repo = git.Repo(repo_path)
-
-        match name:
-            case GitTools.STATUS:
-                status = git_status(repo)
-                return [TextContent(
-                    type="text",
-                    text=f"Repository status:\n{status}"
-                )]
-
-            case GitTools.DIFF_UNSTAGED:
-                diff = git_diff_unstaged(repo, arguments.get("context_lines", DEFAULT_CONTEXT_LINES))
-                return [TextContent(
-                    type="text",
-                    text=f"Unstaged changes:\n{diff}"
-                )]
-
-            case GitTools.DIFF_STAGED:
-                diff = git_diff_staged(repo, arguments.get("context_lines", DEFAULT_CONTEXT_LINES))
-                return [TextContent(
-                    type="text",
-                    text=f"Staged changes:\n{diff}"
-                )]
-
-            case GitTools.DIFF:
-                diff = git_diff(repo, arguments["target"], arguments.get("context_lines", DEFAULT_CONTEXT_LINES))
-                return [TextContent(
-                    type="text",
-                    text=f"Diff with {arguments['target']}:\n{diff}"
-                )]
-
-            case GitTools.COMMIT:
-                result = git_commit(repo, arguments["message"])
-                return [TextContent(
-                    type="text",
-                    text=result
-                )]
-
-            case GitTools.ADD:
-                result = git_add(repo, arguments["files"])
-                return [TextContent(
-                    type="text",
-                    text=result
-                )]
-
-            case GitTools.RESET:
-                result = git_reset(repo)
-                return [TextContent(
-                    type="text",
-                    text=result
-                )]
-
-            case GitTools.LOG:
-                log = git_log(repo, arguments.get("max_count", 10))
-                return [TextContent(
-                    type="text",
-                    text="Commit history:\n" + "\n".join(log)
-                )]
-
-            case GitTools.CREATE_BRANCH:
-                result = git_create_branch(
-                    repo,
-                    arguments["branch_name"],
-                    arguments.get("base_branch")
-                )
->>>>>>> f13adbd1
                 return [TextContent(
                     type="text",
                     text=result
@@ -747,7 +537,6 @@
                     text=f"Error: {str(e)}"
                 )]
 
-<<<<<<< HEAD
             match name:
                 case GitTools.STATUS:
                     status = git_server.git_status(repo)
@@ -757,21 +546,21 @@
                     )]
 
                 case GitTools.DIFF_UNSTAGED:
-                    diff = git_server.git_diff_unstaged(repo)
+                    diff = git_server.git_diff_unstaged(repo, arguments.get("context_lines", DEFAULT_CONTEXT_LINES))
                     return [TextContent(
                         type="text",
                         text=f"Unstaged changes:\n{diff}"
                     )]
 
                 case GitTools.DIFF_STAGED:
-                    diff = git_server.git_diff_staged(repo)
+                    diff = git_server.git_diff_staged(repo, arguments.get("context_lines", DEFAULT_CONTEXT_LINES))
                     return [TextContent(
                         type="text",
                         text=f"Staged changes:\n{diff}"
                     )]
 
                 case GitTools.DIFF:
-                    diff = git_server.git_diff(repo, arguments["target"])
+                    diff = git_server.git_diff(repo, arguments["target"], arguments.get("context_lines", DEFAULT_CONTEXT_LINES))
                     return [TextContent(
                         type="text",
                         text=f"Diff with {arguments['target']}:\n{diff}"
@@ -825,6 +614,18 @@
 
                 case GitTools.SHOW:
                     result = git_server.git_show(repo, arguments["revision"])
+                    return [TextContent(
+                        type="text",
+                        text=result
+                    )]
+
+                case GitTools.BRANCH:
+                    result = git_server.git_branch(
+                        repo,
+                        arguments.get("branch_type", 'local'),
+                        arguments.get("contains", None),
+                        arguments.get("not_contains", None),
+                    )
                     return [TextContent(
                         type="text",
                         text=result
@@ -844,22 +645,6 @@
                 type="text",
                 text=f"Internal error: {str(e)}",
             )]
-=======
-            case GitTools.BRANCH:
-                result = git_branch(
-                    repo,
-                    arguments.get("branch_type", 'local'),
-                    arguments.get("contains", None),
-                    arguments.get("not_contains", None),
-                )
-                return [TextContent(
-                    type="text",
-                    text=result
-                )]
-
-            case _:
-                raise ValueError(f"Unknown tool: {name}")
->>>>>>> f13adbd1
 
     options = server.create_initialization_options()
     try:
