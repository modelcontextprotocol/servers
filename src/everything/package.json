--- conflicted
+++ resolved
@@ -22,12 +22,7 @@
     "start:streamableHttp": "node dist/streamableHttp.js"
   },
   "dependencies": {
-<<<<<<< HEAD
     "@modelcontextprotocol/sdk": "^1.19.1",
-=======
-    "@modelcontextprotocol/sdk": "^1.18.0",
-    "cors": "^2.8.5",
->>>>>>> f2dc09d1
     "express": "^4.21.1",
     "jszip": "^3.10.1",
     "zod": "^3.23.8",
