#!/usr/bin/env node

import { Server } from "@modelcontextprotocol/sdk/server/index.js";
import { StdioServerTransport } from "@modelcontextprotocol/sdk/server/stdio.js";
import {
  CallToolRequestSchema,
  ListToolsRequestSchema,
  ToolSchema,
  RootsListChangedNotificationSchema,
  type Root,
} from "@modelcontextprotocol/sdk/types.js";
import fs from "fs/promises";
import { createReadStream } from "fs";
import path from "path";
import { z } from "zod";
import { zodToJsonSchema } from "zod-to-json-schema";
import { minimatch } from "minimatch";
import { normalizePath, expandHome } from './path-utils.js';
import { getValidRootDirectories } from './roots-utils.js';
import {
  // Function imports
  formatSize,
  validatePath,
  getFileStats,
  readFileContent,
  writeFileContent,
  searchFilesWithValidation,
  applyFileEdits,
  tailFile,
  headFile,
  setAllowedDirectories,
} from './lib.js';

// Command line argument parsing
const args = process.argv.slice(2);
if (args.length === 0) {
  console.error("Usage: mcp-server-filesystem [allowed-directory] [additional-directories...]");
  console.error("Note: Allowed directories can be provided via:");
  console.error("  1. Command-line arguments (shown above)");
  console.error("  2. MCP roots protocol (if client supports it)");
  console.error("At least one directory must be provided by EITHER method for the server to operate.");
}

// Store allowed directories in normalized and resolved form
let allowedDirectories = await Promise.all(
  args.map(async (dir) => {
    const expanded = expandHome(dir);
    const absolute = path.resolve(expanded);
    try {
      // Security: Resolve symlinks in allowed directories during startup
      // This ensures we know the real paths and can validate against them later
      const resolved = await fs.realpath(absolute);
      return normalizePath(resolved);
    } catch (error) {
      // If we can't resolve (doesn't exist), use the normalized absolute path
      // This allows configuring allowed dirs that will be created later
      return normalizePath(absolute);
    }
  })
);

// Validate that all directories exist and are accessible
await Promise.all(allowedDirectories.map(async (dir) => {
  try {
    const stats = await fs.stat(dir);
    if (!stats.isDirectory()) {
      console.error(`Error: ${dir} is not a directory`);
      process.exit(1);
    }
  } catch (error) {
    console.error(`Error accessing directory ${dir}:`, error);
    process.exit(1);
  }
}));

// Initialize the global allowedDirectories in lib.ts
setAllowedDirectories(allowedDirectories);

// Schema definitions
const ReadTextFileArgsSchema = z.object({
  path: z.string(),
  tail: z.number().optional().describe('If provided, returns only the last N lines of the file'),
  head: z.number().optional().describe('If provided, returns only the first N lines of the file')
});

const ReadMediaFileArgsSchema = z.object({
  path: z.string()
});

const ReadMultipleFilesArgsSchema = z.object({
  paths: z.array(z.string()),
});

const WriteFileArgsSchema = z.object({
  path: z.string(),
  content: z.string(),
});

const EditOperation = z.object({
  oldText: z.string().describe('Text to search for - must match exactly'),
  newText: z.string().describe('Text to replace with')
});

const EditFileArgsSchema = z.object({
  path: z.string(),
  edits: z.array(EditOperation),
  dryRun: z.boolean().default(false).describe('Preview changes using git-style diff format')
});

const CreateDirectoryArgsSchema = z.object({
  path: z.string(),
});

const ListDirectoryArgsSchema = z.object({
  path: z.string(),
});

const ListDirectoryWithSizesArgsSchema = z.object({
  path: z.string(),
  sortBy: z.enum(['name', 'size']).optional().default('name').describe('Sort entries by name or size'),
});

const DirectoryTreeArgsSchema = z.object({
  path: z.string(),
  excludePatterns: z.array(z.string()).optional().default([])
});

const MoveFileArgsSchema = z.object({
  source: z.string(),
  destination: z.string(),
});

const SearchFilesArgsSchema = z.object({
  path: z.string(),
  pattern: z.string(),
  excludePatterns: z.array(z.string()).optional().default([])
});

const GetFileInfoArgsSchema = z.object({
  path: z.string(),
});

const ToolInputSchema = ToolSchema.shape.inputSchema;
type ToolInput = z.infer<typeof ToolInputSchema>;

// Server setup
const server = new Server(
  {
    name: "secure-filesystem-server",
    version: "0.2.0",
  },
  {
    capabilities: {
      tools: {},
    },
  },
);

<<<<<<< HEAD
// Tool implementations
async function getFileStats(filePath: string): Promise<FileInfo> {
  const stats = await fs.stat(filePath);
  return {
    size: stats.size,
    created: stats.birthtime,
    modified: stats.mtime,
    accessed: stats.atime,
    isDirectory: stats.isDirectory(),
    isFile: stats.isFile(),
    permissions: stats.mode.toString(8).slice(-3),
  };
}

async function searchFiles(
  rootPath: string,
  pattern: string,
  excludePatterns: string[] = []
): Promise<string[]> {
  const results: string[] = [];

  async function search(currentPath: string) {
    const entries = await fs.readdir(currentPath, { withFileTypes: true });

    for (const entry of entries) {
      const fullPath = path.join(currentPath, entry.name);

      try {
        // Validate each path before processing
        await validatePath(fullPath);

        // Check if path matches any exclude pattern
        const relativePath = path.relative(rootPath, fullPath);
        const shouldExclude = excludePatterns.some(pattern =>
          minimatch(relativePath, pattern, { dot: true })
        );

        if (shouldExclude) {
          continue;
        }

        // Use glob matching for the search pattern as well
        if (minimatch(relativePath, pattern, { dot: true })) {
          results.push(fullPath);
        }

        if (entry.isDirectory()) {
          await search(fullPath);
        }
      } catch (error) {
        // Skip invalid paths during search
        continue;
      }
    }
  }

  await search(rootPath);
  return results;
}

// file editing and diffing utilities
function normalizeLineEndings(text: string): string {
  return text.replace(/\r\n/g, '\n');
}

function createUnifiedDiff(originalContent: string, newContent: string, filepath: string = 'file'): string {
  // Ensure consistent line endings for diff
  const normalizedOriginal = normalizeLineEndings(originalContent);
  const normalizedNew = normalizeLineEndings(newContent);

  return createTwoFilesPatch(
    filepath,
    filepath,
    normalizedOriginal,
    normalizedNew,
    'original',
    'modified'
  );
}

async function applyFileEdits(
  filePath: string,
  edits: Array<{oldText: string, newText: string}>,
  dryRun = false
): Promise<string> {
  // Read file content and normalize line endings
  const content = normalizeLineEndings(await fs.readFile(filePath, 'utf-8'));

  // Apply edits sequentially
  let modifiedContent = content;
  for (const edit of edits) {
    const normalizedOld = normalizeLineEndings(edit.oldText);
    const normalizedNew = normalizeLineEndings(edit.newText);

    // If exact match exists, use it
    if (modifiedContent.includes(normalizedOld)) {
      modifiedContent = modifiedContent.replace(normalizedOld, normalizedNew);
      continue;
    }

    // Otherwise, try line-by-line matching with flexibility for whitespace
    const oldLines = normalizedOld.split('\n');
    const contentLines = modifiedContent.split('\n');
    let matchFound = false;

    for (let i = 0; i <= contentLines.length - oldLines.length; i++) {
      const potentialMatch = contentLines.slice(i, i + oldLines.length);

      // Compare lines with normalized whitespace
      const isMatch = oldLines.every((oldLine, j) => {
        const contentLine = potentialMatch[j];
        return oldLine.trim() === contentLine.trim();
      });

      if (isMatch) {
        // Preserve original indentation of first line
        const originalIndent = contentLines[i].match(/^\s*/)?.[0] || '';
        const newLines = normalizedNew.split('\n').map((line, j) => {
          if (j === 0) return originalIndent + line.trimStart();
          // For subsequent lines, try to preserve relative indentation
          const oldIndent = oldLines[j]?.match(/^\s*/)?.[0] || '';
          const newIndent = line.match(/^\s*/)?.[0] || '';
          if (oldIndent && newIndent) {
            const relativeIndent = newIndent.length - oldIndent.length;
            return originalIndent + ' '.repeat(Math.max(0, relativeIndent)) + line.trimStart();
          }
          return line;
        });

        contentLines.splice(i, oldLines.length, ...newLines);
        modifiedContent = contentLines.join('\n');
        matchFound = true;
        break;
      }
    }

    if (!matchFound) {
      throw new Error(`Could not find exact match for edit:\n${edit.oldText}`);
    }
  }

  // Create unified diff
  const diff = createUnifiedDiff(content, modifiedContent, filePath);

  // Format diff with appropriate number of backticks
  let numBackticks = 3;
  while (diff.includes('`'.repeat(numBackticks))) {
    numBackticks++;
  }
  const formattedDiff = `${'`'.repeat(numBackticks)}diff\n${diff}${'`'.repeat(numBackticks)}\n\n`;

  if (!dryRun) {
    // Security: Use atomic rename to prevent race conditions where symlinks
    // could be created between validation and write. Rename operations
    // replace the target file atomically and don't follow symlinks.
    const tempPath = `${filePath}.${randomBytes(16).toString('hex')}.tmp`;
    try {
      await fs.writeFile(tempPath, modifiedContent, 'utf-8');
      await fs.rename(tempPath, filePath);
    } catch (error) {
      try {
        await fs.unlink(tempPath);
      } catch {}
      throw error;
    }
  }

  return formattedDiff;
}

// Helper functions
function formatSize(bytes: number): string {
  const units = ['B', 'KB', 'MB', 'GB', 'TB'];
  if (bytes === 0) return '0 B';

  const i = Math.floor(Math.log(bytes) / Math.log(1024));
  if (i === 0) return `${bytes} ${units[i]}`;

  return `${(bytes / Math.pow(1024, i)).toFixed(2)} ${units[i]}`;
}

// Memory-efficient implementation to get the last N lines of a file
async function tailFile(filePath: string, numLines: number): Promise<string> {
  const CHUNK_SIZE = 1024; // Read 1KB at a time
  const stats = await fs.stat(filePath);
  const fileSize = stats.size;

  if (fileSize === 0) return '';

  // Open file for reading
  const fileHandle = await fs.open(filePath, 'r');
  try {
    const lines: string[] = [];
    let position = fileSize;
    let chunk = Buffer.alloc(CHUNK_SIZE);
    let linesFound = 0;
    let remainingText = '';

    // Read chunks from the end of the file until we have enough lines
    while (position > 0 && linesFound < numLines) {
      const size = Math.min(CHUNK_SIZE, position);
      position -= size;

      const { bytesRead } = await fileHandle.read(chunk, 0, size, position);
      if (!bytesRead) break;

      // Get the chunk as a string and prepend any remaining text from previous iteration
      const readData = chunk.slice(0, bytesRead).toString('utf-8');
      const chunkText = readData + remainingText;

      // Split by newlines and count
      const chunkLines = normalizeLineEndings(chunkText).split('\n');

      // If this isn't the end of the file, the first line is likely incomplete
      // Save it to prepend to the next chunk
      if (position > 0) {
        remainingText = chunkLines[0];
        chunkLines.shift(); // Remove the first (incomplete) line
      }

      // Add lines to our result (up to the number we need)
      for (let i = chunkLines.length - 1; i >= 0 && linesFound < numLines; i--) {
        lines.unshift(chunkLines[i]);
        linesFound++;
      }
    }

    return lines.join('\n');
  } finally {
    await fileHandle.close();
  }
}

// New function to get the first N lines of a file
async function headFile(filePath: string, numLines: number): Promise<string> {
  const fileHandle = await fs.open(filePath, 'r');
  try {
    const lines: string[] = [];
    let buffer = '';
    let bytesRead = 0;
    const chunk = Buffer.alloc(1024); // 1KB buffer

    // Read chunks and count lines until we have enough or reach EOF
    while (lines.length < numLines) {
      const result = await fileHandle.read(chunk, 0, chunk.length, bytesRead);
      if (result.bytesRead === 0) break; // End of file
      bytesRead += result.bytesRead;
      buffer += chunk.slice(0, result.bytesRead).toString('utf-8');

      const newLineIndex = buffer.lastIndexOf('\n');
      if (newLineIndex !== -1) {
        const completeLines = buffer.slice(0, newLineIndex).split('\n');
        buffer = buffer.slice(newLineIndex + 1);
        for (const line of completeLines) {
          lines.push(line);
          if (lines.length >= numLines) break;
        }
      }
    }

    // If there is leftover content and we still need lines, add it
    if (buffer.length > 0 && lines.length < numLines) {
      lines.push(buffer);
    }

    return lines.join('\n');
  } finally {
    await fileHandle.close();
  }
}

=======
>>>>>>> d381cf1f
// Reads a file as a stream of buffers, concatenates them, and then encodes
// the result to a Base64 string. This is a memory-efficient way to handle
// binary data from a stream before the final encoding.
async function readFileAsBase64Stream(filePath: string): Promise<string> {
  return new Promise((resolve, reject) => {
    const stream = createReadStream(filePath);
    const chunks: Buffer[] = [];
    stream.on('data', (chunk) => {
      chunks.push(chunk as Buffer);
    });
    stream.on('end', () => {
      const finalBuffer = Buffer.concat(chunks);
      resolve(finalBuffer.toString('base64'));
    });
    stream.on('error', (err) => reject(err));
  });
}

// Tool handlers
server.setRequestHandler(ListToolsRequestSchema, async () => {
  return {
    tools: [
      {
        name: "read_file",
        description: "Read the complete contents of a file as text. DEPRECATED: Use read_text_file instead.",
        inputSchema: zodToJsonSchema(ReadTextFileArgsSchema) as ToolInput,
      },
      {
        name: "read_text_file",
        description:
          "Read the complete contents of a file from the file system as text. " +
          "Handles various text encodings and provides detailed error messages " +
          "if the file cannot be read. Use this tool when you need to examine " +
          "the contents of a single file. Use the 'head' parameter to read only " +
          "the first N lines of a file, or the 'tail' parameter to read only " +
          "the last N lines of a file. Operates on the file as text regardless of extension. " +
          "Only works within allowed directories.",
        inputSchema: zodToJsonSchema(ReadTextFileArgsSchema) as ToolInput,
      },
      {
        name: "read_media_file",
        description:
          "Read an image or audio file. Returns the base64 encoded data and MIME type. " +
          "Only works within allowed directories.",
        inputSchema: zodToJsonSchema(ReadMediaFileArgsSchema) as ToolInput,
      },
      {
        name: "read_multiple_files",
        description:
          "Read the contents of multiple files simultaneously. This is more " +
          "efficient than reading files one by one when you need to analyze " +
          "or compare multiple files. Each file's content is returned with its " +
          "path as a reference. Failed reads for individual files won't stop " +
          "the entire operation. Only works within allowed directories.",
        inputSchema: zodToJsonSchema(ReadMultipleFilesArgsSchema) as ToolInput,
      },
      {
        name: "write_file",
        description:
          "Create a new file or completely overwrite an existing file with new content. " +
          "Use with caution as it will overwrite existing files without warning. " +
          "Handles text content with proper encoding. Only works within allowed directories.",
        inputSchema: zodToJsonSchema(WriteFileArgsSchema) as ToolInput,
      },
      {
        name: "edit_file",
        description:
          "Make line-based edits to a text file. Each edit replaces exact line sequences " +
          "with new content. Returns a git-style diff showing the changes made. " +
          "Only works within allowed directories.",
        inputSchema: zodToJsonSchema(EditFileArgsSchema) as ToolInput,
      },
      {
        name: "create_directory",
        description:
          "Create a new directory or ensure a directory exists. Can create multiple " +
          "nested directories in one operation. If the directory already exists, " +
          "this operation will succeed silently. Perfect for setting up directory " +
          "structures for projects or ensuring required paths exist. Only works within allowed directories.",
        inputSchema: zodToJsonSchema(CreateDirectoryArgsSchema) as ToolInput,
      },
      {
        name: "list_directory",
        description:
          "Get a detailed listing of all files and directories in a specified path. " +
          "Results clearly distinguish between files and directories with [FILE] and [DIR] " +
          "prefixes. This tool is essential for understanding directory structure and " +
          "finding specific files within a directory. Only works within allowed directories.",
        inputSchema: zodToJsonSchema(ListDirectoryArgsSchema) as ToolInput,
      },
      {
        name: "list_directory_with_sizes",
        description:
          "Get a detailed listing of all files and directories in a specified path, including sizes. " +
          "Results clearly distinguish between files and directories with [FILE] and [DIR] " +
          "prefixes. This tool is useful for understanding directory structure and " +
          "finding specific files within a directory. Only works within allowed directories.",
        inputSchema: zodToJsonSchema(ListDirectoryWithSizesArgsSchema) as ToolInput,
      },
      {
        name: "directory_tree",
        description:
            "Get a recursive tree view of files and directories as a JSON structure. " +
            "Each entry includes 'name', 'type' (file/directory), and 'children' for directories. " +
            "Files have no children array, while directories always have a children array (which may be empty). " +
            "The output is formatted with 2-space indentation for readability. Only works within allowed directories.",
        inputSchema: zodToJsonSchema(DirectoryTreeArgsSchema) as ToolInput,
      },
      {
        name: "move_file",
        description:
          "Move or rename files and directories. Can move files between directories " +
          "and rename them in a single operation. If the destination exists, the " +
          "operation will fail. Works across different directories and can be used " +
          "for simple renaming within the same directory. Both source and destination must be within allowed directories.",
        inputSchema: zodToJsonSchema(MoveFileArgsSchema) as ToolInput,
      },
      {
        name: "search_files",
        description:
          "Recursively search for files and directories matching a pattern. " +
          "The patterns should be glob-style patterns that match paths relative to the working directory. " +
          "Use pattern like '*.ext' to match files in current directory, and '**/*.ext' to match files in all subdirectories. " +
          "Returns full paths to all matching items. Great for finding files when you don't know their exact location. " +
          "Only searches within allowed directories.",
        inputSchema: zodToJsonSchema(SearchFilesArgsSchema) as ToolInput,
      },
      {
        name: "get_file_info",
        description:
          "Retrieve detailed metadata about a file or directory. Returns comprehensive " +
          "information including size, creation time, last modified time, permissions, " +
          "and type. This tool is perfect for understanding file characteristics " +
          "without reading the actual content. Only works within allowed directories.",
        inputSchema: zodToJsonSchema(GetFileInfoArgsSchema) as ToolInput,
      },
      {
        name: "list_allowed_directories",
        description:
          "Returns the list of directories that this server is allowed to access. " +
          "Subdirectories within these allowed directories are also accessible. " +
          "Use this to understand which directories and their nested paths are available " +
          "before trying to access files.",
        inputSchema: {
          type: "object",
          properties: {},
          required: [],
        },
      },
    ],
  };
});


server.setRequestHandler(CallToolRequestSchema, async (request) => {
  try {
    const { name, arguments: args } = request.params;

    switch (name) {
      case "read_file":
      case "read_text_file": {
        const parsed = ReadTextFileArgsSchema.safeParse(args);
        if (!parsed.success) {
          throw new Error(`Invalid arguments for read_text_file: ${parsed.error}`);
        }
        const validPath = await validatePath(parsed.data.path);

        if (parsed.data.head && parsed.data.tail) {
          throw new Error("Cannot specify both head and tail parameters simultaneously");
        }

        if (parsed.data.tail) {
          // Use memory-efficient tail implementation for large files
          const tailContent = await tailFile(validPath, parsed.data.tail);
          return {
            content: [{ type: "text", text: tailContent }],
          };
        }

        if (parsed.data.head) {
          // Use memory-efficient head implementation for large files
          const headContent = await headFile(validPath, parsed.data.head);
          return {
            content: [{ type: "text", text: headContent }],
          };
        }
        const content = await readFileContent(validPath);
        return {
          content: [{ type: "text", text: content }],
        };
      }

      case "read_media_file": {
        const parsed = ReadMediaFileArgsSchema.safeParse(args);
        if (!parsed.success) {
          throw new Error(`Invalid arguments for read_media_file: ${parsed.error}`);
        }
        const validPath = await validatePath(parsed.data.path);
        const extension = path.extname(validPath).toLowerCase();
        const mimeTypes: Record<string, string> = {
          ".png": "image/png",
          ".jpg": "image/jpeg",
          ".jpeg": "image/jpeg",
          ".gif": "image/gif",
          ".webp": "image/webp",
          ".bmp": "image/bmp",
          ".svg": "image/svg+xml",
          ".mp3": "audio/mpeg",
          ".wav": "audio/wav",
          ".ogg": "audio/ogg",
          ".flac": "audio/flac",
        };
        const mimeType = mimeTypes[extension] || "application/octet-stream";
        const data = await readFileAsBase64Stream(validPath);
        const type = mimeType.startsWith("image/")
          ? "image"
          : mimeType.startsWith("audio/")
            ? "audio"
            : "blob";
        return {
          content: [{ type, data, mimeType }],
        };
      }

      case "read_multiple_files": {
        const parsed = ReadMultipleFilesArgsSchema.safeParse(args);
        if (!parsed.success) {
          throw new Error(`Invalid arguments for read_multiple_files: ${parsed.error}`);
        }
        const results = await Promise.all(
          parsed.data.paths.map(async (filePath: string) => {
            try {
              const validPath = await validatePath(filePath);
              const content = await readFileContent(validPath);
              return `${filePath}:\n${content}\n`;
            } catch (error) {
              const errorMessage = error instanceof Error ? error.message : String(error);
              return `${filePath}: Error - ${errorMessage}`;
            }
          }),
        );
        return {
          content: [{ type: "text", text: results.join("\n---\n") }],
        };
      }

      case "write_file": {
        const parsed = WriteFileArgsSchema.safeParse(args);
        if (!parsed.success) {
          throw new Error(`Invalid arguments for write_file: ${parsed.error}`);
        }
        const validPath = await validatePath(parsed.data.path);
        await writeFileContent(validPath, parsed.data.content);
        return {
          content: [{ type: "text", text: `Successfully wrote to ${parsed.data.path}` }],
        };
      }

      case "edit_file": {
        const parsed = EditFileArgsSchema.safeParse(args);
        if (!parsed.success) {
          throw new Error(`Invalid arguments for edit_file: ${parsed.error}`);
        }
        const validPath = await validatePath(parsed.data.path);
        const result = await applyFileEdits(validPath, parsed.data.edits, parsed.data.dryRun);
        return {
          content: [{ type: "text", text: result }],
        };
      }

      case "create_directory": {
        const parsed = CreateDirectoryArgsSchema.safeParse(args);
        if (!parsed.success) {
          throw new Error(`Invalid arguments for create_directory: ${parsed.error}`);
        }
        const validPath = await validatePath(parsed.data.path);
        await fs.mkdir(validPath, { recursive: true });
        return {
          content: [{ type: "text", text: `Successfully created directory ${parsed.data.path}` }],
        };
      }

      case "list_directory": {
        const parsed = ListDirectoryArgsSchema.safeParse(args);
        if (!parsed.success) {
          throw new Error(`Invalid arguments for list_directory: ${parsed.error}`);
        }
        const validPath = await validatePath(parsed.data.path);
        const entries = await fs.readdir(validPath, { withFileTypes: true });
        const formatted = entries
          .map((entry) => `${entry.isDirectory() ? "[DIR]" : "[FILE]"} ${entry.name}`)
          .join("\n");
        return {
          content: [{ type: "text", text: formatted }],
        };
      }

      case "list_directory_with_sizes": {
        const parsed = ListDirectoryWithSizesArgsSchema.safeParse(args);
        if (!parsed.success) {
          throw new Error(`Invalid arguments for list_directory_with_sizes: ${parsed.error}`);
        }
        const validPath = await validatePath(parsed.data.path);
        const entries = await fs.readdir(validPath, { withFileTypes: true });

        // Get detailed information for each entry
        const detailedEntries = await Promise.all(
          entries.map(async (entry) => {
            const entryPath = path.join(validPath, entry.name);
            try {
              const stats = await fs.stat(entryPath);
              return {
                name: entry.name,
                isDirectory: entry.isDirectory(),
                size: stats.size,
                mtime: stats.mtime
              };
            } catch (error) {
              return {
                name: entry.name,
                isDirectory: entry.isDirectory(),
                size: 0,
                mtime: new Date(0)
              };
            }
          })
        );

        // Sort entries based on sortBy parameter
        const sortedEntries = [...detailedEntries].sort((a, b) => {
          if (parsed.data.sortBy === 'size') {
            return b.size - a.size; // Descending by size
          }
          // Default sort by name
          return a.name.localeCompare(b.name);
        });

        // Format the output
        const formattedEntries = sortedEntries.map(entry =>
          `${entry.isDirectory ? "[DIR]" : "[FILE]"} ${entry.name.padEnd(30)} ${
            entry.isDirectory ? "" : formatSize(entry.size).padStart(10)
          }`
        );

        // Add summary
        const totalFiles = detailedEntries.filter(e => !e.isDirectory).length;
        const totalDirs = detailedEntries.filter(e => e.isDirectory).length;
        const totalSize = detailedEntries.reduce((sum, entry) => sum + (entry.isDirectory ? 0 : entry.size), 0);

        const summary = [
          "",
          `Total: ${totalFiles} files, ${totalDirs} directories`,
          `Combined size: ${formatSize(totalSize)}`
        ];

        return {
          content: [{
            type: "text",
            text: [...formattedEntries, ...summary].join("\n")
          }],
        };
      }

      case "directory_tree": {
        const parsed = DirectoryTreeArgsSchema.safeParse(args);
        if (!parsed.success) {
          throw new Error(`Invalid arguments for directory_tree: ${parsed.error}`);
        }

        interface TreeEntry {
            name: string;
            type: 'file' | 'directory';
            children?: TreeEntry[];
        }
        const rootPath = parsed.data.path;

        async function buildTree(currentPath: string, excludePatterns: string[] = []): Promise<TreeEntry[]> {
            const validPath = await validatePath(currentPath);
            const entries = await fs.readdir(validPath, {withFileTypes: true});
            const result: TreeEntry[] = [];

            for (const entry of entries) {
                const relativePath = path.relative(rootPath, path.join(currentPath, entry.name));
                const shouldExclude = excludePatterns.some(pattern => {
                    if (pattern.includes('*')) {
                        return minimatch(relativePath, pattern, {dot: true});
                    }
                    // For files: match exact name or as part of path
                    // For directories: match as directory path
                    return minimatch(relativePath, pattern, {dot: true}) ||
                           minimatch(relativePath, `**/${pattern}`, {dot: true}) ||
                           minimatch(relativePath, `**/${pattern}/**`, {dot: true});
                });
                if (shouldExclude)
                    continue;

                const entryData: TreeEntry = {
                    name: entry.name,
                    type: entry.isDirectory() ? 'directory' : 'file'
                };

                if (entry.isDirectory()) {
                    const subPath = path.join(currentPath, entry.name);
                    entryData.children = await buildTree(subPath, excludePatterns);
                }

                result.push(entryData);
            }

            return result;
        }

        const treeData = await buildTree(rootPath, parsed.data.excludePatterns);
        return {
            content: [{
                type: "text",
                text: JSON.stringify(treeData, null, 2)
            }],
        };
      }

      case "move_file": {
        const parsed = MoveFileArgsSchema.safeParse(args);
        if (!parsed.success) {
          throw new Error(`Invalid arguments for move_file: ${parsed.error}`);
        }
        const validSourcePath = await validatePath(parsed.data.source);
        const validDestPath = await validatePath(parsed.data.destination);
        await fs.rename(validSourcePath, validDestPath);
        return {
          content: [{ type: "text", text: `Successfully moved ${parsed.data.source} to ${parsed.data.destination}` }],
        };
      }

      case "search_files": {
        const parsed = SearchFilesArgsSchema.safeParse(args);
        if (!parsed.success) {
          throw new Error(`Invalid arguments for search_files: ${parsed.error}`);
        }
        const validPath = await validatePath(parsed.data.path);
        const results = await searchFilesWithValidation(validPath, parsed.data.pattern, allowedDirectories, { excludePatterns: parsed.data.excludePatterns });
        return {
          content: [{ type: "text", text: results.length > 0 ? results.join("\n") : "No matches found" }],
        };
      }

      case "get_file_info": {
        const parsed = GetFileInfoArgsSchema.safeParse(args);
        if (!parsed.success) {
          throw new Error(`Invalid arguments for get_file_info: ${parsed.error}`);
        }
        const validPath = await validatePath(parsed.data.path);
        const info = await getFileStats(validPath);
        return {
          content: [{ type: "text", text: Object.entries(info)
            .map(([key, value]) => `${key}: ${value}`)
            .join("\n") }],
        };
      }

      case "list_allowed_directories": {
        return {
          content: [{
            type: "text",
            text: `Allowed directories:\n${allowedDirectories.join('\n')}`
          }],
        };
      }

      default:
        throw new Error(`Unknown tool: ${name}`);
    }
  } catch (error) {
    const errorMessage = error instanceof Error ? error.message : String(error);
    return {
      content: [{ type: "text", text: `Error: ${errorMessage}` }],
      isError: true,
    };
  }
});

// Updates allowed directories based on MCP client roots
async function updateAllowedDirectoriesFromRoots(requestedRoots: Root[]) {
  const validatedRootDirs = await getValidRootDirectories(requestedRoots);
  if (validatedRootDirs.length > 0) {
    allowedDirectories = [...validatedRootDirs];
    setAllowedDirectories(allowedDirectories); // Update the global state in lib.ts
    console.error(`Updated allowed directories from MCP roots: ${validatedRootDirs.length} valid directories`);
  } else {
    console.error("No valid root directories provided by client");
  }
}

// Handles dynamic roots updates during runtime, when client sends "roots/list_changed" notification, server fetches the updated roots and replaces all allowed directories with the new roots.
server.setNotificationHandler(RootsListChangedNotificationSchema, async () => {
  try {
    // Request the updated roots list from the client
    const response = await server.listRoots();
    if (response && 'roots' in response) {
      await updateAllowedDirectoriesFromRoots(response.roots);
    }
  } catch (error) {
    console.error("Failed to request roots from client:", error instanceof Error ? error.message : String(error));
  }
});

// Handles post-initialization setup, specifically checking for and fetching MCP roots.
server.oninitialized = async () => {
  const clientCapabilities = server.getClientCapabilities();

  if (clientCapabilities?.roots) {
    try {
      const response = await server.listRoots();
      if (response && 'roots' in response) {
        await updateAllowedDirectoriesFromRoots(response.roots);
      } else {
        console.error("Client returned no roots set, keeping current settings");
      }
    } catch (error) {
      console.error("Failed to request initial roots from client:", error instanceof Error ? error.message : String(error));
    }
  } else {
    if (allowedDirectories.length > 0) {
      console.error("Client does not support MCP Roots, using allowed directories set from server args:", allowedDirectories);
    }else{
      throw new Error(`Server cannot operate: No allowed directories available. Server was started without command-line directories and client either does not support MCP roots protocol or provided empty roots. Please either: 1) Start server with directory arguments, or 2) Use a client that supports MCP roots protocol and provides valid root directories.`);
    }
  }
};

// Start server
async function runServer() {
  const transport = new StdioServerTransport();
  await server.connect(transport);
  console.error("Secure MCP Filesystem Server running on stdio");
  if (allowedDirectories.length === 0) {
    console.error("Started without allowed directories - waiting for client to provide roots via MCP protocol");
  }
}

runServer().catch((error) => {
  console.error("Fatal error running server:", error);
  process.exit(1);
});<|MERGE_RESOLUTION|>--- conflicted
+++ resolved
@@ -156,280 +156,6 @@
   },
 );
 
-<<<<<<< HEAD
-// Tool implementations
-async function getFileStats(filePath: string): Promise<FileInfo> {
-  const stats = await fs.stat(filePath);
-  return {
-    size: stats.size,
-    created: stats.birthtime,
-    modified: stats.mtime,
-    accessed: stats.atime,
-    isDirectory: stats.isDirectory(),
-    isFile: stats.isFile(),
-    permissions: stats.mode.toString(8).slice(-3),
-  };
-}
-
-async function searchFiles(
-  rootPath: string,
-  pattern: string,
-  excludePatterns: string[] = []
-): Promise<string[]> {
-  const results: string[] = [];
-
-  async function search(currentPath: string) {
-    const entries = await fs.readdir(currentPath, { withFileTypes: true });
-
-    for (const entry of entries) {
-      const fullPath = path.join(currentPath, entry.name);
-
-      try {
-        // Validate each path before processing
-        await validatePath(fullPath);
-
-        // Check if path matches any exclude pattern
-        const relativePath = path.relative(rootPath, fullPath);
-        const shouldExclude = excludePatterns.some(pattern =>
-          minimatch(relativePath, pattern, { dot: true })
-        );
-
-        if (shouldExclude) {
-          continue;
-        }
-
-        // Use glob matching for the search pattern as well
-        if (minimatch(relativePath, pattern, { dot: true })) {
-          results.push(fullPath);
-        }
-
-        if (entry.isDirectory()) {
-          await search(fullPath);
-        }
-      } catch (error) {
-        // Skip invalid paths during search
-        continue;
-      }
-    }
-  }
-
-  await search(rootPath);
-  return results;
-}
-
-// file editing and diffing utilities
-function normalizeLineEndings(text: string): string {
-  return text.replace(/\r\n/g, '\n');
-}
-
-function createUnifiedDiff(originalContent: string, newContent: string, filepath: string = 'file'): string {
-  // Ensure consistent line endings for diff
-  const normalizedOriginal = normalizeLineEndings(originalContent);
-  const normalizedNew = normalizeLineEndings(newContent);
-
-  return createTwoFilesPatch(
-    filepath,
-    filepath,
-    normalizedOriginal,
-    normalizedNew,
-    'original',
-    'modified'
-  );
-}
-
-async function applyFileEdits(
-  filePath: string,
-  edits: Array<{oldText: string, newText: string}>,
-  dryRun = false
-): Promise<string> {
-  // Read file content and normalize line endings
-  const content = normalizeLineEndings(await fs.readFile(filePath, 'utf-8'));
-
-  // Apply edits sequentially
-  let modifiedContent = content;
-  for (const edit of edits) {
-    const normalizedOld = normalizeLineEndings(edit.oldText);
-    const normalizedNew = normalizeLineEndings(edit.newText);
-
-    // If exact match exists, use it
-    if (modifiedContent.includes(normalizedOld)) {
-      modifiedContent = modifiedContent.replace(normalizedOld, normalizedNew);
-      continue;
-    }
-
-    // Otherwise, try line-by-line matching with flexibility for whitespace
-    const oldLines = normalizedOld.split('\n');
-    const contentLines = modifiedContent.split('\n');
-    let matchFound = false;
-
-    for (let i = 0; i <= contentLines.length - oldLines.length; i++) {
-      const potentialMatch = contentLines.slice(i, i + oldLines.length);
-
-      // Compare lines with normalized whitespace
-      const isMatch = oldLines.every((oldLine, j) => {
-        const contentLine = potentialMatch[j];
-        return oldLine.trim() === contentLine.trim();
-      });
-
-      if (isMatch) {
-        // Preserve original indentation of first line
-        const originalIndent = contentLines[i].match(/^\s*/)?.[0] || '';
-        const newLines = normalizedNew.split('\n').map((line, j) => {
-          if (j === 0) return originalIndent + line.trimStart();
-          // For subsequent lines, try to preserve relative indentation
-          const oldIndent = oldLines[j]?.match(/^\s*/)?.[0] || '';
-          const newIndent = line.match(/^\s*/)?.[0] || '';
-          if (oldIndent && newIndent) {
-            const relativeIndent = newIndent.length - oldIndent.length;
-            return originalIndent + ' '.repeat(Math.max(0, relativeIndent)) + line.trimStart();
-          }
-          return line;
-        });
-
-        contentLines.splice(i, oldLines.length, ...newLines);
-        modifiedContent = contentLines.join('\n');
-        matchFound = true;
-        break;
-      }
-    }
-
-    if (!matchFound) {
-      throw new Error(`Could not find exact match for edit:\n${edit.oldText}`);
-    }
-  }
-
-  // Create unified diff
-  const diff = createUnifiedDiff(content, modifiedContent, filePath);
-
-  // Format diff with appropriate number of backticks
-  let numBackticks = 3;
-  while (diff.includes('`'.repeat(numBackticks))) {
-    numBackticks++;
-  }
-  const formattedDiff = `${'`'.repeat(numBackticks)}diff\n${diff}${'`'.repeat(numBackticks)}\n\n`;
-
-  if (!dryRun) {
-    // Security: Use atomic rename to prevent race conditions where symlinks
-    // could be created between validation and write. Rename operations
-    // replace the target file atomically and don't follow symlinks.
-    const tempPath = `${filePath}.${randomBytes(16).toString('hex')}.tmp`;
-    try {
-      await fs.writeFile(tempPath, modifiedContent, 'utf-8');
-      await fs.rename(tempPath, filePath);
-    } catch (error) {
-      try {
-        await fs.unlink(tempPath);
-      } catch {}
-      throw error;
-    }
-  }
-
-  return formattedDiff;
-}
-
-// Helper functions
-function formatSize(bytes: number): string {
-  const units = ['B', 'KB', 'MB', 'GB', 'TB'];
-  if (bytes === 0) return '0 B';
-
-  const i = Math.floor(Math.log(bytes) / Math.log(1024));
-  if (i === 0) return `${bytes} ${units[i]}`;
-
-  return `${(bytes / Math.pow(1024, i)).toFixed(2)} ${units[i]}`;
-}
-
-// Memory-efficient implementation to get the last N lines of a file
-async function tailFile(filePath: string, numLines: number): Promise<string> {
-  const CHUNK_SIZE = 1024; // Read 1KB at a time
-  const stats = await fs.stat(filePath);
-  const fileSize = stats.size;
-
-  if (fileSize === 0) return '';
-
-  // Open file for reading
-  const fileHandle = await fs.open(filePath, 'r');
-  try {
-    const lines: string[] = [];
-    let position = fileSize;
-    let chunk = Buffer.alloc(CHUNK_SIZE);
-    let linesFound = 0;
-    let remainingText = '';
-
-    // Read chunks from the end of the file until we have enough lines
-    while (position > 0 && linesFound < numLines) {
-      const size = Math.min(CHUNK_SIZE, position);
-      position -= size;
-
-      const { bytesRead } = await fileHandle.read(chunk, 0, size, position);
-      if (!bytesRead) break;
-
-      // Get the chunk as a string and prepend any remaining text from previous iteration
-      const readData = chunk.slice(0, bytesRead).toString('utf-8');
-      const chunkText = readData + remainingText;
-
-      // Split by newlines and count
-      const chunkLines = normalizeLineEndings(chunkText).split('\n');
-
-      // If this isn't the end of the file, the first line is likely incomplete
-      // Save it to prepend to the next chunk
-      if (position > 0) {
-        remainingText = chunkLines[0];
-        chunkLines.shift(); // Remove the first (incomplete) line
-      }
-
-      // Add lines to our result (up to the number we need)
-      for (let i = chunkLines.length - 1; i >= 0 && linesFound < numLines; i--) {
-        lines.unshift(chunkLines[i]);
-        linesFound++;
-      }
-    }
-
-    return lines.join('\n');
-  } finally {
-    await fileHandle.close();
-  }
-}
-
-// New function to get the first N lines of a file
-async function headFile(filePath: string, numLines: number): Promise<string> {
-  const fileHandle = await fs.open(filePath, 'r');
-  try {
-    const lines: string[] = [];
-    let buffer = '';
-    let bytesRead = 0;
-    const chunk = Buffer.alloc(1024); // 1KB buffer
-
-    // Read chunks and count lines until we have enough or reach EOF
-    while (lines.length < numLines) {
-      const result = await fileHandle.read(chunk, 0, chunk.length, bytesRead);
-      if (result.bytesRead === 0) break; // End of file
-      bytesRead += result.bytesRead;
-      buffer += chunk.slice(0, result.bytesRead).toString('utf-8');
-
-      const newLineIndex = buffer.lastIndexOf('\n');
-      if (newLineIndex !== -1) {
-        const completeLines = buffer.slice(0, newLineIndex).split('\n');
-        buffer = buffer.slice(newLineIndex + 1);
-        for (const line of completeLines) {
-          lines.push(line);
-          if (lines.length >= numLines) break;
-        }
-      }
-    }
-
-    // If there is leftover content and we still need lines, add it
-    if (buffer.length > 0 && lines.length < numLines) {
-      lines.push(buffer);
-    }
-
-    return lines.join('\n');
-  } finally {
-    await fileHandle.close();
-  }
-}
-
-=======
->>>>>>> d381cf1f
 // Reads a file as a stream of buffers, concatenates them, and then encodes
 // the result to a Base64 string. This is a memory-efficient way to handle
 // binary data from a stream before the final encoding.
