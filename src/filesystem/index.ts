--- conflicted
+++ resolved
@@ -22,7 +22,15 @@
 
 // Command line argument parsing
 const args = process.argv.slice(2);
-<<<<<<< HEAD
+
+if (args.length === 0) {
+  console.error("Usage: mcp-server-filesystem [allowed-directory] [additional-directories...]");
+  console.error("Note: Allowed directories can be provided via:");
+  console.error("  1. Command-line arguments (shown above)");
+  console.error("  2. MCP roots protocol (if client supports it)");
+  console.error("At least one directory must be provided by EITHER method for the server to operate.");
+
+}
 
 // Support: mcp-server-filesystem <allowed-directory> [additional-directories...] [--ignore-write <pattern1> <pattern2> ...]
 let allowedDirs: string[] = [];
@@ -39,15 +47,9 @@
 if (allowedDirs.length === 0) {
   console.error("Usage: mcp-server-filesystem <allowed-directory> [additional-directories...] [--ignore-write <pattern1> <pattern2> ...]");
   process.exit(1);
-=======
-if (args.length === 0) {
-  console.error("Usage: mcp-server-filesystem [allowed-directory] [additional-directories...]");
-  console.error("Note: Allowed directories can be provided via:");
-  console.error("  1. Command-line arguments (shown above)");
-  console.error("  2. MCP roots protocol (if client supports it)");
-  console.error("At least one directory must be provided by EITHER method for the server to operate.");
->>>>>>> e8aadc9a
-}
+}
+
+
 
 // Normalize all paths consistently
 function normalizePath(p: string): string {
@@ -61,11 +63,6 @@
   return filepath;
 }
 
-<<<<<<< HEAD
-// Store allowed directories in normalized form
-const allowedDirectories = allowedDirs.map(dir =>
-  normalizePath(path.resolve(expandHome(dir)))
-=======
 // Store allowed directories in normalized and resolved form
 let allowedDirectories = await Promise.all(
   args.map(async (dir) => {
@@ -81,7 +78,7 @@
       return normalizePath(absolute);
     }
   })
->>>>>>> e8aadc9a
+
 );
 
 // Validate that all directories exist and are accessible
@@ -683,54 +680,51 @@
           throw new Error(`Invalid arguments for write_file: ${parsed.error}`);
         }
         const validPath = await validatePath(parsed.data.path);
-<<<<<<< HEAD
+
         // Prevent writing to files matching ignoreWritePatterns
         const baseName = path.basename(validPath);
         const shouldIgnore = ignoreWritePatterns.some(pattern => {
-          // Simple glob-like match: support *.env, .env, .env.*, etc.
-          if (pattern.includes('*')) {
-            // Convert pattern to regex
+        // Simple glob-like match: support *.env, .env, .env.*, etc.
+        if (pattern.includes('*')) {
+           // Convert pattern to regex
             const regex = new RegExp('^' + pattern.replace(/\./g, '\\.').replace(/\*/g, '.*') + '$');
             return regex.test(baseName);
+        }
+        return baseName === pattern;
+        }) ;
+        if (shouldIgnore) {
+           throw new Error(`Write operation to file '${baseName}' is not allowed by server policy (matched ignore pattern).`);
+        }
+
+       try {
+        // Security: 'wx' flag ensures exclusive creation - fails if file/symlink exists,
+        // preventing writes through pre-existing symlinks
+        await fs.writeFile(validPath, parsed.data.content, { encoding: "utf-8", flag: 'wx' });
+      } catch (error) {
+           if ((error as NodeJS.ErrnoException).code === 'EEXIST') {
+              // Security: Use atomic rename to prevent race conditions where symlinks
+              // could be created between validation and write. Rename operations
+              // replace the target file atomically and don't follow symlinks.
+              const tempPath = `${validPath}.${randomBytes(16).toString('hex')}.tmp`;
+              try {
+                await fs.writeFile(tempPath, parsed.data.content, 'utf-8');
+                await fs.rename(tempPath, validPath);
+              } catch (renameError) {
+                try {
+                  await fs.unlink(tempPath);
+                } catch {}
+                throw renameError;
+              }
+            } else {
+              throw error;
+            }
           }
-          return baseName === pattern;
-        });
-        if (shouldIgnore) {
-          throw new Error(`Write operation to file '${baseName}' is not allowed by server policy (matched ignore pattern).`);
-        }
-        await fs.writeFile(validPath, parsed.data.content, "utf-8");
-=======
-
-        try {
-          // Security: 'wx' flag ensures exclusive creation - fails if file/symlink exists,
-          // preventing writes through pre-existing symlinks
-          await fs.writeFile(validPath, parsed.data.content, { encoding: "utf-8", flag: 'wx' });
-        } catch (error) {
-          if ((error as NodeJS.ErrnoException).code === 'EEXIST') {
-            // Security: Use atomic rename to prevent race conditions where symlinks
-            // could be created between validation and write. Rename operations
-            // replace the target file atomically and don't follow symlinks.
-            const tempPath = `${validPath}.${randomBytes(16).toString('hex')}.tmp`;
-            try {
-              await fs.writeFile(tempPath, parsed.data.content, 'utf-8');
-              await fs.rename(tempPath, validPath);
-            } catch (renameError) {
-              try {
-                await fs.unlink(tempPath);
-              } catch {}
-              throw renameError;
-            }
-          } else {
-            throw error;
-          }
-        }
-
->>>>>>> e8aadc9a
-        return {
-          content: [{ type: "text", text: `Successfully wrote to ${parsed.data.path}` }],
-        };
-      }
-
+
+          return {
+            content: [{ type: "text", text: `Successfully wrote to ${parsed.data.path}` }],
+          };
+      }  
+       
       case "edit_file": {
         const parsed = EditFileArgsSchema.safeParse(args);
         if (!parsed.success) {
