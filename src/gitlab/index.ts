#!/usr/bin/env node

import { Server } from "@modelcontextprotocol/sdk/server/index.js";
import { StdioServerTransport } from "@modelcontextprotocol/sdk/server/stdio.js";
import {
  CallToolRequestSchema,
  ListToolsRequestSchema,
} from "@modelcontextprotocol/sdk/types.js";
import fetch from "node-fetch";
import { z } from 'zod';
import { zodToJsonSchema } from 'zod-to-json-schema';
import {
  GitLabForkSchema,
  GitLabReferenceSchema,
  GitLabRepositorySchema,
  GitLabIssueSchema,
  GitLabMergeRequestSchema,
  GitLabContentSchema,
  GitLabCreateUpdateFileResponseSchema,
  GitLabSearchResponseSchema,
  GitLabTreeSchema,
  GitLabCommitSchema,
  GitLabNoteSchema,
  GitLabMergeRequestChangesSchema,
  GitLabMergeRequestVersionSchema,
  GitLabMergeRequestVersionDetailSchema,
  CreateRepositoryOptionsSchema,
  CreateIssueOptionsSchema,
  CreateMergeRequestOptionsSchema,
  CreateBranchOptionsSchema,
  CreateOrUpdateFileSchema,
  SearchRepositoriesSchema,
  CreateRepositorySchema,
  GetFileContentsSchema,
  PushFilesSchema,
  CreateIssueSchema,
  CreateMergeRequestSchema,
  CreateMergeRequestCommentSchema,
  GetMergeRequestChangesSchema,
  ForkRepositorySchema,
  CreateBranchSchema,
  GetProjectIdFromMrUrlInputSchema,
  GetProjectIdFromMrUrlOutputSchema,
  CreateMergeRequestDiffThreadSchema,
  type GitLabFork,
  type GitLabReference,
  type GitLabRepository,
  type GitLabIssue,
  type GitLabMergeRequest,
  type GitLabContent,
  type GitLabCreateUpdateFileResponse,
  type GitLabSearchResponse,
  type GitLabTree,
  type GitLabCommit,
  type GitLabNote,
  type GitLabMergeRequestChanges,
  type GitLabMergeRequestVersion,
  type GitLabMergeRequestVersionDetail,
  type FileOperation,
  type GetProjectIdFromMrUrlInput,
  type GetProjectIdFromMrUrlOutput,
  type CreateMergeRequestDiffThreadInput,
} from './schemas.js';

const server = new Server({
  name: "gitlab-mcp-server",
  version: "0.5.1",
}, {
  capabilities: {
    tools: {}
  }
});

const GITLAB_PERSONAL_ACCESS_TOKEN = process.env.GITLAB_PERSONAL_ACCESS_TOKEN;
const GITLAB_API_URL = process.env.GITLAB_API_URL || 'https://gitlab.com/api/v4';

if (!GITLAB_PERSONAL_ACCESS_TOKEN) {
  console.error("GITLAB_PERSONAL_ACCESS_TOKEN environment variable is not set");
  process.exit(1);
}

async function forkProject(
  projectId: string,
  namespace?: string
): Promise<GitLabFork> {
  const url = `${GITLAB_API_URL}/projects/${encodeURIComponent(projectId)}/fork`;
  const queryParams = namespace ? `?namespace=${encodeURIComponent(namespace)}` : '';

  const response = await fetch(url + queryParams, {
    method: "POST",
    headers: {
      "Authorization": `Bearer ${GITLAB_PERSONAL_ACCESS_TOKEN}`,
      "Content-Type": "application/json"
    }
  });

  if (!response.ok) {
    throw new Error(`GitLab API error: ${response.statusText}`);
  }

  return GitLabForkSchema.parse(await response.json());
}

async function createBranch(
  projectId: string,
  options: z.infer<typeof CreateBranchOptionsSchema>
): Promise<GitLabReference> {
  const response = await fetch(
    `${GITLAB_API_URL}/projects/${encodeURIComponent(projectId)}/repository/branches`,
    {
      method: "POST",
      headers: {
        "Authorization": `Bearer ${GITLAB_PERSONAL_ACCESS_TOKEN}`,
        "Content-Type": "application/json"
      },
      body: JSON.stringify({
        branch: options.name,
        ref: options.ref
      })
    }
  );

  if (!response.ok) {
    throw new Error(`GitLab API error: ${response.statusText}`);
  }

  return GitLabReferenceSchema.parse(await response.json());
}

async function getDefaultBranchRef(projectId: string): Promise<string> {
  const response = await fetch(
    `${GITLAB_API_URL}/projects/${encodeURIComponent(projectId)}`,
    {
      headers: {
        "Authorization": `Bearer ${GITLAB_PERSONAL_ACCESS_TOKEN}`
      }
    }
  );

  if (!response.ok) {
    throw new Error(`GitLab API error: ${response.statusText}`);
  }

  const project = GitLabRepositorySchema.parse(await response.json());
  return project.default_branch;
}

async function getFileContents(
  projectId: string,
  filePath: string,
  ref?: string
): Promise<GitLabContent> {
  const encodedPath = encodeURIComponent(filePath);
  let url = `${GITLAB_API_URL}/projects/${encodeURIComponent(projectId)}/repository/files/${encodedPath}`;
  if (ref) {
    url += `?ref=${encodeURIComponent(ref)}`;
  }

  const response = await fetch(url, {
    headers: {
      "Authorization": `Bearer ${GITLAB_PERSONAL_ACCESS_TOKEN}`
    }
  });

  if (!response.ok) {
    throw new Error(`GitLab API error: ${response.statusText}`);
  }

  const data = GitLabContentSchema.parse(await response.json());

  if (!Array.isArray(data) && data.content) {
    data.content = Buffer.from(data.content, 'base64').toString('utf8');
  }

  return data;
}

async function createIssue(
  projectId: string,
  options: z.infer<typeof CreateIssueOptionsSchema>
): Promise<GitLabIssue> {
  const response = await fetch(
    `${GITLAB_API_URL}/projects/${encodeURIComponent(projectId)}/issues`,
    {
      method: "POST",
      headers: {
        "Authorization": `Bearer ${GITLAB_PERSONAL_ACCESS_TOKEN}`,
        "Content-Type": "application/json"
      },
      body: JSON.stringify({
        title: options.title,
        description: options.description,
        assignee_ids: options.assignee_ids,
        milestone_id: options.milestone_id,
        labels: options.labels?.join(',')
      })
    }
  );

  if (!response.ok) {
    throw new Error(`GitLab API error: ${response.statusText}`);
  }

  return GitLabIssueSchema.parse(await response.json());
}

async function createMergeRequest(
  projectId: string,
  options: z.infer<typeof CreateMergeRequestOptionsSchema>
): Promise<GitLabMergeRequest> {
  const response = await fetch(
    `${GITLAB_API_URL}/projects/${encodeURIComponent(projectId)}/merge_requests`,
    {
      method: "POST",
      headers: {
        "Authorization": `Bearer ${GITLAB_PERSONAL_ACCESS_TOKEN}`,
        "Content-Type": "application/json"
      },
      body: JSON.stringify({
        title: options.title,
        description: options.description,
        source_branch: options.source_branch,
        target_branch: options.target_branch,
        allow_collaboration: options.allow_collaboration,
        draft: options.draft
      })
    }
  );

  if (!response.ok) {
    throw new Error(`GitLab API error: ${response.statusText}`);
  }

  return GitLabMergeRequestSchema.parse(await response.json());
}

async function createMergeRequestComment(
  projectId: string,
  mergeRequestIid: number,
  body: string,
  createdAt?: string
): Promise<GitLabNote> {
  const url = `${GITLAB_API_URL}/projects/${encodeURIComponent(projectId)}/merge_requests/${mergeRequestIid}/notes`;

  const requestBody: Record<string, any> = { body };
  if (createdAt) {
    requestBody.created_at = createdAt;
  }

  const response = await fetch(url, {
    method: "POST",
    headers: {
      "Authorization": `Bearer ${GITLAB_PERSONAL_ACCESS_TOKEN}`,
      "Content-Type": "application/json"
    },
    body: JSON.stringify(requestBody)
  });

  if (!response.ok) {
    throw new Error(`GitLab API error: ${response.statusText}`);
  }

  return GitLabNoteSchema.parse(await response.json());
}

async function getMergeRequestVersions(
  projectId: string,
  mergeRequestIid: number
): Promise<GitLabMergeRequestVersion[]> {
  const url = `${GITLAB_API_URL}/projects/${encodeURIComponent(projectId)}/merge_requests/${mergeRequestIid}/versions`;

  const response = await fetch(url, {
    method: "GET",
    headers: {
      "Authorization": `Bearer ${GITLAB_PERSONAL_ACCESS_TOKEN}`,
      "Content-Type": "application/json"
    }
  });

  if (!response.ok) {
    throw new Error(`GitLab API error: ${response.statusText}`);
  }

  return z.array(GitLabMergeRequestVersionSchema).parse(await response.json());
}

async function getMergeRequestVersionDetail(
  projectId: string,
  mergeRequestIid: number,
  versionId: number
): Promise<GitLabMergeRequestVersionDetail> {
  const url = `${GITLAB_API_URL}/projects/${encodeURIComponent(projectId)}/merge_requests/${mergeRequestIid}/versions/${versionId}`;

  const response = await fetch(url, {
    method: "GET",
    headers: {
      "Authorization": `Bearer ${GITLAB_PERSONAL_ACCESS_TOKEN}`,
      "Content-Type": "application/json"
    }
  });

  if (!response.ok) {
    throw new Error(`GitLab API error: ${response.statusText}`);
  }

  return GitLabMergeRequestVersionDetailSchema.parse(await response.json());
}

async function getMergeRequestChanges(
  projectId: string,
  mergeRequestIid: number
): Promise<GitLabMergeRequestChanges> {
  try {
    // 首先获取合并请求的版本列表
    const versions = await getMergeRequestVersions(projectId, mergeRequestIid);

    if (versions.length === 0) {
      throw new Error(`No versions found for merge request ${mergeRequestIid}`);
    }

    // 获取最新版本的详细信息
    const latestVersion = versions[0]; // 版本按时间降序排列，第一个是最新的
    const versionDetail = await getMergeRequestVersionDetail(projectId, mergeRequestIid, latestVersion.id);

    // 构建返回结果
    const changes = versionDetail.diffs || [];

    return {
      changes
    };
  } catch (error) {
    // 如果上述方法失败，回退到直接获取变更的方法
    console.error("Error getting merge request changes using versions API:", error);
    console.log("Falling back to direct changes API...");

    const url = `${GITLAB_API_URL}/projects/${encodeURIComponent(projectId)}/merge_requests/${mergeRequestIid}/changes`;

    const response = await fetch(url, {
      method: "GET",
      headers: {
        "Authorization": `Bearer ${GITLAB_PERSONAL_ACCESS_TOKEN}`,
        "Content-Type": "application/json"
      }
    });

    if (!response.ok) {
      throw new Error(`GitLab API error: ${response.statusText}`);
    }

    return GitLabMergeRequestChangesSchema.parse(await response.json());
  }
}

async function createOrUpdateFile(
  projectId: string,
  filePath: string,
  content: string,
  commitMessage: string,
  branch: string,
  previousPath?: string
): Promise<GitLabCreateUpdateFileResponse> {
  const encodedPath = encodeURIComponent(filePath);
  const url = `${GITLAB_API_URL}/projects/${encodeURIComponent(projectId)}/repository/files/${encodedPath}`;

  const body = {
    branch,
    content,
    commit_message: commitMessage,
    ...(previousPath ? { previous_path: previousPath } : {})
  };

  // Check if file exists
  let method = "POST";
  try {
    await getFileContents(projectId, filePath, branch);
    method = "PUT";
  } catch (error) {
    // File doesn't exist, use POST
  }

  const response = await fetch(url, {
    method,
    headers: {
      "Authorization": `Bearer ${GITLAB_PERSONAL_ACCESS_TOKEN}`,
      "Content-Type": "application/json"
    },
    body: JSON.stringify(body)
  });

  if (!response.ok) {
    throw new Error(`GitLab API error: ${response.statusText}`);
  }

  return GitLabCreateUpdateFileResponseSchema.parse(await response.json());
}

async function createTree(
  projectId: string,
  files: FileOperation[],
  ref?: string
): Promise<GitLabTree> {
  const response = await fetch(
    `${GITLAB_API_URL}/projects/${encodeURIComponent(projectId)}/repository/tree`,
    {
      method: "POST",
      headers: {
        "Authorization": `Bearer ${GITLAB_PERSONAL_ACCESS_TOKEN}`,
        "Content-Type": "application/json"
      },
      body: JSON.stringify({
        files: files.map(file => ({
          file_path: file.path,
          content: file.content
        })),
        ...(ref ? { ref } : {})
      })
    }
  );

  if (!response.ok) {
    throw new Error(`GitLab API error: ${response.statusText}`);
  }

  return GitLabTreeSchema.parse(await response.json());
}

async function createCommit(
  projectId: string,
  message: string,
  branch: string,
  actions: FileOperation[]
): Promise<GitLabCommit> {
  const response = await fetch(
    `${GITLAB_API_URL}/projects/${encodeURIComponent(projectId)}/repository/commits`,
    {
      method: "POST",
      headers: {
        "Authorization": `Bearer ${GITLAB_PERSONAL_ACCESS_TOKEN}`,
        "Content-Type": "application/json"
      },
      body: JSON.stringify({
        branch,
        commit_message: message,
        actions: actions.map(action => ({
          action: "create",
          file_path: action.path,
          content: action.content
        }))
      })
    }
  );

  if (!response.ok) {
    throw new Error(`GitLab API error: ${response.statusText}`);
  }

  return GitLabCommitSchema.parse(await response.json());
}

async function searchProjects(
  query: string,
  page: number = 1,
  perPage: number = 20
): Promise<GitLabSearchResponse> {
  const url = new URL(`${GITLAB_API_URL}/projects`);
  url.searchParams.append("search", query);
  url.searchParams.append("page", page.toString());
  url.searchParams.append("per_page", perPage.toString());

  const response = await fetch(url.toString(), {
    headers: {
      "Authorization": `Bearer ${GITLAB_PERSONAL_ACCESS_TOKEN}`
    }
  });

  if (!response.ok) {
    throw new Error(`GitLab API error: ${response.statusText}`);
  }

  const projects = await response.json();
  return GitLabSearchResponseSchema.parse({
    count: parseInt(response.headers.get("X-Total") || "0"),
    items: projects
  });
}

async function createRepository(
  options: z.infer<typeof CreateRepositoryOptionsSchema>
): Promise<GitLabRepository> {
  const response = await fetch(`${GITLAB_API_URL}/projects`, {
    method: "POST",
    headers: {
      "Authorization": `Bearer ${GITLAB_PERSONAL_ACCESS_TOKEN}`,
      "Content-Type": "application/json"
    },
    body: JSON.stringify({
      name: options.name,
      description: options.description,
      visibility: options.visibility,
      initialize_with_readme: options.initialize_with_readme
    })
  });

  if (!response.ok) {
    throw new Error(`GitLab API error: ${response.statusText}`);
  }

  return GitLabRepositorySchema.parse(await response.json());
}

// Helper function to parse MR URL and get project ID
async function getProjectIdFromMrUrl(mrUrl: string): Promise<number> {
  let url: URL;
  try {
    url = new URL(mrUrl);
  } catch (e) {
    throw new Error(`Invalid MR URL format: ${mrUrl}`);
  }

  const pathParts = url.pathname.split('/').filter(part => part && part !== '-');

  if (pathParts.length < 4 || pathParts[pathParts.length - 2] !== 'merge_requests') {
    throw new Error(`Could not parse namespace and project path from MR URL: ${mrUrl}`);
  }

  // Find the index of 'merge_requests'
  const mrIndex = pathParts.lastIndexOf('merge_requests');
  if (mrIndex < 2) { // Need at least namespace and project before 'merge_requests'
      throw new Error(`Could not parse namespace and project path from MR URL: ${mrUrl}`);
  }

  // Join parts before 'merge_requests' to get the full path with namespace
  const projectPathWithNamespace = pathParts.slice(0, mrIndex).join('/');
  const encodedProjectPath = encodeURIComponent(projectPathWithNamespace);

  const apiUrl = `${GITLAB_API_URL}/projects/${encodedProjectPath}`;

  const response = await fetch(apiUrl, {
    headers: {
      "Authorization": `Bearer ${GITLAB_PERSONAL_ACCESS_TOKEN}`
    }
  });

  if (!response.ok) {
    if (response.status === 404) {
      throw new Error(`Project not found for path: ${projectPathWithNamespace}`);
    }
    throw new Error(`GitLab API error (${response.status}): ${response.statusText}`);
  }

  const project = GitLabRepositorySchema.parse(await response.json());
  return project.id;
}

// Function to create a diff thread on an MR
async function createMergeRequestDiffThread(
  projectId: string,
  mergeRequestIid: number,
  body: string,
  position: CreateMergeRequestDiffThreadInput['position'], // Use the inferred type
  commitId?: string // Optional commit ID
): Promise<any> { // Define a proper response schema if available, using 'any' for now
  const url = `${GITLAB_API_URL}/projects/${encodeURIComponent(projectId)}/merge_requests/${mergeRequestIid}/discussions`;

  const requestBody: any = {
    body,
    position: {
      position_type: position.position_type,
      base_sha: position.base_sha,
      start_sha: position.start_sha,
      head_sha: position.head_sha,
      old_path: position.old_path,
      new_path: position.new_path,
      new_line: position.new_line,
      ...(position.old_line !== undefined && { old_line: position.old_line }), // Include old_line only if present
    }
  };

  // Note: GitLab API for creating discussion with position usually infers context from SHAs.
  // Explicit commit_id might be handled differently or might not be needed if position SHAs are correct.
  // Sticking to the documented 'position' object structure for now.

  const response = await fetch(url, {
    method: "POST",
    headers: {
      "Authorization": `Bearer ${GITLAB_PERSONAL_ACCESS_TOKEN}`,
      "Content-Type": "application/json"
    },
    body: JSON.stringify(requestBody)
  });

  if (!response.ok) {
    const errorText = await response.text();
    console.error("GitLab API Error Response:", errorText);
    throw new Error(`GitLab API error (${response.status}): ${response.statusText}. Details: ${errorText}`);
  }

  // Assuming the response is the created discussion object
  return await response.json();
}


server.setRequestHandler(ListToolsRequestSchema, async () => {
  return {
    tools: [
      {
        name: "create_or_update_file",
        description: "Create or update a single file in a GitLab project",
        inputSchema: zodToJsonSchema(CreateOrUpdateFileSchema)
      },
      {
        name: "search_repositories",
        description: "Search for GitLab projects",
        inputSchema: zodToJsonSchema(SearchRepositoriesSchema)
      },
      {
        name: "create_repository",
        description: "Create a new GitLab project",
        inputSchema: zodToJsonSchema(CreateRepositorySchema)
      },
      {
        name: "get_file_contents",
        description: "Get the contents of a file or directory from a GitLab project",
        inputSchema: zodToJsonSchema(GetFileContentsSchema)
      },
      {
        name: "push_files",
        description: "Push multiple files to a GitLab project in a single commit",
        inputSchema: zodToJsonSchema(PushFilesSchema)
      },
      {
        name: "create_issue",
        description: "Create a new issue in a GitLab project",
        inputSchema: zodToJsonSchema(CreateIssueSchema)
      },
      {
        name: "create_merge_request",
        description: "Create a new merge request in a GitLab project",
        inputSchema: zodToJsonSchema(CreateMergeRequestSchema)
      },
      {
        name: "create_merge_request_comment",
        description: "Create a new comment on a merge request in a GitLab project",
        inputSchema: zodToJsonSchema(CreateMergeRequestCommentSchema)
      },
      {
        name: "get_merge_request_changes",
        description: "Get the changes (diffs) of a merge request in a GitLab project",
        inputSchema: zodToJsonSchema(GetMergeRequestChangesSchema)
      },
      {
        name: "fork_repository",
        description: "Fork a GitLab project to your account or specified namespace",
        inputSchema: zodToJsonSchema(ForkRepositorySchema)
      },
      {
        name: "create_branch",
        description: "Create a new branch in a GitLab project",
        inputSchema: zodToJsonSchema(CreateBranchSchema)
      },
      {
        name: "get_project_id_from_mr_url",
        description: "Parses a GitLab Merge Request URL to find and return the corresponding project ID",
        inputSchema: zodToJsonSchema(GetProjectIdFromMrUrlInputSchema),
        outputSchema: zodToJsonSchema(GetProjectIdFromMrUrlOutputSchema)
      },
      {
        name: "create_merge_request_diff_thread",
        description: "Create a new diff thread (comment) on a GitLab Merge Request",
        inputSchema: zodToJsonSchema(CreateMergeRequestDiffThreadSchema)
      }
    ]
  };
});

server.setRequestHandler(CallToolRequestSchema, async (request) => {
  try {
    if (!request.params.arguments) {
      throw new Error("Arguments are required");
    }

    switch (request.params.name) {
      case "fork_repository": {
        const args = ForkRepositorySchema.parse(request.params.arguments);
        const fork = await forkProject(args.project_id, args.namespace);
        return { content: [{ type: "text", text: JSON.stringify(fork, null, 2) }] };
      }

      case "create_branch": {
        const args = CreateBranchSchema.parse(request.params.arguments);
        let ref = args.ref;
        if (!ref) {
          ref = await getDefaultBranchRef(args.project_id);
        }

        const branch = await createBranch(args.project_id, {
          name: args.branch,
          ref
        });

        return { content: [{ type: "text", text: JSON.stringify(branch, null, 2) }] };
      }

      case "search_repositories": {
        const args = SearchRepositoriesSchema.parse(request.params.arguments);
        const results = await searchProjects(args.search, args.page, args.per_page);
        return { content: [{ type: "text", text: JSON.stringify(results, null, 2) }] };
      }

      case "create_repository": {
        const args = CreateRepositorySchema.parse(request.params.arguments);
        const repository = await createRepository(args);
        return { content: [{ type: "text", text: JSON.stringify(repository, null, 2) }] };
      }

      case "get_file_contents": {
        const args = GetFileContentsSchema.parse(request.params.arguments);
        const contents = await getFileContents(args.project_id, args.file_path, args.ref);
        return { content: [{ type: "text", text: JSON.stringify(contents, null, 2) }] };
      }

      case "create_or_update_file": {
        const args = CreateOrUpdateFileSchema.parse(request.params.arguments);
        const result = await createOrUpdateFile(
          args.project_id,
          args.file_path,
          args.content,
          args.commit_message,
          args.branch,
          args.previous_path
        );
        return { content: [{ type: "text", text: JSON.stringify(result, null, 2) }] };
      }

      case "push_files": {
        const args = PushFilesSchema.parse(request.params.arguments);
        const result = await createCommit(
          args.project_id,
          args.commit_message,
          args.branch,
          args.files.map(f => ({ path: f.file_path, content: f.content }))
        );
        return { content: [{ type: "text", text: JSON.stringify(result, null, 2) }] };
      }

      case "create_issue": {
        const args = CreateIssueSchema.parse(request.params.arguments);
        const { project_id, ...options } = args;
        const issue = await createIssue(project_id, options);
        return { content: [{ type: "text", text: JSON.stringify(issue, null, 2) }] };
      }

      case "create_merge_request": {
        const args = CreateMergeRequestSchema.parse(request.params.arguments);
        const { project_id, ...options } = args;
        const mergeRequest = await createMergeRequest(project_id, options);
        return { content: [{ type: "text", text: JSON.stringify(mergeRequest, null, 2) }] };
      }

<<<<<<< HEAD
      case "get_project_id_from_mr_url": {
        const args = GetProjectIdFromMrUrlInputSchema.parse(request.params.arguments);
        const projectId = await getProjectIdFromMrUrl(args.mr_url);
        const result: GetProjectIdFromMrUrlOutput = { project_id: projectId };
        return { content: [{ type: "json", json: result }] }; // Return JSON directly
      }

      case "create_merge_request_diff_thread": {
        const args = CreateMergeRequestDiffThreadSchema.parse(request.params.arguments);
        const discussion = await createMergeRequestDiffThread(
          args.project_id,
          args.merge_request_iid,
          args.body,
          args.position,
          args.commit_id // Pass commit_id although the function might not use it directly yet
        );
        return { content: [{ type: "text", text: JSON.stringify(discussion, null, 2) }] };
=======
      case "create_merge_request_comment": {
        const args = CreateMergeRequestCommentSchema.parse(request.params.arguments);
        const comment = await createMergeRequestComment(
          args.project_id,
          args.merge_request_iid,
          args.body,
          args.created_at
        );
        return { content: [{ type: "text", text: JSON.stringify(comment, null, 2) }] };
      }

      case "get_merge_request_changes": {
        const args = GetMergeRequestChangesSchema.parse(request.params.arguments);
        const changes = await getMergeRequestChanges(
          args.project_id,
          args.merge_request_iid
        );
        return { content: [{ type: "text", text: JSON.stringify(changes, null, 2) }] };
>>>>>>> 5e331ed6
      }

      default:
        throw new Error(`Unknown tool: ${request.params.name}`);
    }
  } catch (error) {
    if (error instanceof z.ZodError) {
      throw new Error(`Invalid arguments: ${error.errors.map(e => `${e.path.join('.')}: ${e.message}`).join(', ')}`);
    }
    throw error;
  }
});

async function runServer() {
  const transport = new StdioServerTransport();
  await server.connect(transport);
  console.error("GitLab MCP Server running on stdio");
}

runServer().catch((error) => {
  console.error("Fatal error in main():", error);
  process.exit(1);
});<|MERGE_RESOLUTION|>--- conflicted
+++ resolved
@@ -757,7 +757,6 @@
         return { content: [{ type: "text", text: JSON.stringify(mergeRequest, null, 2) }] };
       }
 
-<<<<<<< HEAD
       case "get_project_id_from_mr_url": {
         const args = GetProjectIdFromMrUrlInputSchema.parse(request.params.arguments);
         const projectId = await getProjectIdFromMrUrl(args.mr_url);
@@ -775,7 +774,8 @@
           args.commit_id // Pass commit_id although the function might not use it directly yet
         );
         return { content: [{ type: "text", text: JSON.stringify(discussion, null, 2) }] };
-=======
+      }
+        
       case "create_merge_request_comment": {
         const args = CreateMergeRequestCommentSchema.parse(request.params.arguments);
         const comment = await createMergeRequestComment(
@@ -794,7 +794,6 @@
           args.merge_request_iid
         );
         return { content: [{ type: "text", text: JSON.stringify(changes, null, 2) }] };
->>>>>>> 5e331ed6
       }
 
       default:
