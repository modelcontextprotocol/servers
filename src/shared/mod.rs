--- conflicted
+++ resolved
@@ -9,11 +9,7 @@
 pub mod protocol_helpers;
 pub mod reconnect;
 pub mod session;
-<<<<<<< HEAD
-pub mod sse;
-=======
 pub mod sse_parser;
->>>>>>> 58eebd42
 pub mod stdio;
 pub mod transport;
 pub mod uri_template;
